--- conflicted
+++ resolved
@@ -14,11 +14,7 @@
 if ErrorLevel 1 popd & exit /b !ErrorLevel!
 git fetch -f
 if ErrorLevel 1 popd & exit /b !ErrorLevel!
-<<<<<<< HEAD
-git reset -q --hard 7ed167bbe771c2c14781efe1444cbea01e6ae057
-=======
-git reset -q --hard d448f7cf94b5376b2ef7af9ad78b7c5077ff0473
->>>>>>> 3bf2eaac
+git reset -q --hard 8700e96e29f27349ad8f904fcd27fb7e07b98a88
 if ErrorLevel 1 popd & exit /b !ErrorLevel!
 echo Restoring Nuget
 %this_dir%.nuget\nuget.exe restore
