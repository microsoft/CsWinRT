--- conflicted
+++ resolved
@@ -1,8 +1,74 @@
-<<<<<<< HEAD
 namespace DiagnosticTests
 {
     public partial class TestDiagnostics
     {
+
+        // Cases to add -- WIP
+        private const string StructWithInterfaceField = @"
+namespace Test 
+{
+        public interface Foo 
+        {
+            int Id(int i);
+        }
+
+        public struct StructWithIface_Invalid
+        {
+            public Foo ifaceField;
+        }
+}";
+
+        private const string UnsealedClass = @"
+namespace Test 
+{ 
+    public class UnsealedClass 
+    { 
+        public UnsealedClass() {} 
+    } 
+}";
+        private const string UnsealedClass2 = @"
+namespace Test 
+{ 
+    public class UnsealedClass 
+    { 
+        private UnsealedClass() {} 
+    } 
+}"; 
+
+        private const string GenericClass = @"
+namespace Test 
+{ 
+    public sealed class GenericClass<T> 
+    { 
+        public UnsealedClass<T>() {} 
+    } 
+}";
+        private const string GenericInterface = @"
+namespace Test 
+{ 
+    public interface GenIface<T> 
+    { 
+        int Foo(T input); 
+    }
+}";
+
+        private const string InterfaceInheritsException = @"
+namespace Test 
+{ 
+    public interface IfaceWithExceptions : System.Exception 
+    { 
+        int Foo(T input); 
+    }
+}";
+        private const string ClassInheritsException = @"
+namespace Test 
+{ 
+    public sealed class ClassWithExceptions : System.Exception 
+    { 
+        public ClassWithExceptions() {} 
+    }
+}";
+
         // namespace tests -- WIP
         private const string _NamespaceTest1 = @"
 namespace Test
@@ -68,6 +134,15 @@
     public sealed class MultiDim_3DProp
     {
         public int[,,] Arr_3d { get; set; }
+        private int[,] PrivArr_2d { get; set; } 
+    }
+}";
+        private const string MultiDim_3DProp_Whitespace = @"
+namespace Test
+{
+    public sealed class MultiDim_3DProp
+    {
+        public int[ , , ] Arr_3d { get; set; }
         private int[,] PrivArr_2d { get; set; } 
     }
 }";
@@ -644,15 +719,546 @@
         } 
 }
 }";
-        // struct 
-        private const string StructWithByteField = @"
-namespace Test
-{
-public struct StructWithByteField_Valid
-    {
-        public byte b;
-    }
-}";
+        // constructor of same arity 
+        private const string ConstructorsOfSameArity = @"
+namespace TestNamespace
+{
+    public sealed class SameArityConstructors
+    {
+        private int num;
+        private string word;
+
+        public SameArityConstructors(int i)
+        {
+            num = i;
+            word = ""dog"";
+        }
+      
+        public SameArityConstructors(string s)
+        {
+            num = 38;
+            word = s;
+        } 
+    }
+}";
+        // async interfaces  
+        private const string ClassImplementsIAsyncOperationWithProgress = @"
+using Windows.Foundation;
+using System;
+namespace TestNamespace
+{
+    public sealed class OpWithProgress : IAsyncOperationWithProgress<int, bool>
+    {
+        AsyncOperationProgressHandler<int, bool> IAsyncOperationWithProgress<int, bool>.Progress { get => throw new NotImplementedException(); set => throw new NotImplementedException(); }
+        AsyncOperationWithProgressCompletedHandler<int, bool> IAsyncOperationWithProgress<int, bool>.Completed { get => throw new NotImplementedException(); set => throw new NotImplementedException(); }
+
+        Exception IAsyncInfo.ErrorCode => throw new NotImplementedException();
+
+        uint IAsyncInfo.Id => throw new NotImplementedException();
+
+        AsyncStatus IAsyncInfo.Status => throw new NotImplementedException();
+
+        void IAsyncInfo.Cancel()
+        {
+            throw new NotImplementedException();
+        }
+
+        void IAsyncInfo.Close()
+        {
+            throw new NotImplementedException();
+        }
+
+        int IAsyncOperationWithProgress<int, bool>.GetResults()
+        {
+            throw new NotImplementedException();
+        }
+    } 
+}";
+        private const string ClassImplementsIAsyncActionWithProgress = @"
+using Windows.Foundation;
+using System;
+namespace TestNamespace
+{
+    public class ActionWithProgress : IAsyncActionWithProgress<int>
+    {
+        AsyncActionProgressHandler<int> IAsyncActionWithProgress<int>.Progress { get => throw new NotImplementedException(); set => throw new NotImplementedException(); }
+        AsyncActionWithProgressCompletedHandler<int> IAsyncActionWithProgress<int>.Completed { get => throw new NotImplementedException(); set => throw new NotImplementedException(); }
+
+        Exception IAsyncInfo.ErrorCode => throw new NotImplementedException();
+
+        uint IAsyncInfo.Id => throw new NotImplementedException();
+
+        AsyncStatus IAsyncInfo.Status => throw new NotImplementedException();
+
+        void IAsyncInfo.Cancel()
+        {
+            throw new NotImplementedException();
+        }
+
+        void IAsyncInfo.Close()
+        {
+            throw new NotImplementedException();
+        }
+
+        void IAsyncActionWithProgress<int>.GetResults()
+        {
+            throw new NotImplementedException();
+        }
+    }
+}";
+        private const string ClassImplementsIAsyncOperation = @"
+using Windows.Foundation;
+using System;
+namespace TestNamespace
+{
+    public sealed class Op : IAsyncOperation<int>
+    {
+        AsyncOperationCompletedHandler<int> IAsyncOperation<int>.Completed { get => throw new NotImplementedException(); set => throw new NotImplementedException(); }
+
+        Exception IAsyncInfo.ErrorCode => throw new NotImplementedException();
+
+        uint IAsyncInfo.Id => throw new NotImplementedException();
+
+        AsyncStatus IAsyncInfo.Status => throw new NotImplementedException();
+
+        void IAsyncInfo.Cancel()
+        {
+            throw new NotImplementedException();
+        }
+
+        void IAsyncInfo.Close()
+        {
+            throw new NotImplementedException();
+        }
+
+        int IAsyncOperation<int>.GetResults()
+        {
+            throw new NotImplementedException();
+        }
+    } 
+}";
+        private const string ClassImplementsIAsyncAction = @"
+using Windows.Foundation;
+using System;
+namespace TestNamespace
+{
+    public sealed class AsyAction : IAsyncAction
+    {
+        public AsyncActionCompletedHandler Completed { get => throw new NotImplementedException(); set => throw new NotImplementedException(); }
+
+        public Exception ErrorCode => throw new NotImplementedException();
+
+        public uint Id => throw new NotImplementedException();
+
+        public AsyncStatus Status => throw new NotImplementedException();
+
+        AsyncActionProgressHandler<int> IAsyncActionWithProgress<int>.Progress { get => throw new NotImplementedException(); set => throw new NotImplementedException(); }
+        AsyncActionWithProgressCompletedHandler<int> IAsyncActionWithProgress<int>.Completed { get => throw new NotImplementedException(); set => throw new NotImplementedException(); }
+
+        Exception IAsyncInfo.ErrorCode => throw new NotImplementedException();
+
+        uint IAsyncInfo.Id => throw new NotImplementedException();
+
+        AsyncStatus IAsyncInfo.Status => throw new NotImplementedException();
+
+        public void Cancel()
+        {
+            throw new NotImplementedException();
+        }
+
+        public void Close()
+        {
+            throw new NotImplementedException();
+        }
+
+        public void GetResults()
+        {
+            throw new NotImplementedException();
+        }
+    } 
+}";
+        private const string InterfaceImplementsIAsyncOperationWithProgress = @"
+using Windows.Foundation; using System;
+namespace TestNamespace 
+{ 
+    public interface OpWithProgress : IAsyncOperationWithProgress<int, bool> {} 
+}";
+        private const string InterfaceImplementsIAsyncActionWithProgress = @"
+using Windows.Foundation; 
+using System;
+namespace TestNamespace 
+{ 
+    public class ActionWithProgress : IAsyncActionWithProgress<int> {} 
+}";
+        private const string InterfaceImplementsIAsyncOperation = @"
+using Windows.Foundation; 
+using System;
+namespace TestNamespace 
+{ 
+    public interface IAsyncOperation : IAsyncOperation<int> {} 
+}";
+        private const string InterfaceImplementsIAsyncAction = @"
+using Windows.Foundation;
+using System;
+namespace TestNamespace 
+{ 
+    public interface AsyAction : IAsyncAction {} 
+}";
+        private const string InterfaceImplementsIAsyncOperationWithProgress2 = @"
+using Windows.Foundation;
+using System;
+namespace TestNamespace
+{
+    public interface OpWithProgress : IAsyncOperationWithProgress<int, bool>
+    {
+        AsyncOperationProgressHandler<int, bool> IAsyncOperationWithProgress<int, bool>.Progress { get => throw new NotImplementedException(); set => throw new NotImplementedException(); }
+        AsyncOperationWithProgressCompletedHandler<int, bool> IAsyncOperationWithProgress<int, bool>.Completed { get => throw new NotImplementedException(); set => throw new NotImplementedException(); }
+
+        Exception IAsyncInfo.ErrorCode => throw new NotImplementedException();
+
+        uint IAsyncInfo.Id => throw new NotImplementedException();
+
+        AsyncStatus IAsyncInfo.Status => throw new NotImplementedException();
+
+        void IAsyncInfo.Cancel()
+        void IAsyncInfo.Close();
+        int IAsyncOperationWithProgress<int, bool>.GetResults();
+    }
+}";
+        private const string InterfaceImplementsIAsyncActionWithProgress2 = @"
+using Windows.Foundation;
+using System;
+namespace TestNamespace
+{
+    public class ActionWithProgress : IAsyncActionWithProgress<int>
+    {
+        AsyncActionProgressHandler<int> IAsyncActionWithProgress<int>.Progress { get => throw new NotImplementedException(); set => throw new NotImplementedException(); }
+        AsyncActionWithProgressCompletedHandler<int> IAsyncActionWithProgress<int>.Completed { get => throw new NotImplementedException(); set => throw new NotImplementedException(); }
+
+        Exception IAsyncInfo.ErrorCode => throw new NotImplementedException();
+
+        uint IAsyncInfo.Id => throw new NotImplementedException();
+
+        AsyncStatus IAsyncInfo.Status => throw new NotImplementedException();
+
+        void IAsyncInfo.Cancel()
+        {
+            throw new NotImplementedException();
+        }
+
+        void IAsyncInfo.Close()
+        {
+            throw new NotImplementedException();
+        }
+
+        void IAsyncActionWithProgress<int>.GetResults()
+        {
+            throw new NotImplementedException();
+        }
+    }
+}";
+        private const string InterfaceImplementsIAsyncOperation2 = @"
+using Windows.Foundation;
+using System;
+namespace TestNamespace
+{
+    public sealed class Op : IAsyncOperation<int>
+    {
+        AsyncOperationCompletedHandler<int> IAsyncOperation<int>.Completed { get => throw new NotImplementedException(); set => throw new NotImplementedException(); }
+
+        Exception IAsyncInfo.ErrorCode => throw new NotImplementedException();
+
+        uint IAsyncInfo.Id => throw new NotImplementedException();
+
+        AsyncStatus IAsyncInfo.Status => throw new NotImplementedException();
+
+        void IAsyncInfo.Cancel()
+        {
+            throw new NotImplementedException();
+        }
+
+        void IAsyncInfo.Close()
+        {
+            throw new NotImplementedException();
+        }
+
+        int IAsyncOperation<int>.GetResults()
+        {
+            throw new NotImplementedException();
+        }
+    } 
+}";
+        private const string InterfaceImplementsIAsyncAction2 = @"
+using Windows.Foundation;
+using System;
+namespace TestNamespace
+{
+    public sealed class AsyAction : IAsyncAction
+    {
+        public AsyncActionCompletedHandler Completed { get => throw new NotImplementedException(); set => throw new NotImplementedException(); }
+
+        public Exception ErrorCode => throw new NotImplementedException();
+
+        public uint Id => throw new NotImplementedException();
+
+        public AsyncStatus Status => throw new NotImplementedException();
+
+        AsyncActionProgressHandler<int> IAsyncActionWithProgress<int>.Progress { get => throw new NotImplementedException(); set => throw new NotImplementedException(); }
+        AsyncActionWithProgressCompletedHandler<int> IAsyncActionWithProgress<int>.Completed { get => throw new NotImplementedException(); set => throw new NotImplementedException(); }
+
+        Exception IAsyncInfo.ErrorCode => throw new NotImplementedException();
+
+        uint IAsyncInfo.Id => throw new NotImplementedException();
+
+        AsyncStatus IAsyncInfo.Status => throw new NotImplementedException();
+
+        public void Cancel()
+        {
+            throw new NotImplementedException();
+        }
+
+        public void Close()
+        {
+            throw new NotImplementedException();
+        }
+
+        public void GetResults()
+        {
+            throw new NotImplementedException();
+        }
+    } 
+}";
+
+        // readonlyarray / writeonlyarray attribute
+        private const string TestArrayParamAttrUnary_1 = @"
+public sealed class OnlyParam
+{
+        public void BothAttributes_Separate([System.Runtime.InteropServices.WindowsRuntime.WriteOnlyArray][System.Runtime.InteropServices.WindowsRuntime.ReadOnlyArray] int[] arr) { }
+}";
+        private const string TestArrayParamAttrUnary_2 = @"
+public sealed class OnlyParam
+{
+        public void BothAttributes_Together([System.Runtime.InteropServices.WindowsRuntime.WriteOnlyArray, System.Runtime.InteropServices.WindowsRuntime.ReadOnlyArray] int[] arr) { }
+}";
+        private const string TestArrayParamAttrUnary_3 = @"
+public sealed class OnlyParam
+{
+        public void MarkedOutAndReadOnly([System.Runtime.InteropServices.WindowsRuntime.ReadOnlyArray] out int[] arr) { arr = new int[] { }; }
+}";
+        private const string TestArrayParamAttrUnary_4 = @"
+public sealed class OnlyParam
+{
+        public void ArrayMarkedIn([In] int[] arr) { }
+}";
+        private const string TestArrayParamAttrUnary_5 = @"
+public sealed class OnlyParam
+{
+        public void ArrayMarkedOut([Out] int[] arr) { }
+}";
+        private const string TestArrayParamAttrUnary_6 = @"
+public sealed class OnlyParam
+{
+        public void NonArrayMarkedReadOnly([System.Runtime.InteropServices.WindowsRuntime.ReadOnlyArray] int arr) { }
+}";
+        private const string TestArrayParamAttrUnary_7 = @"
+public sealed class OnlyParam
+{
+        public void NonArrayMarkedWriteOnly([System.Runtime.InteropServices.WindowsRuntime.WriteOnlyArray] int arr) { }
+}";
+        private const string TestArrayParamAttrUnary_8 = @"
+public sealed class OnlyParam
+{
+        public void ParamMarkedIn([In] int arr) { }
+}";
+        private const string TestArrayParamAttrUnary_9 = @"
+public sealed class OnlyParam
+{
+        public void ParamMarkedOut([Out] int arr) { }
+}";
+        private const string TestArrayParamAttrUnary_10 = @"
+public sealed class OnlyParam
+{
+        public void ArrayNotMarked(int[] arr) { }
+}";
+        private const string TestArrayParamAttrUnary_11 = @"
+public sealed class OnlyParam
+{
+        public void ParamMarkedIn([System.Runtime.InteropServices.In] int arr) { }
+}";
+        private const string TestArrayParamAttrUnary_12 = @"
+public sealed class OnlyParam
+{
+        public void ParamMarkedOut([System.Runtime.InteropServices.Out] int arr) { }
+}";
+        private const string TestArrayParamAttrUnary_13 = @"
+public sealed class OnlyParam
+{
+        public void ArrayMarkedIn([System.Runtime.InteropServices.In] int[] arr) { }
+}";
+        private const string TestArrayParamAttrUnary_14 = @"
+public sealed class OnlyParam
+{
+        public void ArrayMarkedOut([System.Runtime.InteropServices.Out] int[] arr) { }
+}";
+        private const string TestArrayParamAttrBinary_1 = @"
+public sealed class TwoParam
+{
+        public void BothAttributes_Separate(int i, [System.Runtime.InteropServices.WindowsRuntime.WriteOnlyArray][System.Runtime.InteropServices.WindowsRuntime.ReadOnlyArray] int[] arr) { }
+}";
+        private const string TestArrayParamAttrBinary_2 = @"
+public sealed class TwoParam
+{
+        public void BothAttributes_Together(int i, [System.Runtime.InteropServices.WindowsRuntime.WriteOnlyArray, System.Runtime.InteropServices.WindowsRuntime.ReadOnlyArray] int[] arr) { }
+}";
+        private const string TestArrayParamAttrBinary_3 = @"
+public sealed class TwoParam
+{
+        public void MarkedOutAndReadOnly(int i, [System.Runtime.InteropServices.WindowsRuntime.ReadOnlyArray] out int[] arr) { arr = new int[] { }; }
+}";
+        private const string TestArrayParamAttrBinary_4 = @"
+public sealed class TwoParam
+{
+        public void ArrayMarkedIn(int i, [In] int[] arr) { }
+}";
+        private const string TestArrayParamAttrBinary_5 = @"
+public sealed class TwoParam
+{
+        public void ArrayMarkedOut(int i, [Out] int[] arr) { }
+}";
+        private const string TestArrayParamAttrBinary_6 = @"
+public sealed class TwoParam
+{
+        public void NonArrayMarkedReadOnly(int i, [System.Runtime.InteropServices.WindowsRuntime.ReadOnlyArray] int arr) { }
+}";
+        private const string TestArrayParamAttrBinary_7 = @"
+public sealed class TwoParam
+{
+        public void NonArrayMarkedWriteOnly(int i, [System.Runtime.InteropServices.WindowsRuntime.WriteOnlyArray] int arr) { }
+}";
+        private const string TestArrayParamAttrBinary_8 = @"
+public sealed class TwoParam
+{
+        public void ParamMarkedIn(int i, [In] int arr) { }
+}";
+        private const string TestArrayParamAttrBinary_9 = @"
+public sealed class TwoParam
+{
+        public void ParamMarkedOut(int i, [Out] int arr) { }
+}";
+        private const string TestArrayParamAttrBinary_10 = @"
+public sealed class TwoParam
+{
+        public void ArrayNotMarked(int i, int[] arr) { }
+}";
+        private const string TestArrayParamAttrBinary_11 = @"
+public sealed class TwoArray
+{
+        public void OneValidOneInvalid_1(
+[System.Runtime.InteropServices.WindowsRuntime.WriteOnlyArray] int[] xs, 
+[System.Runtime.InteropServices.WindowsRuntime.WriteOnlyArray]
+[System.Runtime.InteropServices.WindowsRuntime.ReadOnlyArray] int[] ys) { }
+}";
+        private const string TestArrayParamAttrBinary_12 = @"
+public sealed class TwoArray
+{
+        public void OneValidOneInvalid_2(
+[System.Runtime.InteropServices.WindowsRuntime.WriteOnlyArray]
+[System.Runtime.InteropServices.WindowsRuntime.ReadOnlyArray] int[] xs, 
+[System.Runtime.InteropServices.WindowsRuntime.WriteOnlyArray] int[] ys) { }
+}";
+        private const string TestArrayParamAttrBinary_13 = @"
+public sealed class TwoArray
+{
+        public void MarkedOutAndReadOnly([System.Runtime.InteropServices.WindowsRuntime.ReadOnlyArray] int[] xs, [System.Runtime.InteropServices.WindowsRuntime.ReadOnlyArray] out int[] arr) { arr = new int[] { }; }
+}";
+        private const string TestArrayParamAttrBinary_14 = @"
+public sealed class TwoParam
+{
+        public void ArrayMarkedIn(int i, [In] int[] arr) { }
+}";
+        private const string TestArrayParamAttrBinary_15 = @"
+public sealed class TwoArray
+{
+        public void ArrayMarkedIn2([System.Runtime.InteropServices.WindowsRuntime.ReadOnlyArray] int[] xs, [In] int[] arr) { }
+}";
+        private const string TestArrayParamAttrBinary_16 = @"
+public sealed class TwoArray
+{
+        public void ArrayMarkedOut([System.Runtime.InteropServices.WindowsRuntime.ReadOnlyArray] int[] xs, [Out] int[] arr) { }
+}";
+        private const string TestArrayParamAttrBinary_17 = @"
+public sealed class TwoArray
+{
+        public void ArrayNotMarked(int i, int[] arr) { }
+}";
+        private const string TestArrayParamAttrBinary_18 = @"
+public sealed class TwoArray
+{
+        public void NonArrayMarkedReadOnly([System.Runtime.InteropServices.WindowsRuntime.ReadOnlyArray] int[] xs, [System.Runtime.InteropServices.WindowsRuntime.ReadOnlyArray] int i) { }
+}";
+        private const string TestArrayParamAttrBinary_19 = @"
+public sealed class TwoArray
+{
+        public void NonArrayMarkedWriteOnly([System.Runtime.InteropServices.WindowsRuntime.ReadOnlyArray] int[] xs, [System.Runtime.InteropServices.WindowsRuntime.WriteOnlyArray] int i) { }
+}";
+        private const string TestArrayParamAttrBinary_20 = @"
+public sealed class TwoArray
+{
+        public void NonArrayMarkedWriteOnly2([System.Runtime.InteropServices.WindowsRuntime.ReadOnlyArray] int i, [System.Runtime.InteropServices.WindowsRuntime.WriteOnlyArray] int[] arr) { }
+}";
+        private const string TestArrayParamAttrBinary_21 = @"
+public sealed class TwoArray
+{
+        public void ParamMarkedIn([System.Runtime.InteropServices.WindowsRuntime.ReadOnlyArray] int[] xs, [In] int arr) { }
+}";
+        private const string TestArrayParamAttrBinary_22 = @"
+public sealed class TwoArray
+{
+        public void ParamMarkedOut([System.Runtime.InteropServices.WindowsRuntime.ReadOnlyArray] int[] xs, [Out] int arr) { }
+}";
+        private const string TestArrayParamAttrBinary_23 = @"
+public sealed class TwoArray
+{
+        public void ParamMarkedOut2([Out] int arr, [System.Runtime.InteropServices.WindowsRuntime.ReadOnlyArray] int[] xs) { }
+}";
+        private const string TestArrayParamAttrBinary_24 = @"
+public sealed class TwoArray
+{
+        public void ArrayNotMarked([System.Runtime.InteropServices.WindowsRuntime.ReadOnlyArray] int[] xs, int[] arr) { }
+}";
+        // ref param 
+        private const string RefParam_InterfaceMethod = @"
+public interface IHaveAMethodWithRefParam
+    {
+        void foo(ref int i);
+    }
+";
+        private const string RefParam_ClassMethod = @"
+public sealed class ClassWithMethodUsingRefParam
+    {
+        public void MethodWithRefParam(ref int i) { i++; }
+    }
+";
+        // operator overload 
+        private const string OperatorOverload_Class = @"
+    public sealed class ClassThatOverloadsOperator
+    {
+        public static ClassThatOverloadsOperator operator +(ClassThatOverloadsOperator thing)
+        {
+            return thing;
+        }
+    }";
+        // param name conflict 
+        private const string DunderRetValParam = @"
+public sealed class ParameterNamedDunderRetVal
+    {
+        public int Identity(int __retval)
+        {
+            return __retval;
+        }
+    }
+";
+        // struct fields 
         private const string StructWithConstructor = @"
  namespace Test
 {
@@ -704,7 +1310,6 @@
             public Test.SillyClass classField;
         }
 }";
-
         private const string StructWithDelegateField = @"
 namespace Test {
 public struct StructWithDelegate_Invalid
@@ -731,394 +1336,11 @@
         string str;
     }
 }";
-        // constructor of same arity 
-        private const string ConstructorsOfSameArity = @"
-namespace TestNamespace
-{
-public sealed class SameArityConstructors
-{
-    private int num;
-    private string word;
-
-    public SameArityConstructors(int i)
-    {
-        num = i;
-        word = ""dog"";
-    }
-      
-    public SameArityConstructors(string s)
-    {
-        num = 38;
-        word = s;
-    } 
-}
-}";
-        // async interfaces  
-        private const string ImplementsIAsyncOperationWithProgress = @"
-using Windows.Foundation;
-using System;
-namespace TestNamespace
-{
-   public sealed class OpWithProgress : IAsyncOperationWithProgress<int, bool>
-    {
-        AsyncOperationProgressHandler<int, bool> IAsyncOperationWithProgress<int, bool>.Progress { get => throw new NotImplementedException(); set => throw new NotImplementedException(); }
-        AsyncOperationWithProgressCompletedHandler<int, bool> IAsyncOperationWithProgress<int, bool>.Completed { get => throw new NotImplementedException(); set => throw new NotImplementedException(); }
-
-        Exception IAsyncInfo.ErrorCode => throw new NotImplementedException();
-
-        uint IAsyncInfo.Id => throw new NotImplementedException();
-
-        AsyncStatus IAsyncInfo.Status => throw new NotImplementedException();
-
-        void IAsyncInfo.Cancel()
-        {
-            throw new NotImplementedException();
-        }
-
-        void IAsyncInfo.Close()
-        {
-            throw new NotImplementedException();
-        }
-
-        int IAsyncOperationWithProgress<int, bool>.GetResults()
-        {
-            throw new NotImplementedException();
-        }
-    } 
-}";
-        private const string ImplementsIAsyncActionWithProgress = @"
-using Windows.Foundation;
-using System;
-namespace TestNamespace
-{
-public class ActionWithProgress : IAsyncActionWithProgress<int>
-    {
-        AsyncActionProgressHandler<int> IAsyncActionWithProgress<int>.Progress { get => throw new NotImplementedException(); set => throw new NotImplementedException(); }
-        AsyncActionWithProgressCompletedHandler<int> IAsyncActionWithProgress<int>.Completed { get => throw new NotImplementedException(); set => throw new NotImplementedException(); }
-
-        Exception IAsyncInfo.ErrorCode => throw new NotImplementedException();
-
-        uint IAsyncInfo.Id => throw new NotImplementedException();
-
-        AsyncStatus IAsyncInfo.Status => throw new NotImplementedException();
-
-        void IAsyncInfo.Cancel()
-        {
-            throw new NotImplementedException();
-        }
-
-        void IAsyncInfo.Close()
-        {
-            throw new NotImplementedException();
-        }
-
-        void IAsyncActionWithProgress<int>.GetResults()
-        {
-            throw new NotImplementedException();
-        }
-    }
-}";
-        private const string ImplementsIAsyncOperation = @"
-using Windows.Foundation;
-using System;
-namespace TestNamespace
-{
-    public sealed class Op : IAsyncOperation<int>
-    {
-        AsyncOperationCompletedHandler<int> IAsyncOperation<int>.Completed { get => throw new NotImplementedException(); set => throw new NotImplementedException(); }
-
-        Exception IAsyncInfo.ErrorCode => throw new NotImplementedException();
-
-        uint IAsyncInfo.Id => throw new NotImplementedException();
-
-        AsyncStatus IAsyncInfo.Status => throw new NotImplementedException();
-
-        void IAsyncInfo.Cancel()
-        {
-            throw new NotImplementedException();
-        }
-
-        void IAsyncInfo.Close()
-        {
-            throw new NotImplementedException();
-        }
-
-        int IAsyncOperation<int>.GetResults()
-        {
-            throw new NotImplementedException();
-        }
-    } 
-}";
-        private const string ImplementsIAsyncAction = @"
-using Windows.Foundation;
-using System;
-namespace TestNamespace
-{
-   public sealed class AsyAction : IAsyncAction
-    {
-        public AsyncActionCompletedHandler Completed { get => throw new NotImplementedException(); set => throw new NotImplementedException(); }
-
-        public Exception ErrorCode => throw new NotImplementedException();
-
-        public uint Id => throw new NotImplementedException();
-
-        public AsyncStatus Status => throw new NotImplementedException();
-
-        AsyncActionProgressHandler<int> IAsyncActionWithProgress<int>.Progress { get => throw new NotImplementedException(); set => throw new NotImplementedException(); }
-        AsyncActionWithProgressCompletedHandler<int> IAsyncActionWithProgress<int>.Completed { get => throw new NotImplementedException(); set => throw new NotImplementedException(); }
-
-        Exception IAsyncInfo.ErrorCode => throw new NotImplementedException();
-
-        uint IAsyncInfo.Id => throw new NotImplementedException();
-
-        AsyncStatus IAsyncInfo.Status => throw new NotImplementedException();
-
-        public void Cancel()
-        {
-            throw new NotImplementedException();
-        }
-
-        public void Close()
-        {
-            throw new NotImplementedException();
-        }
-
-        public void GetResults()
-        {
-            throw new NotImplementedException();
-        }
-    } 
-}";
-        // readonlyarray / writeonlyarray attribute
-        private const string TestArrayParamAttrUnary_1 = @"
-public sealed class OnlyParam
-{
-        public void BothAttributes_Separate([System.Runtime.InteropServices.WindowsRuntime.WriteOnlyArray][System.Runtime.InteropServices.WindowsRuntime.ReadOnlyArray] int[] arr) { }
-}";
-        private const string TestArrayParamAttrUnary_2 = @"
-public sealed class OnlyParam
-{
-        public void BothAttributes_Together([System.Runtime.InteropServices.WindowsRuntime.WriteOnlyArray, System.Runtime.InteropServices.WindowsRuntime.ReadOnlyArray] int[] arr) { }
-}";
-        private const string TestArrayParamAttrUnary_3 = @"
-public sealed class OnlyParam
-{
-        public void MarkedOutAndReadOnly([System.Runtime.InteropServices.WindowsRuntime.ReadOnlyArray] out int[] arr) { arr = new int[] { }; }
-}";
-        private const string TestArrayParamAttrUnary_4 = @"
-public sealed class OnlyParam
-{
-        public void ArrayMarkedIn([In] int[] arr) { }
-}";
-        private const string TestArrayParamAttrUnary_5 = @"
-public sealed class OnlyParam
-{
-        public void ArrayMarkedOut([Out] int[] arr) { }
-}";
-        private const string TestArrayParamAttrUnary_6 = @"
-public sealed class OnlyParam
-{
-        public void NonArrayMarkedReadOnly([System.Runtime.InteropServices.WindowsRuntime.ReadOnlyArray] int arr) { }
-}";
-        private const string TestArrayParamAttrUnary_7 = @"
-public sealed class OnlyParam
-{
-        public void NonArrayMarkedWriteOnly([System.Runtime.InteropServices.WindowsRuntime.WriteOnlyArray] int arr) { }
-}";
-        private const string TestArrayParamAttrUnary_8 = @"
-public sealed class OnlyParam
-{
-        public void ParamMarkedIn([In] int arr) { }
-}";
-        private const string TestArrayParamAttrUnary_9 = @"
-public sealed class OnlyParam
-{
-        public void ParamMarkedOut([Out] int arr) { }
-}";
-        private const string TestArrayParamAttrUnary_10 = @"
-public sealed class OnlyParam
-{
-        public void ArrayNotMarked(int[] arr) { }
-}";
-        private const string TestArrayParamAttrUnary_11 = @"
-public sealed class OnlyParam
-{
-        public void ParamMarkedIn([System.Runtime.InteropServices.In] int arr) { }
-}";
-        private const string TestArrayParamAttrUnary_12 = @"
-public sealed class OnlyParam
-{
-        public void ParamMarkedOut([System.Runtime.InteropServices.Out] int arr) { }
-}";
-        private const string TestArrayParamAttrUnary_13 = @"
-public sealed class OnlyParam
-{
-        public void ArrayMarkedIn([System.Runtime.InteropServices.In] int[] arr) { }
-}";
-        private const string TestArrayParamAttrUnary_14 = @"
-public sealed class OnlyParam
-{
-        public void ArrayMarkedOut([System.Runtime.InteropServices.Out] int[] arr) { }
-}";
-        private const string TestArrayParamAttrBinary_1 = @"
-public sealed class TwoParam
-{
-        public void BothAttributes_Separate(int i, [System.Runtime.InteropServices.WindowsRuntime.WriteOnlyArray][System.Runtime.InteropServices.WindowsRuntime.ReadOnlyArray] int[] arr) { }
-}";
-        private const string TestArrayParamAttrBinary_2 = @"
-public sealed class TwoParam
-{
-        public void BothAttributes_Together(int i, [System.Runtime.InteropServices.WindowsRuntime.WriteOnlyArray, System.Runtime.InteropServices.WindowsRuntime.ReadOnlyArray] int[] arr) { }
-}";
-        private const string TestArrayParamAttrBinary_3 = @"
-public sealed class TwoParam
-{
-        public void MarkedOutAndReadOnly(int i, [System.Runtime.InteropServices.WindowsRuntime.ReadOnlyArray] out int[] arr) { arr = new int[] { }; }
-}";
-        private const string TestArrayParamAttrBinary_4 = @"
-public sealed class TwoParam
-{
-        public void ArrayMarkedIn(int i, [In] int[] arr) { }
-}";
-        private const string TestArrayParamAttrBinary_5 = @"
-public sealed class TwoParam
-{
-        public void ArrayMarkedOut(int i, [Out] int[] arr) { }
-}";
-        private const string TestArrayParamAttrBinary_6 = @"
-public sealed class TwoParam
-{
-        public void NonArrayMarkedReadOnly(int i, [System.Runtime.InteropServices.WindowsRuntime.ReadOnlyArray] int arr) { }
-}";
-        private const string TestArrayParamAttrBinary_7 = @"
-public sealed class TwoParam
-{
-        public void NonArrayMarkedWriteOnly(int i, [System.Runtime.InteropServices.WindowsRuntime.WriteOnlyArray] int arr) { }
-}";
-        private const string TestArrayParamAttrBinary_8 = @"
-public sealed class TwoParam
-{
-        public void ParamMarkedIn(int i, [In] int arr) { }
-}";
-        private const string TestArrayParamAttrBinary_9 = @"
-public sealed class TwoParam
-{
-        public void ParamMarkedOut(int i, [Out] int arr) { }
-}";
-        private const string TestArrayParamAttrBinary_10 = @"
-public sealed class TwoParam
-{
-        public void ArrayNotMarked(int i, int[] arr) { }
-}";
-        private const string TestArrayParamAttrBinary_11 = @"
-public sealed class TwoArray
-{
-        public void OneValidOneInvalid_1(
-[System.Runtime.InteropServices.WindowsRuntime.WriteOnlyArray] int[] xs, 
-[System.Runtime.InteropServices.WindowsRuntime.WriteOnlyArray]
-[System.Runtime.InteropServices.WindowsRuntime.ReadOnlyArray] int[] ys) { }
-}";
-        private const string TestArrayParamAttrBinary_12 = @"
-public sealed class TwoArray
-{
-        public void OneValidOneInvalid_2(
-[System.Runtime.InteropServices.WindowsRuntime.WriteOnlyArray]
-[System.Runtime.InteropServices.WindowsRuntime.ReadOnlyArray] int[] xs, 
-[System.Runtime.InteropServices.WindowsRuntime.WriteOnlyArray] int[] ys) { }
-}";
-        private const string TestArrayParamAttrBinary_13 = @"
-public sealed class TwoArray
-{
-        public void MarkedOutAndReadOnly([System.Runtime.InteropServices.WindowsRuntime.ReadOnlyArray] int[] xs, [System.Runtime.InteropServices.WindowsRuntime.ReadOnlyArray] out int[] arr) { arr = new int[] { }; }
-}";
-        private const string TestArrayParamAttrBinary_14 = @"
-public sealed class TwoParam
-{
-        public void ArrayMarkedIn(int i, [In] int[] arr) { }
-}";
-        private const string TestArrayParamAttrBinary_15 = @"
-public sealed class TwoArray
-{
-        public void ArrayMarkedIn2([System.Runtime.InteropServices.WindowsRuntime.ReadOnlyArray] int[] xs, [In] int[] arr) { }
-}";
-        private const string TestArrayParamAttrBinary_16 = @"
-public sealed class TwoArray
-{
-        public void ArrayMarkedOut([System.Runtime.InteropServices.WindowsRuntime.ReadOnlyArray] int[] xs, [Out] int[] arr) { }
-}";
-        private const string TestArrayParamAttrBinary_17 = @"
-public sealed class TwoArray
-{
-        public void ArrayNotMarked(int i, int[] arr) { }
-}";
-        private const string TestArrayParamAttrBinary_18 = @"
-public sealed class TwoArray
-{
-        public void NonArrayMarkedReadOnly([System.Runtime.InteropServices.WindowsRuntime.ReadOnlyArray] int[] xs, [System.Runtime.InteropServices.WindowsRuntime.ReadOnlyArray] int i) { }
-}";
-        private const string TestArrayParamAttrBinary_19 = @"
-public sealed class TwoArray
-{
-        public void NonArrayMarkedWriteOnly([System.Runtime.InteropServices.WindowsRuntime.ReadOnlyArray] int[] xs, [System.Runtime.InteropServices.WindowsRuntime.WriteOnlyArray] int i) { }
-}";
-        private const string TestArrayParamAttrBinary_20 = @"
-public sealed class TwoArray
-{
-        public void NonArrayMarkedWriteOnly2([System.Runtime.InteropServices.WindowsRuntime.ReadOnlyArray] int i, [System.Runtime.InteropServices.WindowsRuntime.WriteOnlyArray] int[] arr) { }
-}";
-        private const string TestArrayParamAttrBinary_21 = @"
-public sealed class TwoArray
-{
-        public void ParamMarkedIn([System.Runtime.InteropServices.WindowsRuntime.ReadOnlyArray] int[] xs, [In] int arr) { }
-}";
-        private const string TestArrayParamAttrBinary_22 = @"
-public sealed class TwoArray
-{
-        public void ParamMarkedOut([System.Runtime.InteropServices.WindowsRuntime.ReadOnlyArray] int[] xs, [Out] int arr) { }
-}";
-        private const string TestArrayParamAttrBinary_23 = @"
-public sealed class TwoArray
-{
-        public void ParamMarkedOut2([Out] int arr, [System.Runtime.InteropServices.WindowsRuntime.ReadOnlyArray] int[] xs) { }
-}";
-        private const string TestArrayParamAttrBinary_24 = @"
-public sealed class TwoArray
-{
-        public void ArrayNotMarked([System.Runtime.InteropServices.WindowsRuntime.ReadOnlyArray] int[] xs, int[] arr) { }
-}";
-        // ref param 
-        private const string RefParam_InterfaceMethod = @"
-public interface IHaveAMethodWithRefParam
-    {
-        void foo(ref int i);
-    }
-";
-        private const string RefParam_ClassMethod = @"
-public sealed class ClassWithMethodUsingRefParam
-    {
-        public void MethodWithRefParam(ref int i) { i++; }
-    }
-";
-        // operator overload 
-        private const string OperatorOverload_Class = @"
-    public sealed class ClassThatOverloadsOperator
-    {
-        public static ClassThatOverloadsOperator operator +(ClassThatOverloadsOperator thing)
-        {
-            return thing;
-        }
-    }";
-        // param name conflict 
-        private const string DunderRetValParam = @"
-public sealed class ParameterNamedDunderRetVal
-    {
-        public int Identity(int __retval)
-        {
-            return __retval;
-        }
-    }
-";
-        // struct fields 
+        private const string EmptyStruct = @"
+namespace Test 
+{ 
+    public struct Mt {} 
+}";
         private const string StructWithIndexer = @"
 namespace Test
 {
@@ -1145,7 +1367,6 @@
     public struct StructWithConst_Invalid 
     {
         const int five = 5;
-        private int six;
     }
 }";
         private const string StructWithProperty = @"
@@ -1170,7 +1391,6 @@
 {
 public struct StructWithPrivateField_Invalid
     {
-        const int ci = 5;
         private int x;
     }
 }";
@@ -1190,7 +1410,124 @@
         public dynamic dyn;
     }
 }";
+        private const string TwoOverloads_NoAttribute_NamesHaveNumber = @"
+namespace Test
+{
+    public sealed class TwoOverloads_NoAttribute_WithNum
+    {
+        public string OverloadExample1(string s) { return s; }
+
+        public int OverloadExample1(int n) { return n; }
+    }
+}";
         // DefaultOverload attribute tests
+        private const string TwoOverloads_TwoAttribute_OneInList_Unqualified = @"
+using Windows.Foundation.Metadata;
+namespace Test
+{
+    public sealed class TwoOverloads_TwoAttribute_OneInList
+    {
+
+        [Windows.Foundation.Metadata.Deprecated(""deprecated"", Windows.Foundation.Metadata.DeprecationType.Deprecate, 1), 
+         DefaultOverload]
+        public string OverloadExample(string s) { return s; } 
+
+        [DefaultOverload]
+        public int OverloadExample(int n) { return n; }
+    }
+}";
+        private const string TwoOverloads_TwoAttribute_BothInList_Unqualified = @"
+using Windows.Foundation.Metadata;
+namespace Test
+{
+    public sealed class TwoOverloads_TwoAttribute_BothInList
+    {
+
+        [Windows.Foundation.Metadata.Deprecated(""deprecated"", Windows.Foundation.Metadata.DeprecationType.Deprecate, 1), 
+         DefaultOverload()]
+        public string OverloadExample(string s) { return s; }
+
+        [Windows.Foundation.Metadata.Deprecated(""deprecated"", Windows.Foundation.Metadata.DeprecationType.Deprecate, 1), 
+         DefaultOverload()]
+        public int OverloadExample(int n) { return n; }
+    }
+}";
+        private const string TwoOverloads_TwoAttribute_TwoLists_Unqualified = @"
+using Windows.Foundation.Metadata;
+namespace Test
+{
+    public sealed class TwoOverloads_TwoAttribute_TwoLists
+    {
+
+        [Windows.Foundation.Metadata.Deprecated(""deprecated"", Windows.Foundation.Metadata.DeprecationType.Deprecate, 1)]
+        [DefaultOverload()]
+        public string OverloadExample(string s) { return s; } 
+
+        [DefaultOverload()]
+        public int OverloadExample(int n) { return n; }
+    }
+}";
+        private const string TwoOverloads_TwoAttribute_OneInSeparateList_OneNot_Unqualified = @"
+using Windows.Foundation.Metadata;
+namespace Test
+{
+    public sealed class TwoOverloads_TwoAttribute_OneInSeparateList_OneNot
+    {
+
+        [Windows.Foundation.Metadata.Deprecated(""deprecated"", Windows.Foundation.Metadata.DeprecationType.Deprecate, 1)]
+        [DefaultOverload]
+        public string OverloadExample(string s) { return s; }
+
+        [Windows.Foundation.Metadata.Deprecated(""deprecated"", Windows.Foundation.Metadata.DeprecationType.Deprecate, 1), 
+         DefaultOverload]
+        public int OverloadExample(int n) { return n; }
+    }
+}";
+        private const string TwoOverloads_TwoAttribute_BothInSeparateList_Unqualified = @"
+using Windows.Foundation.Metadata;
+namespace Test
+{
+    public sealed class TwoOverloads_TwoAttribute_BothInSeparateList
+    {
+
+        [Windows.Foundation.Metadata.Deprecated(""deprecated"", Windows.Foundation.Metadata.DeprecationType.Deprecate, 1)]
+        [DefaultOverload()]
+        public string OverloadExample(string s) { return s; }
+
+        [Windows.Foundation.Metadata.Deprecated(""deprecated"", Windows.Foundation.Metadata.DeprecationType.Deprecate, 1)]
+        [DefaultOverload]
+        public int OverloadExample(int n) { return n; }
+    }
+}";
+        private const string TwoOverloads_TwoAttribute_Unqualified = @"
+using Windows.Foundation.Metadata;
+namespace Test
+{
+    public sealed class TwoOverloads_TwoAttribute
+    {
+
+        [DefaultOverload]
+        public string OverloadExample(string s) { return s; }
+
+        [DefaultOverload]
+        public int OverloadExample(int n) { return n; }
+    }
+}";
+        private const string ThreeOverloads_TwoAttributes_Unqualified= @"
+using Windows.Foundation.Metadata;
+namespace Test
+{
+    public sealed class ThreeOverloads_TwoAttributes
+    {
+        public string OverloadExample(string s) { return s; }
+
+        [DefaultOverload]
+        public int OverloadExample(int n) { return n; }
+
+        [DefaultOverload]
+        public bool OverloadExample(bool b) { return b; }
+    }
+}";
         private const string TwoOverloads_NoAttribute = @"
 namespace Test
 {
@@ -1207,7 +1544,7 @@
     public sealed class TwoOverloads_TwoAttribute_OneInList
     {
 
-        [Windows.Foundation.Metadata.Deprecated(""hu"", Windows.Foundation.Metadata.DeprecationType.Deprecate, 1), 
+        [Windows.Foundation.Metadata.Deprecated(""deprecated"", Windows.Foundation.Metadata.DeprecationType.Deprecate, 1), 
          Windows.Foundation.Metadata.DefaultOverload()]
         public string OverloadExample(string s) { return s; } 
 
@@ -1220,7 +1557,7 @@
 {
     public sealed class TwoOverloads_NoAttribute_OneIrrevAttr
     {
-        [Windows.Foundation.Metadata.Deprecated(""hu"", Windows.Foundation.Metadata.DeprecationType.Deprecate, 1)]
+        [Windows.Foundation.Metadata.Deprecated(""deprecated"", Windows.Foundation.Metadata.DeprecationType.Deprecate, 1)]
         public string OverloadExample(string s) { return s; }
 
         public int OverloadExample(int n) { return n; }
@@ -1232,11 +1569,11 @@
     public sealed class TwoOverloads_TwoAttribute_BothInList
     {
 
-        [Windows.Foundation.Metadata.Deprecated(""hu"", Windows.Foundation.Metadata.DeprecationType.Deprecate, 1), 
+        [Windows.Foundation.Metadata.Deprecated(""deprecated"", Windows.Foundation.Metadata.DeprecationType.Deprecate, 1), 
          Windows.Foundation.Metadata.DefaultOverload()]
         public string OverloadExample(string s) { return s; }
 
-        [Windows.Foundation.Metadata.Deprecated(""hu"", Windows.Foundation.Metadata.DeprecationType.Deprecate, 1), 
+        [Windows.Foundation.Metadata.Deprecated(""deprecated"", Windows.Foundation.Metadata.DeprecationType.Deprecate, 1), 
          Windows.Foundation.Metadata.DefaultOverload()]
         public int OverloadExample(int n) { return n; }
     }
@@ -1247,7 +1584,7 @@
     public sealed class TwoOverloads_TwoAttribute_TwoLists
     {
 
-        [Windows.Foundation.Metadata.Deprecated(""hu"", Windows.Foundation.Metadata.DeprecationType.Deprecate, 1)]
+        [Windows.Foundation.Metadata.Deprecated(""deprecated"", Windows.Foundation.Metadata.DeprecationType.Deprecate, 1)]
         [Windows.Foundation.Metadata.DefaultOverload()]
         public string OverloadExample(string s) { return s; } 
 
@@ -1261,11 +1598,11 @@
     public sealed class TwoOverloads_TwoAttribute_OneInSeparateList_OneNot
     {
 
-        [Windows.Foundation.Metadata.Deprecated(""hu"", Windows.Foundation.Metadata.DeprecationType.Deprecate, 1)]
+        [Windows.Foundation.Metadata.Deprecated(""deprecated"", Windows.Foundation.Metadata.DeprecationType.Deprecate, 1)]
         [Windows.Foundation.Metadata.DefaultOverload()]
         public string OverloadExample(string s) { return s; }
 
-        [Windows.Foundation.Metadata.Deprecated(""hu"", Windows.Foundation.Metadata.DeprecationType.Deprecate, 1), 
+        [Windows.Foundation.Metadata.Deprecated(""deprecated"", Windows.Foundation.Metadata.DeprecationType.Deprecate, 1), 
          Windows.Foundation.Metadata.DefaultOverload()]
         public int OverloadExample(int n) { return n; }
     }
@@ -1276,11 +1613,11 @@
     public sealed class TwoOverloads_TwoAttribute_BothInSeparateList
     {
 
-        [Windows.Foundation.Metadata.Deprecated(""hu"", Windows.Foundation.Metadata.DeprecationType.Deprecate, 1)]
+        [Windows.Foundation.Metadata.Deprecated(""deprecated"", Windows.Foundation.Metadata.DeprecationType.Deprecate, 1)]
         [Windows.Foundation.Metadata.DefaultOverload()]
         public string OverloadExample(string s) { return s; }
 
-        [Windows.Foundation.Metadata.Deprecated(""hu"", Windows.Foundation.Metadata.DeprecationType.Deprecate, 1)]
+        [Windows.Foundation.Metadata.Deprecated(""deprecated"", Windows.Foundation.Metadata.DeprecationType.Deprecate, 1)]
         [Windows.Foundation.Metadata.DefaultOverload()]
         public int OverloadExample(int n) { return n; }
     }
@@ -1678,2024 +2015,4 @@
     }
 }";
     }
-}
-=======
-namespace DiagnosticTests
-{
-    public partial class TestDiagnostics
-    {
-
-        // Cases to add -- WIP
-        private const string StructWithInterfaceField = @"
-namespace Test 
-{
-        public interface Foo 
-        {
-            int Id(int i);
-        }
-
-        public struct StructWithIface_Invalid
-        {
-            public Foo ifaceField;
-        }
-}";
-
-        private const string UnsealedClass = @"
-namespace Test 
-{ 
-    public class UnsealedClass 
-    { 
-        public UnsealedClass() {} 
-    } 
-}";
-        private const string UnsealedClass2 = @"
-namespace Test 
-{ 
-    public class UnsealedClass 
-    { 
-        private UnsealedClass() {} 
-    } 
-}"; 
-
-        private const string GenericClass = @"
-namespace Test 
-{ 
-    public sealed class GenericClass<T> 
-    { 
-        public UnsealedClass<T>() {} 
-    } 
-}";
-        private const string GenericInterface = @"
-namespace Test 
-{ 
-    public interface GenIface<T> 
-    { 
-        int Foo(T input); 
-    }
-}";
-
-        private const string InterfaceInheritsException = @"
-namespace Test 
-{ 
-    public interface IfaceWithExceptions : System.Exception 
-    { 
-        int Foo(T input); 
-    }
-}";
-        private const string ClassInheritsException = @"
-namespace Test 
-{ 
-    public sealed class ClassWithExceptions : System.Exception 
-    { 
-        public ClassWithExceptions() {} 
-    }
-}";
-
-        // namespace tests -- WIP
-        private const string _NamespaceTest1 = @"
-namespace Test
-{
-    namespace OtherNamespace_Valid
-    {
-        public sealed class Class1
-        {
-            int x;
-            public Class1(int a) { x = a; }
-        }
-    }
-
-    // WME1068
-    public sealed class TestDiagnostics
-    {
-        bool b;
-        public TestDiagnostics(bool x) { b = x; }
-    }
-}
-}";
-        private const string _NamespaceTest2 = @"
-namespace OtherNamespace
-{
-
-// WME1044 ?
-    public sealed class Class1
-    {
-        int x;
-
-        public Class1(int a)
-        {
-            x = a;
-        }
-    }
-}";
-        private const string _NamespaceTest3 = @"
-namespace Test
-{ 
-// WME1067 ??
-    namespace InnerNamespace
-    {
-        public sealed class Class1
-        {
-            int x;
-            public Class1(int a) { x = a; }
-        }
-    }
-}";
-        // multidim array
-        private const string MultiDim_2DProp = @"
-namespace Test
-{
-    public sealed class MultiDim_2DProp
-    {
-        public int[,] Arr_2d { get; set; }
-        private int[,] PrivArr_2d { get; set; }
-    }
-}";
-        private const string MultiDim_3DProp = @"
-namespace Test
-{
-    public sealed class MultiDim_3DProp
-    {
-        public int[,,] Arr_3d { get; set; }
-        private int[,] PrivArr_2d { get; set; } 
-    }
-}";
-        private const string MultiDim_3DProp_Whitespace = @"
-namespace Test
-{
-    public sealed class MultiDim_3DProp
-    {
-        public int[ , , ] Arr_3d { get; set; }
-        private int[,] PrivArr_2d { get; set; } 
-    }
-}";
-        // 2d class 
-        private const string MultiDim_2D_PublicClassPublicMethod1 = @"
-namespace Test
-{
-    public sealed class MultiDim_2D_PublicClassPublicMethod1
-    {
-        public int[,] D2_ReturnOnly() { return new int[4, 2]; }
-    }
-}";
-        private const string MultiDim_2D_PublicClassPublicMethod2 = @"
-namespace Test
-{
-    public sealed class MultiDim_2D_PublicClassPublicMethod2
-    {
-        public int[,] D2_ReturnAndInput1(int[,] arr) { return arr; }
-    }
-}";
-        private const string MultiDim_2D_PublicClassPublicMethod3 = @"
-namespace Test
-{
-    public sealed class MultiDim_2D_PublicClassPublicMethod3
-    {
-        public int[,] D2_ReturnAndInput2of2(bool a, int[,] arr) { return arr; }
-    }
-}";
-        private const string MultiDim_2D_PublicClassPublicMethod4 = @"
-namespace Test
-{
-    public sealed class MultiDim_2D_PublicClassPublicMethod4
-    {
-        public bool D2_NotReturnAndInput2of2(bool a, int[,] arr) { return a; }
-    }
-}";
-        private const string MultiDim_2D_PublicClassPublicMethod5 = @"
-namespace Test
-{
-    public sealed class MultiDim_2D_PublicClassPublicMethod5
-    {
-        public bool D2_NotReturnAndInput2of3(bool a, int[,] arr, bool b) { return a; }
-    }
-}";
-        private const string MultiDim_2D_PublicClassPublicMethod6 = @"
-namespace Test
-{
-    public sealed class MultiDim_2D_PublicClassPublicMethod6
-    {
-        public int[,] D2_ReturnAndInput2of3(bool a, int[,] arr, bool b) { return arr; }
-    }
-}";
-        // 3d class  
-        private const string MultiDim_3D_PublicClassPublicMethod1 = @"
-namespace Test
-{
-    public sealed class MultiDim_3D_PublicClassPublicMethod1
-    {
-        public int[,,] D3_ReturnOnly() { return new int[2, 1, 3] { { { 1, 1, 1 } }, { { 2, 2, 2 } } }; }
-    }
-}";
-        private const string MultiDim_3D_PublicClassPublicMethod2 = @"
-namespace Test
-{
-    public sealed class MultiDim_3D_PublicClassPublicMethod2
-    {
-        public int[,,] D3_ReturnAndInput1(int[,,] arr) { return arr; }
-    }
-}";
-        private const string MultiDim_3D_PublicClassPublicMethod3 = @"
-namespace Test
-{
-    public sealed class MultiDim_3D_PublicClassPublicMethod3
-    {
-        public int[,,] D3_ReturnAndInput2of2(bool a, int[,,] arr) { return arr; }
-    }
-}";
-        private const string MultiDim_3D_PublicClassPublicMethod4 = @"
-namespace Test
-{
-    public sealed class MultiDim_3D_PublicClassPublicMethod4
-    {
-        public int[,,] D3_ReturnAndInput2of3(bool a, int[,,] arr, bool b) { return arr; }
-    }
-}";
-        private const string MultiDim_3D_PublicClassPublicMethod5 = @"
-namespace Test
-{
-    public sealed class MultiDim_3D_PublicClassPublicMethod5
-    {
-        public bool D3_NotReturnAndInput2of2(bool a, int[,,] arr) { return a; }
-    }
-}";
-        private const string MultiDim_3D_PublicClassPublicMethod6 = @"
-namespace Test
-{
-    public sealed class MultiDim_3D_PublicClassPublicMethod6
-    {
-        public bool D3_NotReturnAndInput2of3(bool a, int[,,] arr, bool b) { return a; }
-    }
-}";
-        // 2d iface 
-        private const string MultiDim_2D_Interface1 = @"
-namespace Test
-{
-    public interface MultiDim_2D_Interface1
-    {
-        public int[,] D2_ReturnOnly();
-    }
-}";
-        private const string MultiDim_2D_Interface2 = @"
-namespace Test
-{
-    public interface MultiDim_2D_Interface2
-    {
-        public int[,] D2_ReturnAndInput1(int[,] arr);
-    }
-}";
-        private const string MultiDim_2D_Interface3 = @"
-namespace Test
-{
-    public interface MultiDim_2D_Interface3
-    {
-        public int[,] D2_ReturnAndInput2of2(bool a, int[,] arr);
-    }
-}";
-        private const string MultiDim_2D_Interface4 = @"
-namespace Test
-{
-    public interface MultiDim_2D_Interface4
-    {
-        public bool D2_NotReturnAndInput2of2(bool a, int[,] arr);
-    }
-}";
-        private const string MultiDim_2D_Interface5 = @"
-namespace Test
-{
-    public interface MultiDim_2D_Interface5
-    {
-        public bool D2_NotReturnAndInput2of3(bool a, int[,] arr, bool b);
-    }
-}";
-        private const string MultiDim_2D_Interface6 = @"
-namespace Test
-{
-    public interface MultiDim_2D_Interface6
-    {
-        public int[,] D2_ReturnAndInput2of3(bool a, int[,] arr, bool b);
-    }
-}";
-        // 3d iface 
-        private const string MultiDim_3D_Interface1 = @"
-namespace Test
-{
-    public interface MultiDim_3D_Interface1
-    {
-        public int[,,] D3_ReturnOnly(); 
-    }
-}";
-        private const string MultiDim_3D_Interface2 = @"
-namespace Test
-{
-    public interface MultiDim_3D_Interface2
-    {
-        public int[,,] D3_ReturnAndInput1(int[,,] arr); 
-    }
-}";
-        private const string MultiDim_3D_Interface3 = @"
-namespace Test
-{
-    public interface MultiDim_3D_Interface3
-    {
-        public int[,,] D3_ReturnAndInput2of2(bool a, int[,,] arr);
-    }
-}";
-        private const string MultiDim_3D_Interface4 = @"
-namespace Test
-{
-    public interface MultiDim_3D_Interface4
-    {
-        public int[,,] D3_ReturnAndInput2of3(bool a, int[,,] arr, bool b);
-    }
-}";
-        private const string MultiDim_3D_Interface5 = @"
-namespace Test
-{
-    public interface MultiDim_3D_Interface5
-    {
-        public bool D3_NotReturnAndInput2of2(bool a, int[,,] arr);
-    }
-}";
-        private const string MultiDim_3D_Interface6 = @"
-namespace Test
-{
-public interface MultiDim_3D_Interface6
-    {
-        public bool D3_NotReturnAndInput2of3(bool a, int[,,] arr, bool b); 
-    }
-
-}";
-        // subnamespace 2d iface
-        private const string SubNamespaceInterface_D2Method1 = @"
-namespace Test
-{
-    namespace SubNamespace
-    {
-        public interface SubNamespaceInterface_D2Methods
-        {
-            public int[,] D2_ReturnOnly();
-        }
-    }
-}";
-        private const string SubNamespaceInterface_D2Method2 = @"
-namespace Test
-{
-    namespace SubNamespace
-    { 
-        public interface SubNamespaceInterface_D2Methods
-        { 
-            public int[,] D2_ReturnAndInput1(int[,] arr); 
-        }
-    }
-}";
-        private const string SubNamespaceInterface_D2Method3 = @"
-namespace Test
-{
-    namespace SubNamespace
-    { 
-        public interface SubNamespaceInterface_D2Methods
-        { 
-            public int[,] D2_ReturnAndInput2of2(bool a, int[,] arr);
-        }
-    }
-}";
-        private const string SubNamespaceInterface_D2Method4 = @"
-namespace Test
-{
-    namespace SubNamespace
-    { 
-        public interface SubNamespaceInterface_D2Methods
-        { 
-            public int[,] D2_ReturnAndInput2of3(bool a, int[,] arr, bool b);
-        }
-    }
-}";
-        private const string SubNamespaceInterface_D2Method5 = @"
-namespace Test
-{
-    namespace SubNamespace
-    { 
-        public interface SubNamespaceInterface_D2Methods
-        { 
-            public bool D2_NotReturnAndInput2of2(bool a, int[,] arr);
-        }
-    }
-}";
-        private const string SubNamespaceInterface_D2Method6 = @"
-namespace Test
-{
-    namespace SubNamespace 
-    { 
-        public interface SubNamespaceInterface_D2Methods 
-        { 
-            public bool D2_NotReturnAndInput2of3(bool a, int[,] arr, bool b); 
-        } 
-    }
-}";
-        // subnamespace 3d iface 
-        private const string SubNamespaceInterface_D3Method1 = @"
-namespace Test
-{
-    namespace SubNamespace 
-    { 
-        public interface SubNamespaceInterface_D3Method1
-        { 
-            public int[,,] D3_ReturnOnly(); 
-        } 
-    }
-}";
-        private const string SubNamespaceInterface_D3Method2 = @"
-namespace Test
-{
-    namespace SubNamespace 
-    { 
-        public interface SubNamespaceInterface_D3Method2
-        { 
-            public int[,,] D3_ReturnAndInput1(int[,,] arr); 
-        } 
-    }
-}";
-        private const string SubNamespaceInterface_D3Method3 = @"
-namespace Test
-{
-    namespace SubNamespace 
-    { 
-        public interface SubNamespaceInterface_D3Method3
-        { 
-            public int[,,] D3_ReturnAndInput2of2(bool a, int[,,] arr);
-        } 
-    }
-}";
-        private const string SubNamespaceInterface_D3Method4 = @"
-namespace Test
-{
-    namespace SubNamespace 
-    { 
-        public interface SubNamespaceInterface_D3Method4
-        { 
-            public int[,,] D3_ReturnAndInput2of3(bool a, int[,,] arr, bool b);
-        } 
-    }
-}";
-        private const string SubNamespaceInterface_D3Method5 = @"
-namespace Test
-{
-    namespace SubNamespace 
-    { 
-        public interface SubNamespaceInterface_D3Method5
-        { 
-            public bool D3_NotReturnAndInput2of2(bool a, int[,,] arr);
-        } 
-    }
-}";
-        private const string SubNamespaceInterface_D3Method6 = @"
-namespace Test
-{
-    namespace SubNamespace 
-    { 
-        public interface SubNamespaceInterface_D3Method6
-        { 
-            public bool D3_NotReturnAndInput2of3(bool a, int[,,] arr, bool b); 
-        } 
-    }
-}";
-        // system array
-        private const string ArrayInstanceProperty1 = @"
-namespace Test
-{
-    // this might be valid...
-    public sealed class ArrayInstanceProperty1
-    {
-        public int[] Arr
-        {
-            get { return (int[])Array.CreateInstance(typeof(int), new int[] { 4 }, new int[] { 1 }); }
-        }
-    } 
-}";
-        private const string ArrayInstanceProperty2 = @"
-namespace Test
-{
-public sealed class ArrayInstanceProperty2
-    {
-        public System.Array Arr
-        {
-            get { return Array.CreateInstance(typeof(int), new int[] { 4 }, new int[] { 1 }); }
-        }
-    } 
-}";
-        private const string ArrayInstanceProperty3 = @"
-namespace Test
-{
-    // this might be valid...
-    public sealed class ArrayInstanceProperty3
-    {
-        public int[] Arr
-        {
-            get { return (int[])Array.CreateInstance(typeof(int), new int[] { 4 }); }
-        }
-    } 
-
-}";
-        private const string ArrayInstanceProperty4 = @"
-namespace Test
-{
-public sealed class ArrayInstanceProperty4
-    {
-        public System.Array Arr
-        {
-            get { return Array.CreateInstance(typeof(int), new int[] { 4 }); }
-        }
-    }
-}";
-        private const string ArrayInstanceInterface1 = @"
-namespace Test
-{
- public interface ArrayInstanceInterface1
-    {
-        System.Array Id(System.Array arr);
-    }
-}";
-        private const string ArrayInstanceInterface2 = @"
-namespace Test
-{
-    public interface ArrayInstanceInterface2
-    {
-        void Method2(System.Array arr);
-    }
-}";
-        private const string ArrayInstanceInterface3 = @"
-namespace Test
-{
-    public interface ArrayInstanceInterface3
-    {
-        System.Array Method3();
-    }
-}";
-        private const string SystemArrayProperty5 = @"
-namespace Test
-{
-    public sealed class SystemArrayProperty
-    {
-       public System.Array Arr { get; set; }
-    }
-}";
-        private const string SystemArrayJustReturn = @"
-namespace Test
-{
-    public sealed class JustReturn 
-    {
-       public System.Array SystemArrayMethod() { return Array.CreateInstance(typeof(int), new int[] { 4 }); }
-    }
-}";
-        private const string SystemArrayUnaryAndReturn = @"
-namespace Test
-{
-    public sealed class UnaryAndReturn
-    {
-       public System.Array SystemArrayMethod(System.Array arr) { return arr; }
-    }
-}";
-        private const string SystemArraySecondArgClass = @"
-namespace Test
-{
-   public sealed class SecondArgClass
-    {
-       public bool SystemArrayMethod(bool a, System.Array arr) { return a; }
-    }
-}";
-        private const string SystemArraySecondArg2Class = @"
-namespace Test
-{
-public sealed class SecondArg2Class
-    {
-       public bool SystemArrayMethod(bool a, System.Array arr, bool b) { return a; }
-    }
-}";
-        private const string SystemArraySecondArgAndReturnTypeClass = @"
-namespace Test
-{
-    public sealed class SecondArgAndReturnType
-    {
-       public System.Array SystemArrayMethod(bool a, System.Array arr) { return arr; }
-    }
-}";
-        private const string SystemArraySecondArgAndReturnTypeClass2 = @"
-namespace Test
-{
-    public sealed class SecondArgAndReturnTypeClass2
-    {
-       public System.Array SystemArrayMethod(bool a, System.Array arr, bool b) { return arr; }
-    }
-}";
-        private const string SystemArrayNilArgsButReturnTypeInterface = @"
-namespace Test
-{
-public interface NilArgsButReturnTypeInterface
-    {
-       public System.Array SystemArrayMethod();
-    }
-}";
-        private const string SystemArrayUnaryAndReturnTypeInterface = @"
-namespace Test
-{
-public interface UnaryAndReturnTypeInterface
-    {
-       public System.Array SystemArrayMethod(System.Array arr);
-    }
-}";
-        private const string SystemArraySecondArgAndReturnTypeInterface = @"
-namespace Test
-{
-public interface SecondArgAndReturnTypeInterface
-    {
-       public System.Array SystemArrayMethod(bool a, System.Array arr);
-    }
-}";
-        private const string SystemArraySecondArgAndReturnTypeInterface2 = @"
-namespace Test
-{
- public interface SecondArgAndReturnTypeInterface2
-    {
-       public System.Array SystemArrayMetho(bool a, System.Array arr, bool b);
-    }
-}";
-        private const string SystemArraySecondArgInterface = @"
-namespace Test
-{
- public interface SecondArgInterface
-    {
-       public bool SystemArrayMethod(bool a, System.Array arr);
-    }
-}";
-        private const string SystemArraySecondArgInterface2 = @"
-namespace Test
-{
-public interface SecondArgInterface2
-    {
-       public bool SystemArrayMethod(bool a, System.Array arr, bool b);
-    }
-}";
-        private const string SystemArraySubNamespace_ReturnOnly = @"
-namespace Test
-{
-    namespace SubNamespace
-{
-public interface SubNamespace_ReturnOnly
-        {
-           public System.Array SystemArrayMethod();
-        } 
-}
-}";
-        private const string SystemArraySubNamespace_ReturnAndInput1 = @"
-namespace Test
-{
-    namespace SubNamespace
-{
-public interface SubNamespace_ReturnAndInput1
-        {
-           public System.Array SystemArrayMethod(System.Array arr);
-        }
-}
-}";
-        private const string SystemArraySubNamespace_ReturnAndInput2of2 = @"
-namespace Test
-{
-    namespace SubNamespace
-{
-public interface SubNamespace_ReturnAndInput2of2
-        {
-           public System.Array SystemArrayMethod(bool a, System.Array arr);
-        }
-}
-}";
-        private const string SystemArraySubNamespace_ReturnAndInput2of3 = @"
-namespace Test
-{
-    namespace SubNamespace
-{
-public interface SubNamespace_ReturnAndInput2of3
-        {
-           public System.Array SystemArrayMethod(bool a, System.Array arr, bool b);
-        } 
-}
-}";
-        private const string SystemArraySubNamespace_NotReturnAndInput2of2 = @"
-namespace Test
-{
-    namespace SubNamespace
-{
- public interface SubNamespace_NotReturnAndInput2of2
-        {
-           public bool SystemArrayMethod(bool a, System.Array arr);
-        } 
-}
-}";
-        private const string SystemArraySubNamespace_NotReturnAndInput2of3 = @"
-namespace Test
-{
-    namespace SubNamespace
-{
-public interface SubNamespace_NotReturnAndInput2of3
-        {
-           public bool SystemArrayMethod(bool a, System.Array arr, bool b);
-        } 
-}
-}";
-        // constructor of same arity 
-        private const string ConstructorsOfSameArity = @"
-namespace TestNamespace
-{
-    public sealed class SameArityConstructors
-    {
-        private int num;
-        private string word;
-
-        public SameArityConstructors(int i)
-        {
-            num = i;
-            word = ""dog"";
-        }
-      
-        public SameArityConstructors(string s)
-        {
-            num = 38;
-            word = s;
-        } 
-    }
-}";
-        // async interfaces  
-        private const string ClassImplementsIAsyncOperationWithProgress = @"
-using Windows.Foundation;
-using System;
-namespace TestNamespace
-{
-    public sealed class OpWithProgress : IAsyncOperationWithProgress<int, bool>
-    {
-        AsyncOperationProgressHandler<int, bool> IAsyncOperationWithProgress<int, bool>.Progress { get => throw new NotImplementedException(); set => throw new NotImplementedException(); }
-        AsyncOperationWithProgressCompletedHandler<int, bool> IAsyncOperationWithProgress<int, bool>.Completed { get => throw new NotImplementedException(); set => throw new NotImplementedException(); }
-
-        Exception IAsyncInfo.ErrorCode => throw new NotImplementedException();
-
-        uint IAsyncInfo.Id => throw new NotImplementedException();
-
-        AsyncStatus IAsyncInfo.Status => throw new NotImplementedException();
-
-        void IAsyncInfo.Cancel()
-        {
-            throw new NotImplementedException();
-        }
-
-        void IAsyncInfo.Close()
-        {
-            throw new NotImplementedException();
-        }
-
-        int IAsyncOperationWithProgress<int, bool>.GetResults()
-        {
-            throw new NotImplementedException();
-        }
-    } 
-}";
-        private const string ClassImplementsIAsyncActionWithProgress = @"
-using Windows.Foundation;
-using System;
-namespace TestNamespace
-{
-    public class ActionWithProgress : IAsyncActionWithProgress<int>
-    {
-        AsyncActionProgressHandler<int> IAsyncActionWithProgress<int>.Progress { get => throw new NotImplementedException(); set => throw new NotImplementedException(); }
-        AsyncActionWithProgressCompletedHandler<int> IAsyncActionWithProgress<int>.Completed { get => throw new NotImplementedException(); set => throw new NotImplementedException(); }
-
-        Exception IAsyncInfo.ErrorCode => throw new NotImplementedException();
-
-        uint IAsyncInfo.Id => throw new NotImplementedException();
-
-        AsyncStatus IAsyncInfo.Status => throw new NotImplementedException();
-
-        void IAsyncInfo.Cancel()
-        {
-            throw new NotImplementedException();
-        }
-
-        void IAsyncInfo.Close()
-        {
-            throw new NotImplementedException();
-        }
-
-        void IAsyncActionWithProgress<int>.GetResults()
-        {
-            throw new NotImplementedException();
-        }
-    }
-}";
-        private const string ClassImplementsIAsyncOperation = @"
-using Windows.Foundation;
-using System;
-namespace TestNamespace
-{
-    public sealed class Op : IAsyncOperation<int>
-    {
-        AsyncOperationCompletedHandler<int> IAsyncOperation<int>.Completed { get => throw new NotImplementedException(); set => throw new NotImplementedException(); }
-
-        Exception IAsyncInfo.ErrorCode => throw new NotImplementedException();
-
-        uint IAsyncInfo.Id => throw new NotImplementedException();
-
-        AsyncStatus IAsyncInfo.Status => throw new NotImplementedException();
-
-        void IAsyncInfo.Cancel()
-        {
-            throw new NotImplementedException();
-        }
-
-        void IAsyncInfo.Close()
-        {
-            throw new NotImplementedException();
-        }
-
-        int IAsyncOperation<int>.GetResults()
-        {
-            throw new NotImplementedException();
-        }
-    } 
-}";
-        private const string ClassImplementsIAsyncAction = @"
-using Windows.Foundation;
-using System;
-namespace TestNamespace
-{
-    public sealed class AsyAction : IAsyncAction
-    {
-        public AsyncActionCompletedHandler Completed { get => throw new NotImplementedException(); set => throw new NotImplementedException(); }
-
-        public Exception ErrorCode => throw new NotImplementedException();
-
-        public uint Id => throw new NotImplementedException();
-
-        public AsyncStatus Status => throw new NotImplementedException();
-
-        AsyncActionProgressHandler<int> IAsyncActionWithProgress<int>.Progress { get => throw new NotImplementedException(); set => throw new NotImplementedException(); }
-        AsyncActionWithProgressCompletedHandler<int> IAsyncActionWithProgress<int>.Completed { get => throw new NotImplementedException(); set => throw new NotImplementedException(); }
-
-        Exception IAsyncInfo.ErrorCode => throw new NotImplementedException();
-
-        uint IAsyncInfo.Id => throw new NotImplementedException();
-
-        AsyncStatus IAsyncInfo.Status => throw new NotImplementedException();
-
-        public void Cancel()
-        {
-            throw new NotImplementedException();
-        }
-
-        public void Close()
-        {
-            throw new NotImplementedException();
-        }
-
-        public void GetResults()
-        {
-            throw new NotImplementedException();
-        }
-    } 
-}";
-        private const string InterfaceImplementsIAsyncOperationWithProgress = @"
-using Windows.Foundation; using System;
-namespace TestNamespace 
-{ 
-    public interface OpWithProgress : IAsyncOperationWithProgress<int, bool> {} 
-}";
-        private const string InterfaceImplementsIAsyncActionWithProgress = @"
-using Windows.Foundation; 
-using System;
-namespace TestNamespace 
-{ 
-    public class ActionWithProgress : IAsyncActionWithProgress<int> {} 
-}";
-        private const string InterfaceImplementsIAsyncOperation = @"
-using Windows.Foundation; 
-using System;
-namespace TestNamespace 
-{ 
-    public interface IAsyncOperation : IAsyncOperation<int> {} 
-}";
-        private const string InterfaceImplementsIAsyncAction = @"
-using Windows.Foundation;
-using System;
-namespace TestNamespace 
-{ 
-    public interface AsyAction : IAsyncAction {} 
-}";
-        private const string InterfaceImplementsIAsyncOperationWithProgress2 = @"
-using Windows.Foundation;
-using System;
-namespace TestNamespace
-{
-    public interface OpWithProgress : IAsyncOperationWithProgress<int, bool>
-    {
-        AsyncOperationProgressHandler<int, bool> IAsyncOperationWithProgress<int, bool>.Progress { get => throw new NotImplementedException(); set => throw new NotImplementedException(); }
-        AsyncOperationWithProgressCompletedHandler<int, bool> IAsyncOperationWithProgress<int, bool>.Completed { get => throw new NotImplementedException(); set => throw new NotImplementedException(); }
-
-        Exception IAsyncInfo.ErrorCode => throw new NotImplementedException();
-
-        uint IAsyncInfo.Id => throw new NotImplementedException();
-
-        AsyncStatus IAsyncInfo.Status => throw new NotImplementedException();
-
-        void IAsyncInfo.Cancel()
-        void IAsyncInfo.Close();
-        int IAsyncOperationWithProgress<int, bool>.GetResults();
-    }
-}";
-        private const string InterfaceImplementsIAsyncActionWithProgress2 = @"
-using Windows.Foundation;
-using System;
-namespace TestNamespace
-{
-    public class ActionWithProgress : IAsyncActionWithProgress<int>
-    {
-        AsyncActionProgressHandler<int> IAsyncActionWithProgress<int>.Progress { get => throw new NotImplementedException(); set => throw new NotImplementedException(); }
-        AsyncActionWithProgressCompletedHandler<int> IAsyncActionWithProgress<int>.Completed { get => throw new NotImplementedException(); set => throw new NotImplementedException(); }
-
-        Exception IAsyncInfo.ErrorCode => throw new NotImplementedException();
-
-        uint IAsyncInfo.Id => throw new NotImplementedException();
-
-        AsyncStatus IAsyncInfo.Status => throw new NotImplementedException();
-
-        void IAsyncInfo.Cancel()
-        {
-            throw new NotImplementedException();
-        }
-
-        void IAsyncInfo.Close()
-        {
-            throw new NotImplementedException();
-        }
-
-        void IAsyncActionWithProgress<int>.GetResults()
-        {
-            throw new NotImplementedException();
-        }
-    }
-}";
-        private const string InterfaceImplementsIAsyncOperation2 = @"
-using Windows.Foundation;
-using System;
-namespace TestNamespace
-{
-    public sealed class Op : IAsyncOperation<int>
-    {
-        AsyncOperationCompletedHandler<int> IAsyncOperation<int>.Completed { get => throw new NotImplementedException(); set => throw new NotImplementedException(); }
-
-        Exception IAsyncInfo.ErrorCode => throw new NotImplementedException();
-
-        uint IAsyncInfo.Id => throw new NotImplementedException();
-
-        AsyncStatus IAsyncInfo.Status => throw new NotImplementedException();
-
-        void IAsyncInfo.Cancel()
-        {
-            throw new NotImplementedException();
-        }
-
-        void IAsyncInfo.Close()
-        {
-            throw new NotImplementedException();
-        }
-
-        int IAsyncOperation<int>.GetResults()
-        {
-            throw new NotImplementedException();
-        }
-    } 
-}";
-        private const string InterfaceImplementsIAsyncAction2 = @"
-using Windows.Foundation;
-using System;
-namespace TestNamespace
-{
-    public sealed class AsyAction : IAsyncAction
-    {
-        public AsyncActionCompletedHandler Completed { get => throw new NotImplementedException(); set => throw new NotImplementedException(); }
-
-        public Exception ErrorCode => throw new NotImplementedException();
-
-        public uint Id => throw new NotImplementedException();
-
-        public AsyncStatus Status => throw new NotImplementedException();
-
-        AsyncActionProgressHandler<int> IAsyncActionWithProgress<int>.Progress { get => throw new NotImplementedException(); set => throw new NotImplementedException(); }
-        AsyncActionWithProgressCompletedHandler<int> IAsyncActionWithProgress<int>.Completed { get => throw new NotImplementedException(); set => throw new NotImplementedException(); }
-
-        Exception IAsyncInfo.ErrorCode => throw new NotImplementedException();
-
-        uint IAsyncInfo.Id => throw new NotImplementedException();
-
-        AsyncStatus IAsyncInfo.Status => throw new NotImplementedException();
-
-        public void Cancel()
-        {
-            throw new NotImplementedException();
-        }
-
-        public void Close()
-        {
-            throw new NotImplementedException();
-        }
-
-        public void GetResults()
-        {
-            throw new NotImplementedException();
-        }
-    } 
-}";
-
-        // readonlyarray / writeonlyarray attribute
-        private const string TestArrayParamAttrUnary_1 = @"
-public sealed class OnlyParam
-{
-        public void BothAttributes_Separate([System.Runtime.InteropServices.WindowsRuntime.WriteOnlyArray][System.Runtime.InteropServices.WindowsRuntime.ReadOnlyArray] int[] arr) { }
-}";
-        private const string TestArrayParamAttrUnary_2 = @"
-public sealed class OnlyParam
-{
-        public void BothAttributes_Together([System.Runtime.InteropServices.WindowsRuntime.WriteOnlyArray, System.Runtime.InteropServices.WindowsRuntime.ReadOnlyArray] int[] arr) { }
-}";
-        private const string TestArrayParamAttrUnary_3 = @"
-public sealed class OnlyParam
-{
-        public void MarkedOutAndReadOnly([System.Runtime.InteropServices.WindowsRuntime.ReadOnlyArray] out int[] arr) { arr = new int[] { }; }
-}";
-        private const string TestArrayParamAttrUnary_4 = @"
-public sealed class OnlyParam
-{
-        public void ArrayMarkedIn([In] int[] arr) { }
-}";
-        private const string TestArrayParamAttrUnary_5 = @"
-public sealed class OnlyParam
-{
-        public void ArrayMarkedOut([Out] int[] arr) { }
-}";
-        private const string TestArrayParamAttrUnary_6 = @"
-public sealed class OnlyParam
-{
-        public void NonArrayMarkedReadOnly([System.Runtime.InteropServices.WindowsRuntime.ReadOnlyArray] int arr) { }
-}";
-        private const string TestArrayParamAttrUnary_7 = @"
-public sealed class OnlyParam
-{
-        public void NonArrayMarkedWriteOnly([System.Runtime.InteropServices.WindowsRuntime.WriteOnlyArray] int arr) { }
-}";
-        private const string TestArrayParamAttrUnary_8 = @"
-public sealed class OnlyParam
-{
-        public void ParamMarkedIn([In] int arr) { }
-}";
-        private const string TestArrayParamAttrUnary_9 = @"
-public sealed class OnlyParam
-{
-        public void ParamMarkedOut([Out] int arr) { }
-}";
-        private const string TestArrayParamAttrUnary_10 = @"
-public sealed class OnlyParam
-{
-        public void ArrayNotMarked(int[] arr) { }
-}";
-        private const string TestArrayParamAttrUnary_11 = @"
-public sealed class OnlyParam
-{
-        public void ParamMarkedIn([System.Runtime.InteropServices.In] int arr) { }
-}";
-        private const string TestArrayParamAttrUnary_12 = @"
-public sealed class OnlyParam
-{
-        public void ParamMarkedOut([System.Runtime.InteropServices.Out] int arr) { }
-}";
-        private const string TestArrayParamAttrUnary_13 = @"
-public sealed class OnlyParam
-{
-        public void ArrayMarkedIn([System.Runtime.InteropServices.In] int[] arr) { }
-}";
-        private const string TestArrayParamAttrUnary_14 = @"
-public sealed class OnlyParam
-{
-        public void ArrayMarkedOut([System.Runtime.InteropServices.Out] int[] arr) { }
-}";
-        private const string TestArrayParamAttrBinary_1 = @"
-public sealed class TwoParam
-{
-        public void BothAttributes_Separate(int i, [System.Runtime.InteropServices.WindowsRuntime.WriteOnlyArray][System.Runtime.InteropServices.WindowsRuntime.ReadOnlyArray] int[] arr) { }
-}";
-        private const string TestArrayParamAttrBinary_2 = @"
-public sealed class TwoParam
-{
-        public void BothAttributes_Together(int i, [System.Runtime.InteropServices.WindowsRuntime.WriteOnlyArray, System.Runtime.InteropServices.WindowsRuntime.ReadOnlyArray] int[] arr) { }
-}";
-        private const string TestArrayParamAttrBinary_3 = @"
-public sealed class TwoParam
-{
-        public void MarkedOutAndReadOnly(int i, [System.Runtime.InteropServices.WindowsRuntime.ReadOnlyArray] out int[] arr) { arr = new int[] { }; }
-}";
-        private const string TestArrayParamAttrBinary_4 = @"
-public sealed class TwoParam
-{
-        public void ArrayMarkedIn(int i, [In] int[] arr) { }
-}";
-        private const string TestArrayParamAttrBinary_5 = @"
-public sealed class TwoParam
-{
-        public void ArrayMarkedOut(int i, [Out] int[] arr) { }
-}";
-        private const string TestArrayParamAttrBinary_6 = @"
-public sealed class TwoParam
-{
-        public void NonArrayMarkedReadOnly(int i, [System.Runtime.InteropServices.WindowsRuntime.ReadOnlyArray] int arr) { }
-}";
-        private const string TestArrayParamAttrBinary_7 = @"
-public sealed class TwoParam
-{
-        public void NonArrayMarkedWriteOnly(int i, [System.Runtime.InteropServices.WindowsRuntime.WriteOnlyArray] int arr) { }
-}";
-        private const string TestArrayParamAttrBinary_8 = @"
-public sealed class TwoParam
-{
-        public void ParamMarkedIn(int i, [In] int arr) { }
-}";
-        private const string TestArrayParamAttrBinary_9 = @"
-public sealed class TwoParam
-{
-        public void ParamMarkedOut(int i, [Out] int arr) { }
-}";
-        private const string TestArrayParamAttrBinary_10 = @"
-public sealed class TwoParam
-{
-        public void ArrayNotMarked(int i, int[] arr) { }
-}";
-        private const string TestArrayParamAttrBinary_11 = @"
-public sealed class TwoArray
-{
-        public void OneValidOneInvalid_1(
-[System.Runtime.InteropServices.WindowsRuntime.WriteOnlyArray] int[] xs, 
-[System.Runtime.InteropServices.WindowsRuntime.WriteOnlyArray]
-[System.Runtime.InteropServices.WindowsRuntime.ReadOnlyArray] int[] ys) { }
-}";
-        private const string TestArrayParamAttrBinary_12 = @"
-public sealed class TwoArray
-{
-        public void OneValidOneInvalid_2(
-[System.Runtime.InteropServices.WindowsRuntime.WriteOnlyArray]
-[System.Runtime.InteropServices.WindowsRuntime.ReadOnlyArray] int[] xs, 
-[System.Runtime.InteropServices.WindowsRuntime.WriteOnlyArray] int[] ys) { }
-}";
-        private const string TestArrayParamAttrBinary_13 = @"
-public sealed class TwoArray
-{
-        public void MarkedOutAndReadOnly([System.Runtime.InteropServices.WindowsRuntime.ReadOnlyArray] int[] xs, [System.Runtime.InteropServices.WindowsRuntime.ReadOnlyArray] out int[] arr) { arr = new int[] { }; }
-}";
-        private const string TestArrayParamAttrBinary_14 = @"
-public sealed class TwoParam
-{
-        public void ArrayMarkedIn(int i, [In] int[] arr) { }
-}";
-        private const string TestArrayParamAttrBinary_15 = @"
-public sealed class TwoArray
-{
-        public void ArrayMarkedIn2([System.Runtime.InteropServices.WindowsRuntime.ReadOnlyArray] int[] xs, [In] int[] arr) { }
-}";
-        private const string TestArrayParamAttrBinary_16 = @"
-public sealed class TwoArray
-{
-        public void ArrayMarkedOut([System.Runtime.InteropServices.WindowsRuntime.ReadOnlyArray] int[] xs, [Out] int[] arr) { }
-}";
-        private const string TestArrayParamAttrBinary_17 = @"
-public sealed class TwoArray
-{
-        public void ArrayNotMarked(int i, int[] arr) { }
-}";
-        private const string TestArrayParamAttrBinary_18 = @"
-public sealed class TwoArray
-{
-        public void NonArrayMarkedReadOnly([System.Runtime.InteropServices.WindowsRuntime.ReadOnlyArray] int[] xs, [System.Runtime.InteropServices.WindowsRuntime.ReadOnlyArray] int i) { }
-}";
-        private const string TestArrayParamAttrBinary_19 = @"
-public sealed class TwoArray
-{
-        public void NonArrayMarkedWriteOnly([System.Runtime.InteropServices.WindowsRuntime.ReadOnlyArray] int[] xs, [System.Runtime.InteropServices.WindowsRuntime.WriteOnlyArray] int i) { }
-}";
-        private const string TestArrayParamAttrBinary_20 = @"
-public sealed class TwoArray
-{
-        public void NonArrayMarkedWriteOnly2([System.Runtime.InteropServices.WindowsRuntime.ReadOnlyArray] int i, [System.Runtime.InteropServices.WindowsRuntime.WriteOnlyArray] int[] arr) { }
-}";
-        private const string TestArrayParamAttrBinary_21 = @"
-public sealed class TwoArray
-{
-        public void ParamMarkedIn([System.Runtime.InteropServices.WindowsRuntime.ReadOnlyArray] int[] xs, [In] int arr) { }
-}";
-        private const string TestArrayParamAttrBinary_22 = @"
-public sealed class TwoArray
-{
-        public void ParamMarkedOut([System.Runtime.InteropServices.WindowsRuntime.ReadOnlyArray] int[] xs, [Out] int arr) { }
-}";
-        private const string TestArrayParamAttrBinary_23 = @"
-public sealed class TwoArray
-{
-        public void ParamMarkedOut2([Out] int arr, [System.Runtime.InteropServices.WindowsRuntime.ReadOnlyArray] int[] xs) { }
-}";
-        private const string TestArrayParamAttrBinary_24 = @"
-public sealed class TwoArray
-{
-        public void ArrayNotMarked([System.Runtime.InteropServices.WindowsRuntime.ReadOnlyArray] int[] xs, int[] arr) { }
-}";
-        // ref param 
-        private const string RefParam_InterfaceMethod = @"
-public interface IHaveAMethodWithRefParam
-    {
-        void foo(ref int i);
-    }
-";
-        private const string RefParam_ClassMethod = @"
-public sealed class ClassWithMethodUsingRefParam
-    {
-        public void MethodWithRefParam(ref int i) { i++; }
-    }
-";
-        // operator overload 
-        private const string OperatorOverload_Class = @"
-    public sealed class ClassThatOverloadsOperator
-    {
-        public static ClassThatOverloadsOperator operator +(ClassThatOverloadsOperator thing)
-        {
-            return thing;
-        }
-    }";
-        // param name conflict 
-        private const string DunderRetValParam = @"
-public sealed class ParameterNamedDunderRetVal
-    {
-        public int Identity(int __retval)
-        {
-            return __retval;
-        }
-    }
-";
-        // struct fields 
-        private const string StructWithConstructor = @"
- namespace Test
-{
-   public struct StructWithConstructor_Invalid
-    {
-        int X;
-        StructWithConstructor_Invalid(int x)
-        {
-            X = x;
-        }
-    }
-} ";
-        private const string StructWithClassField = @"
-namespace Test 
-{
-        public sealed class SillyClass
-        {
-            public double Identity(double d)
-            {
-                return d;
-            }
-
-            public SillyClass() { }
-        }
-
-        public struct StructWithClass_Invalid
-        {
-            public SillyClass classField;
-        }
-}";
-        private const string StructWithClassField2 = @"
-namespace Test 
-{
-        public sealed class SillyClass
-        {
-            public double Identity(double d)
-            {
-                return d;
-            }
-
-            public SillyClass() { }
-        }
-}
-
-namespace Prod
-{
-        public struct StructWithClass_Invalid
-        {
-            public Test.SillyClass classField;
-        }
-}";
-        private const string StructWithDelegateField = @"
-namespace Test {
-public struct StructWithDelegate_Invalid
-    {
-        public delegate int ADelegate(int x);
-    }
-}";
-        private const string StructWithPrimitiveTypesMissingPublicKeyword = @"
-namespace Test
-{
-    public struct StructWithAllValidFields
-    {
-        bool boolean;
-        char character;
-        decimal dec;
-        double dbl;
-        float flt;
-        int i;
-        uint nat;
-        long lng;
-        ulong ulng;
-        short sh;
-        ushort us;
-        string str;
-    }
-}";
-        private const string EmptyStruct = @"
-namespace Test 
-{ 
-    public struct Mt {} 
-}";
-        private const string StructWithIndexer = @"
-namespace Test
-{
-public struct StructWithIndexer_Invalid
-    {
-        int[] arr;
-        int this[int i] => arr[i];
-    }
-}";
-        private const string StructWithMethods = @"
-namespace Test
-{
-public struct StructWithMethods_Invalid
-    {
-        int foo(int x)
-        {
-            return x;
-        }
-    }
-}";
-        private const string StructWithConst = @"
-namespace Test
-{
-    public struct StructWithConst_Invalid 
-    {
-        const int five = 5;
-    }
-}";
-        private const string StructWithProperty = @"
-namespace Test
-{
-    public enum BasicEnum
-    { 
-        First = 0,
-        Second = 1
-    }
-
-    public struct Posn_Invalid 
-    {
-        BasicEnum enumField; 
-
-        public int x { get; }
-        public int y { get; }
-    }
-}";
-        private const string StructWithPrivateField = @"
-namespace Test
-{
-public struct StructWithPrivateField_Invalid
-    {
-        private int x;
-    }
-}";
-        private const string StructWithObjectField = @"
-namespace Test
-{
-public struct StructWithObjectField_Invalid
-    {
-        public object obj;
-    }
-}";
-        private const string StructWithDynamicField = @"
-namespace Test
-{
-public struct StructWithDynamicField_Invalid 
-    {
-        public dynamic dyn;
-    }
-}";
-        private const string TwoOverloads_NoAttribute_NamesHaveNumber = @"
-namespace Test
-{
-    public sealed class TwoOverloads_NoAttribute_WithNum
-    {
-        public string OverloadExample1(string s) { return s; }
-
-        public int OverloadExample1(int n) { return n; }
-    }
-}";
-        // DefaultOverload attribute tests
-        private const string TwoOverloads_TwoAttribute_OneInList_Unqualified = @"
-using Windows.Foundation.Metadata;
-namespace Test
-{
-    public sealed class TwoOverloads_TwoAttribute_OneInList
-    {
-
-        [Windows.Foundation.Metadata.Deprecated(""deprecated"", Windows.Foundation.Metadata.DeprecationType.Deprecate, 1), 
-         DefaultOverload]
-        public string OverloadExample(string s) { return s; } 
-
-        [DefaultOverload]
-        public int OverloadExample(int n) { return n; }
-    }
-}";
-        private const string TwoOverloads_TwoAttribute_BothInList_Unqualified = @"
-using Windows.Foundation.Metadata;
-namespace Test
-{
-    public sealed class TwoOverloads_TwoAttribute_BothInList
-    {
-
-        [Windows.Foundation.Metadata.Deprecated(""deprecated"", Windows.Foundation.Metadata.DeprecationType.Deprecate, 1), 
-         DefaultOverload()]
-        public string OverloadExample(string s) { return s; }
-
-        [Windows.Foundation.Metadata.Deprecated(""deprecated"", Windows.Foundation.Metadata.DeprecationType.Deprecate, 1), 
-         DefaultOverload()]
-        public int OverloadExample(int n) { return n; }
-    }
-}";
-        private const string TwoOverloads_TwoAttribute_TwoLists_Unqualified = @"
-using Windows.Foundation.Metadata;
-namespace Test
-{
-    public sealed class TwoOverloads_TwoAttribute_TwoLists
-    {
-
-        [Windows.Foundation.Metadata.Deprecated(""deprecated"", Windows.Foundation.Metadata.DeprecationType.Deprecate, 1)]
-        [DefaultOverload()]
-        public string OverloadExample(string s) { return s; } 
-
-        [DefaultOverload()]
-        public int OverloadExample(int n) { return n; }
-    }
-}";
-        private const string TwoOverloads_TwoAttribute_OneInSeparateList_OneNot_Unqualified = @"
-using Windows.Foundation.Metadata;
-namespace Test
-{
-    public sealed class TwoOverloads_TwoAttribute_OneInSeparateList_OneNot
-    {
-
-        [Windows.Foundation.Metadata.Deprecated(""deprecated"", Windows.Foundation.Metadata.DeprecationType.Deprecate, 1)]
-        [DefaultOverload]
-        public string OverloadExample(string s) { return s; }
-
-        [Windows.Foundation.Metadata.Deprecated(""deprecated"", Windows.Foundation.Metadata.DeprecationType.Deprecate, 1), 
-         DefaultOverload]
-        public int OverloadExample(int n) { return n; }
-    }
-}";
-        private const string TwoOverloads_TwoAttribute_BothInSeparateList_Unqualified = @"
-using Windows.Foundation.Metadata;
-namespace Test
-{
-    public sealed class TwoOverloads_TwoAttribute_BothInSeparateList
-    {
-
-        [Windows.Foundation.Metadata.Deprecated(""deprecated"", Windows.Foundation.Metadata.DeprecationType.Deprecate, 1)]
-        [DefaultOverload()]
-        public string OverloadExample(string s) { return s; }
-
-        [Windows.Foundation.Metadata.Deprecated(""deprecated"", Windows.Foundation.Metadata.DeprecationType.Deprecate, 1)]
-        [DefaultOverload]
-        public int OverloadExample(int n) { return n; }
-    }
-}";
-        private const string TwoOverloads_TwoAttribute_Unqualified = @"
-using Windows.Foundation.Metadata;
-namespace Test
-{
-    public sealed class TwoOverloads_TwoAttribute
-    {
-
-        [DefaultOverload]
-        public string OverloadExample(string s) { return s; }
-
-        [DefaultOverload]
-        public int OverloadExample(int n) { return n; }
-    }
-}";
-        private const string ThreeOverloads_TwoAttributes_Unqualified= @"
-using Windows.Foundation.Metadata;
-namespace Test
-{
-    public sealed class ThreeOverloads_TwoAttributes
-    {
-        public string OverloadExample(string s) { return s; }
-
-        [DefaultOverload]
-        public int OverloadExample(int n) { return n; }
-
-        [DefaultOverload]
-        public bool OverloadExample(bool b) { return b; }
-    }
-}";
-        private const string TwoOverloads_NoAttribute = @"
-namespace Test
-{
-    public sealed class TwoOverloads_NoAttribute
-    {
-        public string OverloadExample(string s) { return s; }
-
-        public int OverloadExample(int n) { return n; }
-    }
-}";
-        private const string TwoOverloads_TwoAttribute_OneInList = @"
-namespace Test
-{
-    public sealed class TwoOverloads_TwoAttribute_OneInList
-    {
-
-        [Windows.Foundation.Metadata.Deprecated(""deprecated"", Windows.Foundation.Metadata.DeprecationType.Deprecate, 1), 
-         Windows.Foundation.Metadata.DefaultOverload()]
-        public string OverloadExample(string s) { return s; } 
-
-        [Windows.Foundation.Metadata.DefaultOverload()]
-        public int OverloadExample(int n) { return n; }
-    }
-}";
-        private const string TwoOverloads_NoAttribute_OneIrrevAttr = @"
-namespace Test
-{
-    public sealed class TwoOverloads_NoAttribute_OneIrrevAttr
-    {
-        [Windows.Foundation.Metadata.Deprecated(""deprecated"", Windows.Foundation.Metadata.DeprecationType.Deprecate, 1)]
-        public string OverloadExample(string s) { return s; }
-
-        public int OverloadExample(int n) { return n; }
-    }
-}";
-        private const string TwoOverloads_TwoAttribute_BothInList = @"
-namespace Test
-{
-    public sealed class TwoOverloads_TwoAttribute_BothInList
-    {
-
-        [Windows.Foundation.Metadata.Deprecated(""deprecated"", Windows.Foundation.Metadata.DeprecationType.Deprecate, 1), 
-         Windows.Foundation.Metadata.DefaultOverload()]
-        public string OverloadExample(string s) { return s; }
-
-        [Windows.Foundation.Metadata.Deprecated(""deprecated"", Windows.Foundation.Metadata.DeprecationType.Deprecate, 1), 
-         Windows.Foundation.Metadata.DefaultOverload()]
-        public int OverloadExample(int n) { return n; }
-    }
-}";
-        private const string TwoOverloads_TwoAttribute_TwoLists = @"
-namespace Test
-{
-    public sealed class TwoOverloads_TwoAttribute_TwoLists
-    {
-
-        [Windows.Foundation.Metadata.Deprecated(""deprecated"", Windows.Foundation.Metadata.DeprecationType.Deprecate, 1)]
-        [Windows.Foundation.Metadata.DefaultOverload()]
-        public string OverloadExample(string s) { return s; } 
-
-        [Windows.Foundation.Metadata.DefaultOverload()]
-        public int OverloadExample(int n) { return n; }
-    }
-}";
-        private const string TwoOverloads_TwoAttribute_OneInSeparateList_OneNot = @"
-namespace Test
-{
-    public sealed class TwoOverloads_TwoAttribute_OneInSeparateList_OneNot
-    {
-
-        [Windows.Foundation.Metadata.Deprecated(""deprecated"", Windows.Foundation.Metadata.DeprecationType.Deprecate, 1)]
-        [Windows.Foundation.Metadata.DefaultOverload()]
-        public string OverloadExample(string s) { return s; }
-
-        [Windows.Foundation.Metadata.Deprecated(""deprecated"", Windows.Foundation.Metadata.DeprecationType.Deprecate, 1), 
-         Windows.Foundation.Metadata.DefaultOverload()]
-        public int OverloadExample(int n) { return n; }
-    }
-}";
-        private const string TwoOverloads_TwoAttribute_BothInSeparateList = @"
-namespace Test
-{
-    public sealed class TwoOverloads_TwoAttribute_BothInSeparateList
-    {
-
-        [Windows.Foundation.Metadata.Deprecated(""deprecated"", Windows.Foundation.Metadata.DeprecationType.Deprecate, 1)]
-        [Windows.Foundation.Metadata.DefaultOverload()]
-        public string OverloadExample(string s) { return s; }
-
-        [Windows.Foundation.Metadata.Deprecated(""deprecated"", Windows.Foundation.Metadata.DeprecationType.Deprecate, 1)]
-        [Windows.Foundation.Metadata.DefaultOverload()]
-        public int OverloadExample(int n) { return n; }
-    }
-}";
-        private const string TwoOverloads_TwoAttribute = @"
-namespace Test
-{
-    public sealed class TwoOverloads_TwoAttribute
-    {
-
-        [Windows.Foundation.Metadata.DefaultOverload()]
-        public string OverloadExample(string s) { return s; }
-
-        [Windows.Foundation.Metadata.DefaultOverload()]
-        public int OverloadExample(int n) { return n; }
-    }
-}";
-        private const string ThreeOverloads_TwoAttributes = @"
-namespace Test
-{
-    public sealed class ThreeOverloads_TwoAttributes
-    {
-        public string OverloadExample(string s) { return s; }
-
-        [Windows.Foundation.Metadata.DefaultOverload()]
-        public int OverloadExample(int n) { return n; }
-
-        [Windows.Foundation.Metadata.DefaultOverload()]
-        public bool OverloadExample(bool b) { return b; }
-    }
-}";
-        // jagged 2d/3d prop
-        private const string Jagged2D_Property2 = @"
-namespace Test
-{
-    public sealed class Jagged2D_Property2
-    {
-        public int[][] Arr { get; set; }
-    }
-}";
-        private const string Jagged3D_Property1 = @"
-namespace Test
-{
-    public sealed class Jagged3D_Property1
-    {
-        public int[][][] Arr3 { get; set; }
-    }
-}";
-        // jagged 2d class method 
-        private const string Jagged2D_ClassMethod1 = @"
-namespace Test
-{
-    public sealed class Jagged2D_ClassMethod1
-    {
-        public int[][] J2_ReturnOnly() 
-        {
-            int[][] arr = new int[2][];
-            arr[0] = new int[1] { 1 };
-            arr[1] = new int[1] { 2 };
-            return arr;
-        }
-        
-    }
-}";
-        private const string Jagged2D_ClassMethod2 = @"
-namespace Test
-{
-    public sealed class Jagged2D_ClassMethod2
-    {
-        public int[][] J2_ReturnAndInput1(int[][] arr) { return arr; }
-    }
-}";
-        private const string Jagged2D_ClassMethod3 = @"
-namespace Test
-{
-    public sealed class Jagged2D_ClassMethod3
-    {
-        public int[][] J2_ReturnAndInput2of2(bool a, int[][] arr) { return arr; }
-    }
-}";
-        private const string Jagged2D_ClassMethod4 = @"
-namespace Test
-{
-    public sealed class Jagged2D_ClassMethod4
-    {
-        public bool J2_NotReturnAndInput2of2(bool a, int[][] arr) { return a; }
-    }
-}";
-        private const string Jagged2D_ClassMethod5 = @"
-namespace Test
-{
-    public sealed class Jagged2D_ClassMethod5
-    {
-        public bool J2_NotReturnAndInput2of3(bool a, int[][] arr, bool b) { return a; }
-    }
-}";
-        private const string Jagged2D_ClassMethod6 = @"
-namespace Test
-{
-    public sealed class Jagged2D_ClassMethod6
-    {
-        public int[][] J2_ReturnAndInput2of3(bool a, int[][] arr, bool b) { return arr; }
-    }
-}";
-        // jagged 3d class method
-        private const string Jagged3D_ClassMethod1 = @"
-namespace Test
-{
-    public sealed class Jagged3D_ClassMethod1
-    {
-        public int[][][] J3_ReturnOnly() 
-        {
-            int[][] arr2 = new int[2][];
-            arr2[0] = new int[1] { 1 };
-            arr2[1] = new int[1] { 2 };
-
-            int[][][] arr = new int[1][][];
-            arr[0] = arr2;
-            return arr; 
-        }
-        
-    }
-}";
-        private const string Jagged3D_ClassMethod2 = @"
-namespace Test
-{
-    public sealed class Jagged3D_ClassMethod1
-    {
-        public int[][][] J3_ReturnAndInput1(int[][][] arr) { return arr; }
-    }
-}";
-        private const string Jagged3D_ClassMethod3 = @"
-namespace Test
-{
-    public sealed class Jagged3D_ClassMethod3
-    {
-        public int[][][] J3_ReturnAndInput2of2(bool a, int[][][] arr) { return arr; }
-    }
-}";
-        private const string Jagged3D_ClassMethod4 = @"
-namespace Test
-{
-    public sealed class Jagged3D_ClassMethod4
-    {
-        public int[][][] J3_ReturnAndInput2of3(bool a, int[][][] arr, bool b) { return arr; }
-    }
-}";
-        private const string Jagged3D_ClassMethod5 = @"
-namespace Test
-{
-    public sealed class Jagged3D_ClassMethod5
-    {
-        public bool J3_NotReturnAndInput2of2(bool a, int[][][] arr) { return a; }
-    }
-}";
-        private const string Jagged3D_ClassMethod6 = @"
-namespace Test
-{
-    public sealed class Jagged3D_ClassMethod6
-    {
-        public bool J3_NotReturnAndInput2of3(bool a, int[][][] arr, bool b) { return a; }
-    }
-}";
-        // jagged 2d interface method
-        private const string Jagged2D_InterfaceMethod1 = @"
-namespace Test
-{
-    public interface Jagged2D_InterfaceMethod1
-    {
-        public int[][] J2_ReturnOnly();
-    }
-}";
-        private const string Jagged2D_InterfaceMethod2 = @"
-namespace Test
-{
-    public interface Jagged2D_InterfaceMethod2
-    {
-        public int[][] J2_ReturnAndInput1(int[,] arr);
-    }
-}";
-        private const string Jagged2D_InterfaceMethod3 = @"
-namespace Test
-{
-    public interface Jagged2D_InterfaceMethod3
-    {
-        public int[][] J2_ReturnAndInput2of2(bool a, int[][] arr);
-    }
-}";
-        private const string Jagged2D_InterfaceMethod4 = @"
-namespace Test
-{
-    public interface Jagged2D_InterfaceMethod4
-    {
-        public bool J2_NotReturnAndInput2of2(bool a, int[][] arr);
-    }
-}";
-        private const string Jagged2D_InterfaceMethod5 = @"
-namespace Test
-{
-    public interface Jagged2D_InterfaceMethod5
-    {
-        public bool J2_NotReturnAndInput2of3(bool a, int[][] arr, bool b);
-    }
-}";
-        private const string Jagged2D_InterfaceMethod6 = @"
-namespace Test
-{
-    public interface Jagged2D_InterfaceMethod6
-    {
-        public int[][] J2_ReturnAndInput2of3(bool a, int[][] arr, bool b);
-    }
-}";
-        // jagged 2d interface method
-        private const string Jagged3D_InterfaceMethod1 = @"
-namespace Test
-{
-    public interface Jagged3D_InterfaceMethod1
-    {
-        public int[][][] J3_ReturnOnly();
-    }
-}";
-        private const string Jagged3D_InterfaceMethod2 = @"
-namespace Test
-{
-    public interface Jagged3D_InterfaceMethod2
-    {
-        public int[][][] J3_ReturnAndInput1(int[][][] arr);
-    }
-}";
-        private const string Jagged3D_InterfaceMethod3 = @"
-namespace Test
-{
-    public interface Jagged3D_InterfaceMethod3
-    {
-        public int[][][] J3_ReturnAndInput2of2(bool a, int[][][] arr);
-    }
-}";
-        private const string Jagged3D_InterfaceMethod4 = @"
-namespace Test
-{
-    public interface Jagged3D_InterfaceMethod4
-    {
-        public int[][][] J3_ReturnAndInput2of3(bool a, int[][][] arr, bool b);
-    }
-}";
-        private const string Jagged3D_InterfaceMethod5 = @"
-namespace Test
-{
-    public interface Jagged3D_InterfaceMethod5
-    {
-        public bool J3_NotReturnAndInput2of2(bool a, int[][][] arr);
-    }
-}";
-        private const string Jagged3D_InterfaceMethod6 = @"
-namespace Test
-{
-    public interface Jagged3D_InterfaceMethod6
-    {
-        public bool J3_NotReturnAndInput2of3(bool a, int[][][] arr, bool b);
-    }
-}";
-        // subnamespace jagged 2d iface
-        private const string SubNamespace_Jagged2DInterface1 = @"
-namespace Test
-{
-    namespace SubNamespace
-    {
-        public interface SubNamespace_Jagged2DInterface1
-        {
-            public int[][] J2_ReturnOnly();
-        }
-    }
-}";
-        private const string SubNamespace_Jagged2DInterface2 = @"
-namespace Test
-{
-    namespace SubNamespace
-    {
-        public interface SubNamespace_Jagged2DInterface2
-        {
-            public int[][] J2_ReturnAndInput1(int[,] arr);
-        }
-    }
-}";
-        private const string SubNamespace_Jagged2DInterface3 = @"
-namespace Test
-{
-    namespace SubNamespace
-    {
-        public interface SubNamespace_Jagged2DInterface3
-        {
-            public int[][] J2_ReturnAndInput2of2(bool a, int[][] arr);
-        }
-    }
-}";
-        private const string SubNamespace_Jagged2DInterface4 = @"
-namespace Test
-{
-    namespace SubNamespace
-    {
-        public interface SubNamespace_Jagged2DInterface4
-        {
-            public bool J2_NotReturnAndInput2of2(bool a, int[][] arr);
-        }
-    }
-}";
-        private const string SubNamespace_Jagged2DInterface5 = @"
-namespace Test
-{
-    namespace SubNamespace
-    {
-        public interface SubNamespace_Jagged2DInterface5
-        {
-            public bool J2_NotReturnAndInput2of3(bool a, int[][] arr, bool b);
-        }
-    }
-}";
-        private const string SubNamespace_Jagged2DInterface6 = @"
-namespace Test
-{
-    namespace SubNamespace
-    {
-        public interface SubNamespace_Jagged2DInterface6
-        {
-            public int[][] J2_ReturnAndInput2of3(bool a, int[][] arr, bool b);
-        }
-    }
-}";
-        // subnamespace jagged 3d iface
-        private const string SubNamespace_Jagged3DInterface1 = @"
-namespace Test
-{
-    namespace SubNamespace
-    {
-        public interface SubNamespace_Jagged3DInterface1
-        {
-            public int[][][] J3_ReturnOnly();
-        }
-    }
-}";
-        private const string SubNamespace_Jagged3DInterface2 = @"
-namespace Test
-{
-    namespace SubNamespace
-    {
-        public interface SubNamespace_Jagged3DInterface2
-        {
-            public int[][][] J3_ReturnAndInput1(int[][][] arr);
-        }
-    }
-}";
-        private const string SubNamespace_Jagged3DInterface3 = @"
-namespace Test
-{
-    namespace SubNamespace
-    {
-        public interface SubNamespace_Jagged3DInterface3
-        {
-            public int[][][] J3_ReturnAndInput2of2(bool a, int[][][] arr);
-        }
-    }
-}";
-        private const string SubNamespace_Jagged3DInterface4 = @"
-namespace Test
-{
-    namespace SubNamespace
-    {
-        public interface SubNamespace_Jagged3DInterface4
-        {
-            public int[][][] J3_ReturnAndInput2of3(bool a, int[][][] arr, bool b);
-        }
-    }
-}";
-        private const string SubNamespace_Jagged3DInterface5 = @"
-namespace Test
-{
-    namespace SubNamespace
-
-    {
-        public interface SubNamespace_Jagged3DInterface5
-        {
-            public bool J3_NotReturnAndInput2of2(bool a, int[][][] arr);
-        }
-    }
-}";
-        private const string SubNamespace_Jagged3DInterface6 = @"
-namespace Test
-{
-    namespace SubNamespace
-    {
-        public interface SubNamespace_Jagged3DInterface6
-        {
-            public bool J3_NotReturnAndInput2of3(bool a, int[][][] arr, bool b);
-        }
-    }
-}";
-    }
-}
->>>>>>> 1b1ecb0a
+}