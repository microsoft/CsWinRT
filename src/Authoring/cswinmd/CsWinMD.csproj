--- conflicted
+++ resolved
@@ -1,42 +1,36 @@
-﻿<Project Sdk="Microsoft.NET.Sdk">
-
-  <PropertyGroup>
-    <OutputType>Exe</OutputType>
-    <TargetFrameworks>net8.0</TargetFrameworks>
-    <RollForward>Major</RollForward>
-    <LangVersion>preview</LangVersion>
-    <Nullable>enable</Nullable>
-    <Authors>Microsoft Corporation</Authors>
-    <Company>Microsoft Corporation</Company>
-    <Product>C#/WinRT</Product>
-    <PackageId>Microsoft.Windows.CsWinMD</PackageId>
-
-    <SatelliteResourceLanguages>en</SatelliteResourceLanguages>
-    <FileVersion>$(VersionNumber)</FileVersion>
-    <Version>$(VersionNumber)</Version>
-    <AssemblyVersion>$(VersionNumber)</AssemblyVersion>
-    <InformationalVersion>$(VersionNumber)</InformationalVersion>
-    <NeutralLanguage>en</NeutralLanguage>
-
-    <Description>C# to WinMD authoring tool Preview $(VersionString)</Description>
-    <AssemblyTitle>C# to WinMD authoring tool Preview v$(VersionString)</AssemblyTitle>
-    <Copyright>Copyright (c) Microsoft Corporation. All rights reserved.</Copyright>
-  </PropertyGroup>
-
-  <ItemGroup>
-<<<<<<< HEAD
-    <PackageReference Include="Microsoft.CodeAnalysis.Common" Version="4.8.0" />
-    <PackageReference Include="Microsoft.CodeAnalysis.CSharp" Version="4.8.0" />
-    <PackageReference Include="Microsoft.Win32.Registry" Version="5.0.0" />
-=======
-    <PackageReference Include="Microsoft.CodeAnalysis.Common" />
-    <PackageReference Include="Microsoft.CodeAnalysis.CSharp" />
-    <PackageReference Include="Microsoft.Win32.Registry" />
->>>>>>> 521f591b
-  </ItemGroup>
-
-  <ItemGroup>
-    <ProjectReference Include="..\WinRT.SourceGenerator.Roslyn4080\WinRT.SourceGenerator.Roslyn4080.csproj" />
-  </ItemGroup>
-
-</Project>
+﻿<Project Sdk="Microsoft.NET.Sdk">
+
+  <PropertyGroup>
+    <OutputType>Exe</OutputType>
+    <TargetFrameworks>net8.0</TargetFrameworks>
+    <RollForward>Major</RollForward>
+    <LangVersion>preview</LangVersion>
+    <Nullable>enable</Nullable>
+    <Authors>Microsoft Corporation</Authors>
+    <Company>Microsoft Corporation</Company>
+    <Product>C#/WinRT</Product>
+    <PackageId>Microsoft.Windows.CsWinMD</PackageId>
+
+    <SatelliteResourceLanguages>en</SatelliteResourceLanguages>
+    <FileVersion>$(VersionNumber)</FileVersion>
+    <Version>$(VersionNumber)</Version>
+    <AssemblyVersion>$(VersionNumber)</AssemblyVersion>
+    <InformationalVersion>$(VersionNumber)</InformationalVersion>
+    <NeutralLanguage>en</NeutralLanguage>
+
+    <Description>C# to WinMD authoring tool Preview $(VersionString)</Description>
+    <AssemblyTitle>C# to WinMD authoring tool Preview v$(VersionString)</AssemblyTitle>
+    <Copyright>Copyright (c) Microsoft Corporation. All rights reserved.</Copyright>
+  </PropertyGroup>
+
+  <ItemGroup>
+    <PackageReference Include="Microsoft.CodeAnalysis.Common" />
+    <PackageReference Include="Microsoft.CodeAnalysis.CSharp" />
+    <PackageReference Include="Microsoft.Win32.Registry" />
+  </ItemGroup>
+
+  <ItemGroup>
+    <ProjectReference Include="..\WinRT.SourceGenerator.Roslyn4080\WinRT.SourceGenerator.Roslyn4080.csproj" />
+  </ItemGroup>
+
+</Project>