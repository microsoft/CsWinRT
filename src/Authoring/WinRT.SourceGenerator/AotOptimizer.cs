﻿// Copyright (c) Microsoft Corporation.
// Licensed under the MIT License.

using Microsoft.CodeAnalysis;
using Microsoft.CodeAnalysis.CSharp;
using Microsoft.CodeAnalysis.CSharp.Syntax;
using System;
using System.Collections.Generic;
using System.Collections.Immutable;
using System.Linq;
using System.Text;
using WinRT.SourceGenerator;

namespace Generator
{
    [Generator]
    public class WinRTAotSourceGenerator : IIncrementalGenerator
    {
        public void Initialize(IncrementalGeneratorInitializationContext context)
        {
            var properties = context.AnalyzerConfigOptionsProvider.Select(static (provider, _) => (provider.IsCsWinRTAotOptimizerEnabled(), provider.IsCsWinRTComponent()));

            var typeMapper = context.AnalyzerConfigOptionsProvider.Select((options, ct) => options.GlobalOptions.GetUiXamlMode()).Select((mode, ct) => new TypeMapper(mode));

            var possibleVtableAttributesToAdd = context.SyntaxProvider.CreateSyntaxProvider(
                    static (n, _) => NeedVtableAttribute(n),
                    static (n, _) => n
                );

            var vtableAttributesToAdd = possibleVtableAttributesToAdd
                .Combine(typeMapper)
                .Select((data, ct) => GetVtableAttributeToAdd(data.Left, data.Right))
                .Where(n => n is not null);

            context.RegisterImplementationSourceOutput(vtableAttributesToAdd.Collect().Combine(properties), GenerateVtableAttributes);

            var possibleVtablesToAddOnLookupTable = context.SyntaxProvider.CreateSyntaxProvider(
                    static (n, _) => NeedVtableOnLookupTable(n),
                    static (n, _) => n);
            
            var vtablesToAddOnLookupTable = possibleVtablesToAddOnLookupTable
                .Combine(typeMapper)
                .Select((data, ct) => GetVtableAttributesToAddOnLookupTable(data.Left, data.Right))
                .Where(vtableAttribute => vtableAttribute != null);

            var genericInterfacesFromVtableAttribute = vtableAttributesToAdd.SelectMany(static (vtableAttribute, _) => vtableAttribute.GenericInterfaces).Collect();
            var genericInterfacesFromVtableLookupTable = vtablesToAddOnLookupTable.SelectMany(static (vtable, _) => vtable.SelectMany(v => v.GenericInterfaces)).Collect();

            context.RegisterImplementationSourceOutput(
                genericInterfacesFromVtableAttribute.Combine(genericInterfacesFromVtableLookupTable).Combine(properties),
                GenerateCCWForGenericInstantiation);

            context.RegisterImplementationSourceOutput(vtablesToAddOnLookupTable.SelectMany(static (vtable, _) => vtable).Collect().Combine(properties), GenerateVtableLookupTable);
        }

        // Restrict to non-projected classes which can be instantiated
        // and are partial allowing to add attributes.
        private static bool NeedVtableAttribute(SyntaxNode node)
        {
            return node is ClassDeclarationSyntax declaration &&
                !declaration.Modifiers.Any(m => m.IsKind(SyntaxKind.StaticKeyword) || m.IsKind(SyntaxKind.AbstractKeyword)) &&
                declaration.Modifiers.Any(m => m.IsKind(SyntaxKind.PartialKeyword)) &&
                !GeneratorHelper.IsWinRTType(declaration); // Making sure it isn't an RCW we are projecting.
        }

        private static VtableAttribute GetVtableAttributeToAdd(GeneratorSyntaxContext context, TypeMapper typeMapper)
        {
            var symbol = context.SemanticModel.GetDeclaredSymbol(context.Node as ClassDeclarationSyntax);
            return GetVtableAttributeToAdd(symbol, GeneratorHelper.IsWinRTType, typeMapper, context.SemanticModel.Compilation.Assembly, false);
        }

        private static string ToFullyQualifiedString(ISymbol symbol)
        {
            // Used to ensure class names within generics are fully qualified to avoid
            // having issues when put in ABI namespaces.
            var symbolDisplayString = new SymbolDisplayFormat(
                globalNamespaceStyle: SymbolDisplayGlobalNamespaceStyle.Included,
                typeQualificationStyle: SymbolDisplayTypeQualificationStyle.NameAndContainingTypesAndNamespaces,
                genericsOptions: SymbolDisplayGenericsOptions.IncludeTypeParameters,
                miscellaneousOptions: SymbolDisplayMiscellaneousOptions.UseSpecialTypes);

            var qualifiedString = symbol.ToDisplayString(symbolDisplayString);
            return qualifiedString.StartsWith("global::") ? qualifiedString[8..] : qualifiedString;
        }

        private static string ToVtableLookupString(ISymbol symbol)
        {
            if (symbol is INamedTypeSymbol namedTypeSymbol && 
                namedTypeSymbol.TypeArguments.Length != 0)
            {
                return $$"""{{symbol.ContainingNamespace?.ToDisplayString()}}.{{symbol.MetadataName}}[{{string.Join(",", namedTypeSymbol.TypeArguments.Select(ToVtableLookupString))}}]""";
            }
            else
            {
                var symbolDisplayString = new SymbolDisplayFormat(
                    globalNamespaceStyle: SymbolDisplayGlobalNamespaceStyle.Omitted,
                    typeQualificationStyle: SymbolDisplayTypeQualificationStyle.NameAndContainingTypesAndNamespaces);
                return symbol.ToDisplayString(symbolDisplayString);
            }
        }

        internal static VtableAttribute GetVtableAttributeToAdd(ITypeSymbol symbol, Func<ISymbol, TypeMapper, bool> isWinRTType, TypeMapper mapper, IAssemblySymbol assemblySymbol, bool isAuthoring, string authoringDefaultInterface = "")
        {
            if (GeneratorHelper.HasNonInstantiatedWinRTGeneric(symbol))
            {
                return default;
            }

            HashSet<string> interfacesToAddToVtable = new();
            HashSet<GenericInterface> genericInterfacesToAddToVtable = new();

            if (!string.IsNullOrEmpty(authoringDefaultInterface))
            {
                interfacesToAddToVtable.Add(authoringDefaultInterface);
            }

            foreach (var iface in symbol.AllInterfaces)
            {
                if (isWinRTType(iface, mapper))
                {
                    interfacesToAddToVtable.Add(ToFullyQualifiedString(iface));
                    AddGenericInterfaceInstantiation(iface);
                }

                if (iface.IsGenericType && TryGetCompatibleWindowsRuntimeTypesForVariantType(iface, mapper, null, isWinRTType, out var compatibleIfaces))
                {
                    foreach (var compatibleIface in compatibleIfaces)
                    {
                        // For covariant interfaces which are exclusive interfaces that the projection implemented
                        // such as overrides / protected interfaces in composable types, we don't include them in
                        // the vtable as they are today marked internal and we can't reference them due to that.
                        // If this scenarios matters where native callers do indeed QI for these exclusive
                        // covariant interfaces, we can in the future project them as public, but for now
                        // leaving as is.
                        if (GeneratorHelper.IsInternalInterfaceFromReferences(compatibleIface, assemblySymbol))
                        {
                            continue;
                        }

                        interfacesToAddToVtable.Add(ToFullyQualifiedString(compatibleIface));
                        AddGenericInterfaceInstantiation(compatibleIface);
                    }
                }
            }

            // KeyValueType is a value type in C#, but it is projected as a reference type in WinRT. 
            if (symbol.TypeKind == TypeKind.Struct && symbol.MetadataName == "KeyValuePair`2")
            {
                interfacesToAddToVtable.Add(ToFullyQualifiedString(symbol));
                AddGenericInterfaceInstantiation(symbol as INamedTypeSymbol);
            }

            bool isDelegate = false;
            if (symbol.TypeKind == TypeKind.Delegate)
            {
                isDelegate = true;
                interfacesToAddToVtable.Add(ToFullyQualifiedString(symbol));
                AddGenericInterfaceInstantiation(symbol as INamedTypeSymbol);
            }

            if (!interfacesToAddToVtable.Any())
            {
                return default;
            }

            var typeName = ToFullyQualifiedString(symbol);
            bool isGlobalNamespace = symbol.ContainingNamespace == null || symbol.ContainingNamespace.IsGlobalNamespace;
            var @namespace = symbol.ContainingNamespace?.ToDisplayString();

            if (!isGlobalNamespace)
            {
                typeName = typeName[(@namespace.Length + 1)..];
            }

            EquatableArray<TypeInfo> classHierarchy = ImmutableArray<TypeInfo>.Empty;

            // Gather the type hierarchy, only if the type is nested (as an optimization)
            if (symbol.ContainingType is not null)
            {
                List<TypeInfo> hierarchyList = new();

                for (ITypeSymbol parent = symbol; parent is not null; parent = parent.ContainingType)
                {
                    hierarchyList.Add(new TypeInfo(
                        parent.ToDisplayString(SymbolDisplayFormat.MinimallyQualifiedFormat),
                        parent.TypeKind,
                        parent.IsRecord));
                }

                classHierarchy = ImmutableArray.CreateRange(hierarchyList);
            }

            return new VtableAttribute(
                isAuthoring ? "ABI.Impl." + @namespace : @namespace,
                isGlobalNamespace,
                typeName,
                classHierarchy,
                ToVtableLookupString(symbol),
                interfacesToAddToVtable.ToImmutableArray(),
                genericInterfacesToAddToVtable.ToImmutableArray(),
                symbol is IArrayTypeSymbol,
                isDelegate,
                symbol.DeclaredAccessibility == Accessibility.Public);

            void AddGenericInterfaceInstantiation(INamedTypeSymbol iface)
            {
                if (iface.IsGenericType)
                {
                    List<GenericParameter> genericParameters = new();
                    foreach (var genericParameter in iface.TypeArguments)
                    {
                        // Handle initialization of nested generics as they may not be
                        // initialized already.
                        if (genericParameter is INamedTypeSymbol genericParameterIface && 
                            genericParameterIface.IsGenericType)
                        {
                            AddGenericInterfaceInstantiation(genericParameterIface);
                        }

                        genericParameters.Add(new GenericParameter(
                            ToFullyQualifiedString(genericParameter),
                            GeneratorHelper.GetAbiType(genericParameter, mapper),
                            genericParameter.TypeKind));
                    }

                    genericInterfacesToAddToVtable.Add(new GenericInterface(
                        ToFullyQualifiedString(iface),
                        $$"""{{iface.ContainingNamespace}}.{{iface.MetadataName}}""",
                        genericParameters.ToImmutableArray()));
                }
            }

            bool IsExternalInternalInterface(INamedTypeSymbol iface)
            {
                return (iface.DeclaredAccessibility == Accessibility.Internal && !SymbolEqualityComparer.Default.Equals(iface.ContainingAssembly, assemblySymbol)) || 
                    (iface.IsGenericType && iface.TypeArguments.Any(typeArgument => IsExternalInternalInterface(typeArgument as INamedTypeSymbol)));
            }
        }

        private static bool TryGetCompatibleWindowsRuntimeTypesForVariantType(INamedTypeSymbol type, TypeMapper mapper, Stack<INamedTypeSymbol> typeStack, Func<ISymbol, TypeMapper, bool> isWinRTType, out IList<INamedTypeSymbol> compatibleTypes)
        {
            compatibleTypes = null;

            // Out of all the C# interfaces which are valid WinRT interfaces and
            // support covariance, they all only have one generic parameter,
            // so scoping to only handle that.
            if (type is not { IsGenericType: true, TypeParameters: [{ Variance: VarianceKind.Out, IsValueType: false }] })
            {
                return false;
            }

            var definition = type.OriginalDefinition;
            if (!isWinRTType(definition, mapper))
            {
                return false;
            }

            if (typeStack == null)
            {
                typeStack = new Stack<INamedTypeSymbol>();
            }
            else
            {
                if (typeStack.Contains(type))
                {
                    return false;
                }
            }
            typeStack.Push(type);

            HashSet<ITypeSymbol> compatibleTypesForGeneric = new(SymbolEqualityComparer.Default);

            if (isWinRTType(type.TypeArguments[0], mapper))
            {
                compatibleTypesForGeneric.Add(type.TypeArguments[0]);
            }

            foreach (var iface in type.TypeArguments[0].AllInterfaces)
            {
                if (isWinRTType(iface, mapper))
                {
                    compatibleTypesForGeneric.Add(iface);
                }

                if (iface.IsGenericType
                    && TryGetCompatibleWindowsRuntimeTypesForVariantType(iface, mapper, typeStack, isWinRTType, out var compatibleIfaces))
                {
                    compatibleTypesForGeneric.UnionWith(compatibleIfaces);
                }
            }

            var baseType = type.TypeArguments[0].BaseType;
            while (baseType != null)
            {
                if (isWinRTType(baseType, mapper))
                {
                    compatibleTypesForGeneric.Add(baseType);
                }
                baseType = baseType.BaseType;
            }

            typeStack.Pop();

            compatibleTypes = new List<INamedTypeSymbol>(compatibleTypesForGeneric.Count);
            foreach (var compatibleType in compatibleTypesForGeneric)
            {
                compatibleTypes.Add(definition.Construct(compatibleType));
            }

            return true;
        }

        private static void GenerateVtableAttributes(SourceProductionContext sourceProductionContext, (ImmutableArray<VtableAttribute> vtableAttributes, (bool isCsWinRTAotOptimizerEnabled, bool isCsWinRTComponent) properties) value)
        {
            if (!value.properties.isCsWinRTAotOptimizerEnabled)
            {
                return;
            }

            GenerateVtableAttributes(sourceProductionContext.AddSource, value.vtableAttributes, value.properties.isCsWinRTComponent);
        }

        internal static string GenerateVtableEntry(VtableAttribute vtableAttribute)
        {
            StringBuilder source = new();

            foreach (var genericInterface in vtableAttribute.GenericInterfaces)
            {
                source.AppendLine(GenericVtableInitializerStrings.GetInstantiationInitFunction(
                    genericInterface.GenericDefinition,
                    genericInterface.GenericParameters));
            }

            if (vtableAttribute.IsDelegate)
            {
                var @interface = vtableAttribute.Interfaces.First();
                source.AppendLine();
                source.AppendLine($$"""
                                var delegateInterface = new global::System.Runtime.InteropServices.ComWrappers.ComInterfaceEntry
                                {
                                    IID = global::WinRT.GuidGenerator.GetIID(typeof(global::{{@interface}}).GetHelperType()),
                                    Vtable = global::ABI.{{@interface}}.AbiToProjectionVftablePtr
                                };

                                return global::WinRT.DelegateTypeDetails<{{@interface}}>.GetExposedInterfaces(delegateInterface);
                        """);
            }
            else if (vtableAttribute.Interfaces.Any())
            {
                source.AppendLine();
                source.AppendLine($$"""
                                return new global::System.Runtime.InteropServices.ComWrappers.ComInterfaceEntry[]
                                {
                        """);

                foreach (var @interface in vtableAttribute.Interfaces)
                {
                    var genericStartIdx = @interface.IndexOf('<');
                    var interfaceStaticsMethod = @interface[..(genericStartIdx == -1 ? @interface.Length : genericStartIdx)] + "Methods";
                    if (genericStartIdx != -1)
                    {
                        interfaceStaticsMethod += @interface[genericStartIdx..@interface.Length];
                    }

                    source.AppendLine($$"""
                                                new global::System.Runtime.InteropServices.ComWrappers.ComInterfaceEntry
                                                {
                                                    IID = global::ABI.{{interfaceStaticsMethod}}.IID,
                                                    Vtable = global::ABI.{{interfaceStaticsMethod}}.AbiToProjectionVftablePtr
                                                },
                                    """);
                }
                source.AppendLine($$"""
                                };
                                """);
            }
            else
            {
                source.AppendLine($$"""
                                        return global::System.Array.Empty<global::System.Runtime.InteropServices.ComWrappers.ComInterfaceEntry>();
                                """);
            }

            return source.ToString();
        }

        internal static void GenerateVtableAttributes(Action<string, string> addSource, ImmutableArray<VtableAttribute> vtableAttributes, bool isCsWinRTComponentFromAotOptimizer)
        {
            // Using ToImmutableHashSet to avoid duplicate entries from the use of partial classes by the developer
            // to split out their implementation.  When they do that, we will get multiple entries here for that
            // and try to generate the same attribute and file with the same data as we use the semantic model
            // to get all the symbol data rather than the data at an instance of a partial class definition.
            foreach (var vtableAttribute in vtableAttributes.ToImmutableHashSet())
            {
                // If this is a WinRT component project and this call is coming
                // from the AOT optimizer, then any public types are not handled
                // right now as they are handled by the WinRT component source generator
                // calling this.
                if (((isCsWinRTComponentFromAotOptimizer && !vtableAttribute.IsPublic) || !isCsWinRTComponentFromAotOptimizer) && 
                    vtableAttribute.Interfaces.Any())
                {
                    StringBuilder source = new();
                    source.AppendLine("using static WinRT.TypeExtensions;\n");
                    if (!vtableAttribute.IsGlobalNamespace)
                    {
                        source.AppendLine($$"""
                        namespace {{vtableAttribute.Namespace}}
                        {
                        """);
                    }

                    var escapedClassName = GeneratorHelper.EscapeTypeNameForIdentifier(vtableAttribute.ClassName);

                    // Simple case when the type is not nested
                    if (vtableAttribute.ClassHierarchy.IsEmpty)
                    {
                        source.AppendLine($$"""
                            [global::WinRT.WinRTExposedType(typeof({{escapedClassName}}WinRTTypeDetails))]
                            partial class {{vtableAttribute.ClassName}}
                            {
                            }
                            """);
                    }
                    else
                    {
                        ReadOnlySpan<TypeInfo> classHierarchy = vtableAttribute.ClassHierarchy.AsSpan();

                        // If the type is nested, correctly nest the type definition
                        for (int i = classHierarchy.Length - 1; i > 0; i--)
                        {
                            source.AppendLine($$"""
                                partial {{classHierarchy[i].GetTypeKeyword()}} {{classHierarchy[i].QualifiedName}}
                                {
                                """);
                        }

                        // Define the inner-most item with the attribute
                        source.AppendLine($$"""
                            [global::WinRT.WinRTExposedType(typeof({{escapedClassName}}WinRTTypeDetails))]
                            partial {{classHierarchy[0].GetTypeKeyword()}} {{classHierarchy[0].QualifiedName}}
                            {
                            }
                            """);

                        // Close all brackets
                        for (int i = classHierarchy.Length - 1; i > 0; i--)
                        {
                            source.AppendLine("}");
                        }
                    }

                    source.AppendLine();
                    source.AppendLine($$"""
                    internal sealed class {{escapedClassName}}WinRTTypeDetails : global::WinRT.IWinRTExposedTypeDetails
                    {
                        public global::System.Runtime.InteropServices.ComWrappers.ComInterfaceEntry[] GetExposedInterfaces()
                        {
                    """);

                    if (vtableAttribute.Interfaces.Any())
                    {
                        foreach (var genericInterface in vtableAttribute.GenericInterfaces)
                        {
                            source.AppendLine(GenericVtableInitializerStrings.GetInstantiationInitFunction(
                                genericInterface.GenericDefinition,
                                genericInterface.GenericParameters));
                        }

                        source.AppendLine();
                        source.AppendLine($$"""
                                return new global::System.Runtime.InteropServices.ComWrappers.ComInterfaceEntry[]
                                {
                        """);

                        foreach (var @interface in vtableAttribute.Interfaces)
                        {
                            var genericStartIdx = @interface.IndexOf('<');
                            var interfaceStaticsMethod = @interface[..(genericStartIdx == -1 ? @interface.Length : genericStartIdx)] + "Methods";
                            if (genericStartIdx != -1)
                            {
                                interfaceStaticsMethod += @interface[genericStartIdx..@interface.Length];
                            }

                            source.AppendLine($$"""
                                                new global::System.Runtime.InteropServices.ComWrappers.ComInterfaceEntry
                                                {
                                                    IID = global::ABI.{{interfaceStaticsMethod}}.IID,
                                                    Vtable = global::ABI.{{interfaceStaticsMethod}}.AbiToProjectionVftablePtr
                                                },
                                    """);
                        }
                        source.AppendLine($$"""
                                };
                                """);
                    }
                    else
                    {
                        source.AppendLine($$"""
                                        return global::System.Array.Empty<global::System.Runtime.InteropServices.ComWrappers.ComInterfaceEntry>();
                                """);
                    }

                    source.AppendLine($$"""
                                }
                            }
                        """);

                    if (!vtableAttribute.IsGlobalNamespace)
                    {
                        source.AppendLine($@"}}");
                    }

                    string prefix = vtableAttribute.IsGlobalNamespace ? "" : $"{vtableAttribute.Namespace}.";
                    addSource($"{prefix}{escapedClassName}.WinRTVtable.g.cs", source.ToString());
                }
            }
        }

        private static void GenerateCCWForGenericInstantiation(SourceProductionContext sourceProductionContext, 
            ((ImmutableArray<GenericInterface> list1, ImmutableArray<GenericInterface> list2) genericInterfaces, (bool isCsWinRTAotOptimizerEnabled, bool isCsWinRTComponent) properties) value)
        {
            if (value.properties.isCsWinRTComponent || !value.properties.isCsWinRTAotOptimizerEnabled)
            {
                // Handled by the WinRT component source generator.
                return;
            }

            GenerateCCWForGenericInstantiation(sourceProductionContext.AddSource, value.genericInterfaces.list1.AddRange(value.genericInterfaces.list2));
        }

        internal static void GenerateCCWForGenericInstantiation(Action<string, string> addSource, ImmutableArray<GenericInterface> genericInterfaces)
        {
            StringBuilder source = new();

            if (genericInterfaces.Any())
            {
                source.AppendLine($$"""
                                    using System;
                                    using System.Runtime.InteropServices;
                                    using System.Runtime.CompilerServices;

                                    namespace WinRT.GenericHelpers
                                    {
                                    """);
            }

            var updatedGenericInterfaces = GenericVtableInitializerStrings.AddDependentGenericInterfaces(genericInterfaces.ToImmutableHashSet());
            foreach (var genericInterface in updatedGenericInterfaces)
            {
                source.AppendLine();
                source.AppendLine("// " + genericInterface.Interface);
                source.AppendLine(GenericVtableInitializerStrings.GetInstantiation(
                    genericInterface.GenericDefinition,
                    genericInterface.GenericParameters));
            }

            if (genericInterfaces.Any())
            {
                source.AppendLine("}");
                addSource($"WinRTGenericInstantiation.g.cs", source.ToString());
            }
        }

        private static bool NeedVtableOnLookupTable(SyntaxNode node)
        {
            return (node is InvocationExpressionSyntax invocation && invocation.ArgumentList.Arguments.Count != 0) ||
                    node is AssignmentExpressionSyntax;
        }

        private static List<VtableAttribute> GetVtableAttributesToAddOnLookupTable(GeneratorSyntaxContext context, TypeMapper mapper)
        {
            HashSet<VtableAttribute> vtableAttributes = new();

            if (context.Node is InvocationExpressionSyntax invocation)
            {
                var invocationSymbol = context.SemanticModel.GetSymbolInfo(invocation.Expression).Symbol;
                // Check if function is within a CsWinRT projected class or interface.
                if (invocationSymbol is IMethodSymbol methodSymbol && GeneratorHelper.IsWinRTType(methodSymbol.ContainingSymbol, mapper))
                {
                    // Get the concrete types directly from the argument rather than
                    // using what the method accepts, which might just be an interface, so
                    // that we can try to include any other WinRT interfaces implemented by
                    // that type on the CCW when it is marshaled.
                    for (int idx = 0, paramsIdx = 0; idx < invocation.ArgumentList.Arguments.Count; idx++)
                    {
                        if (methodSymbol.Parameters[paramsIdx].RefKind != RefKind.Out)
                        {
                            var argumentType = context.SemanticModel.GetTypeInfo(invocation.ArgumentList.Arguments[idx].Expression);

                            // This handles the case where there is an WinRT array passed
                            // as an object. In this case, the IList interfaces of the array
                            // type need to be put on the CCW.
                            if (argumentType.Type is IArrayTypeSymbol arrayType)
                            {
                                if (methodSymbol.Parameters[paramsIdx].Type is not IArrayTypeSymbol)
                                {
                                    var vtableAtribute = GetVtableAttributeToAdd(arrayType, GeneratorHelper.IsWinRTType, mapper, context.SemanticModel.Compilation.Assembly, false);
                                    if (vtableAtribute != default)
                                    {
                                        vtableAttributes.Add(vtableAtribute);
                                    }

                                    // Also add the enumerator type to the lookup table as the native caller may call it.
<<<<<<< HEAD
                                    AddEnumeratorAdapterForType(arrayType.ElementType, mapper, context.SemanticModel, vtableAttributes);
=======
                                    AddEnumeratorAdapterForType(arrayType.ElementType, context.SemanticModel.Compilation, GeneratorHelper.IsWinRTType, vtableAttributes);
>>>>>>> 0ff7507e
                                }
                            }
                            else if (argumentType.Type is not null)
                            {
                                var argumentClassTypeSymbol = argumentType.Type;

                                // This handles the case where a generic delegate is passed to a parameter
                                // statically declared as an object and thereby we won't be able to detect
                                // its actual type and handle it at compile time within the generated projection.
                                // When it is not declared as an object parameter but rather the generic delegate
                                // type itself, the generated marshaler code in the function makes sure the vtable
                                // information is available.
                                if (argumentClassTypeSymbol.TypeKind == TypeKind.Delegate &&
                                    argumentClassTypeSymbol.MetadataName.Contains("`") &&
                                    GeneratorHelper.IsWinRTType(argumentClassTypeSymbol, mapper) &&
                                    methodSymbol.Parameters[paramsIdx].Type.SpecialType == SpecialType.System_Object)
                                {
                                    var argumentClassNamedTypeSymbol = argumentClassTypeSymbol as INamedTypeSymbol;
                                    vtableAttributes.Add(GetVtableAttributeToAdd(argumentClassTypeSymbol, GeneratorHelper.IsWinRTType, mapper, context.SemanticModel.Compilation.Assembly, false));
                                }

                                // This handles the case where the source generator wasn't able to run
                                // and put the WinRTExposedType attribute on the class. This can be in the
                                // scenario where the caller defined their own generic class and
                                // pass it as a parameter.  With generic classes, the interface itself
                                // might be generic too and due to that we handle it here.
                                // This also handles the case where the type being passed is from a different
                                // library which happened to not run the AOT optimizer.  So as a best effort,
                                // we handle it here.
                                if (argumentClassTypeSymbol.TypeKind == TypeKind.Class &&
                                    (argumentClassTypeSymbol.MetadataName.Contains("`") ||
                                    (!GeneratorHelper.IsWinRTType(argumentClassTypeSymbol, mapper) &&
                                        !GeneratorHelper.HasWinRTExposedTypeAttribute(argumentClassTypeSymbol) &&
                                        // If the type is defined in the same assembly as what the source generator is running on,
                                        // we let the WinRTExposedType attribute generator handle it.
                                        !SymbolEqualityComparer.Default.Equals(argumentClassTypeSymbol.ContainingAssembly, context.SemanticModel.Compilation.Assembly))))
                                {
                                    var vtableAtribute = GetVtableAttributeToAdd(argumentClassTypeSymbol, GeneratorHelper.IsWinRTType, mapper, context.SemanticModel.Compilation.Assembly, false);
                                    if (vtableAtribute != default)
                                    {
                                        vtableAttributes.Add(vtableAtribute);
                                    }

<<<<<<< HEAD
                                    AddEnumeratorAdapterForEnumerableInterface(argumentClassTypeSymbol, mapper, context.SemanticModel, vtableAttributes);
=======
                                    AddEnumeratorAdapterForEnumerableInterface(argumentClassTypeSymbol, context.SemanticModel.Compilation, GeneratorHelper.IsWinRTType, vtableAttributes);
>>>>>>> 0ff7507e
                                }
                            }
                        }

                        // The method parameter can be declared as params which means
                        // an array of arguments can be passed for it and it is the
                        // last argument.
                        if (!methodSymbol.Parameters[paramsIdx].IsParams)
                        {
                            paramsIdx++;
                        }
                    }                    
                }
            }
            else if (context.Node is AssignmentExpressionSyntax assignment)
            {
                var leftSymbol = context.SemanticModel.GetSymbolInfo(assignment.Left).Symbol;

                // Check if property being assigned to is within a CsWinRT projected class or interface.
                if (leftSymbol is IPropertySymbol propertySymbol &&
                    GeneratorHelper.IsWinRTType(propertySymbol.ContainingSymbol, mapper))
                {
                    var argumentType = context.SemanticModel.GetTypeInfo(assignment.Right);

                    // This handles the case where there is an WinRT array being assigned
                    // to an object type. In this case, the IList interfaces of the array
                    // type need to be put on the CCW.
                    if (argumentType.Type is IArrayTypeSymbol arrayType)
                    {
                        if (propertySymbol.Type is not IArrayTypeSymbol)
                        {
                            var vtableAtribute = GetVtableAttributeToAdd(arrayType, GeneratorHelper.IsWinRTType, mapper, context.SemanticModel.Compilation.Assembly, false);
                            if (vtableAtribute != default)
                            {
                                vtableAttributes.Add(vtableAtribute);
                            }

                            // Also add the enumerator type to the lookup table as the native caller can call it.
<<<<<<< HEAD
                            AddEnumeratorAdapterForType(arrayType.ElementType, mapper, context.SemanticModel, vtableAttributes);
=======
                            AddEnumeratorAdapterForType(arrayType.ElementType, context.SemanticModel.Compilation, GeneratorHelper.IsWinRTType, vtableAttributes);
>>>>>>> 0ff7507e
                        }
                    }
                    else if (argumentType.Type is not null || argumentType.ConvertedType is not null)
                    {
                        // Type might be null such as for lambdas, so check converted type in that case.
                        var argumentClassTypeSymbol = argumentType.Type ?? argumentType.ConvertedType;

                        // Check if a generic class, or a delegate, or it isn't a
                        // WinRT type meaning we will need to probably create a CCW for.
                        // For delegates, even if generic, the projections handle the vtable
                        // generation as long as it is statically known.  In the cases of
                        // assignment to object, it is not known, and that is handled here.
                        if (argumentClassTypeSymbol.TypeKind == TypeKind.Delegate &&
                            argumentClassTypeSymbol.MetadataName.Contains("`") &&
                            GeneratorHelper.IsWinRTType(argumentClassTypeSymbol, mapper) &&
                            propertySymbol.Type.SpecialType == SpecialType.System_Object)
                        {
                            var argumentClassNamedTypeSymbol = argumentClassTypeSymbol as INamedTypeSymbol;
                            vtableAttributes.Add(GetVtableAttributeToAdd(argumentClassTypeSymbol, GeneratorHelper.IsWinRTType, mapper, context.SemanticModel.Compilation.Assembly, false));
                        }

                        if (argumentClassTypeSymbol.TypeKind == TypeKind.Class &&
                            (argumentClassTypeSymbol.MetadataName.Contains("`") ||
                            (!GeneratorHelper.IsWinRTType(argumentClassTypeSymbol, mapper) &&
                                !GeneratorHelper.HasWinRTExposedTypeAttribute(argumentClassTypeSymbol) &&
                                // If the type is defined in the same assembly as what the source generator is running on,
                                // we let the WinRTExposedType attribute generator handle it.
                                !SymbolEqualityComparer.Default.Equals(argumentClassTypeSymbol.ContainingAssembly, context.SemanticModel.Compilation.Assembly))))
                        {
                            var vtableAtribute = GetVtableAttributeToAdd(argumentClassTypeSymbol, GeneratorHelper.IsWinRTType, mapper, context.SemanticModel.Compilation.Assembly, false);
                            if (vtableAtribute != default)
                            {
                                vtableAttributes.Add(vtableAtribute);
                            }

<<<<<<< HEAD
                            AddEnumeratorAdapterForEnumerableInterface(argumentClassTypeSymbol, mapper, context.SemanticModel, vtableAttributes);
=======
                            AddEnumeratorAdapterForEnumerableInterface(argumentClassTypeSymbol, context.SemanticModel.Compilation, GeneratorHelper.IsWinRTType, vtableAttributes);
>>>>>>> 0ff7507e
                        }
                    }
                }
            }

            return vtableAttributes.ToList();
        }

        // Any of the IEnumerable interfaces on the vtable can be used to get the enumerator.  Given IEnumerable is
        // a covariant interface, it means that we can end up getting an instance of the enumerable adapter for any one
        // of those covariant interfaces and thereby need vtable lookup entries for all of them.
<<<<<<< HEAD
        private static void AddEnumeratorAdapterForType(ITypeSymbol type, TypeMapper mapper, SemanticModel semanticModel, HashSet<VtableAttribute> vtableAttributes)
=======
        private static void AddEnumeratorAdapterForType(ITypeSymbol type, Compilation compilation, Func<ISymbol, bool> isWinRTType, HashSet<VtableAttribute> vtableAttributes)
>>>>>>> 0ff7507e
        {
            var enumerableType = compilation.GetTypeByMetadataName("System.Collections.Generic.IEnumerable`1").
                Construct(type);
<<<<<<< HEAD
            if (TryGetCompatibleWindowsRuntimeTypesForVariantType(enumerableType, mapper, null, GeneratorHelper.IsWinRTType, out var compatibleIfaces))
=======
            if (TryGetCompatibleWindowsRuntimeTypesForVariantType(enumerableType, null, isWinRTType, out var compatibleIfaces))
>>>>>>> 0ff7507e
            {
                foreach (var compatibleIface in compatibleIfaces)
                {
                    if (compatibleIface.MetadataName == "IEnumerable`1" && 
                        !GeneratorHelper.IsInternalInterfaceFromReferences(compatibleIface, compilation.Assembly))
                    {
                        var enumeratorAdapterType = compilation.GetTypeByMetadataName("ABI.System.Collections.Generic.ToAbiEnumeratorAdapter`1").
                            Construct(compatibleIface.TypeArguments[0]);
<<<<<<< HEAD
                        vtableAttributes.Add(GetVtableAttributeToAdd(enumeratorAdapterType, GeneratorHelper.IsWinRTType, mapper, semanticModel.Compilation.Assembly, false));
                    }
                }
            }
        }

        private static void AddEnumeratorAdapterForEnumerableInterface(ITypeSymbol classType, TypeMapper mapper, SemanticModel semanticModel, HashSet<VtableAttribute> vtableAttributes)
=======
                        vtableAttributes.Add(GetVtableAttributeToAdd(enumeratorAdapterType, isWinRTType, compilation.Assembly, false));
                    }
                }
            }
        }

        internal static void AddEnumeratorAdapterForEnumerableInterface(ITypeSymbol classType, Compilation compilation, Func<ISymbol, bool> isWinRTType, HashSet<VtableAttribute> vtableAttributes)
>>>>>>> 0ff7507e
        {
            // Type may implement multiple unique IEnumerable interfaces.
            foreach (var iface in classType.AllInterfaces)
            {
                if (iface.MetadataName == "IEnumerable`1")
                {
<<<<<<< HEAD
                    AddEnumeratorAdapterForType(iface.TypeArguments[0], mapper, semanticModel, vtableAttributes);
=======
                    AddEnumeratorAdapterForType(iface.TypeArguments[0], compilation, isWinRTType, vtableAttributes);
                }
            }
        }

        internal static void AddVtableAdapterTypeForKnownInterface(ITypeSymbol classType, Compilation compilation, Func<ISymbol, bool> isWinRTType, HashSet<VtableAttribute> vtableAttributes)
        {
            foreach (var iface in classType.AllInterfaces)
            {
                if (iface.MetadataName == "IEnumerable`1")
                {
                    AddEnumeratorAdapterForType(iface.TypeArguments[0], compilation, isWinRTType, vtableAttributes);
                }
                else if (iface.MetadataName == "IDictionary`2")
                {
                    var readOnlyDictionaryType = compilation.GetTypeByMetadataName("System.Collections.ObjectModel.ReadOnlyDictionary`2").
                        Construct([.. iface.TypeArguments]);
                    vtableAttributes.Add(GetVtableAttributeToAdd(readOnlyDictionaryType, isWinRTType, compilation.Assembly, false));

                    var keyValuePairType = compilation.GetTypeByMetadataName("System.Collections.Generic.KeyValuePair`2").
                        Construct([.. iface.TypeArguments]);
                    vtableAttributes.Add(GetVtableAttributeToAdd(keyValuePairType, isWinRTType, compilation.Assembly, false));

                    var constantSplittableMapType = compilation.GetTypeByMetadataName("ABI.System.Collections.Generic.ConstantSplittableMap`2").
                        Construct([.. iface.TypeArguments]);
                    vtableAttributes.Add(GetVtableAttributeToAdd(constantSplittableMapType, isWinRTType, compilation.Assembly, false));
                }
                else if (iface.MetadataName == "IList`1")
                {
                    var readOnlyCollectionType = compilation.GetTypeByMetadataName("System.Collections.ObjectModel.ReadOnlyCollection`1").
                        Construct([.. iface.TypeArguments]);
                    vtableAttributes.Add(GetVtableAttributeToAdd(readOnlyCollectionType, isWinRTType, compilation.Assembly, false));
>>>>>>> 0ff7507e
                }
            }
        }

        private static void GenerateVtableLookupTable(SourceProductionContext sourceProductionContext, (ImmutableArray<VtableAttribute> vtableAttributes, (bool isCsWinRTAotOptimizerEnabled, bool isCsWinRTComponent) properties) value)
        {
            GenerateVtableLookupTable(sourceProductionContext.AddSource, value);
        }

        internal static void GenerateVtableLookupTable(Action<string, string> addSource, (ImmutableArray<VtableAttribute> vtableAttributes, (bool isCsWinRTAotOptimizerEnabled, bool isCsWinRTComponent) properties) value, bool isComponentGenerator = false)
        {
            if (!value.properties.isCsWinRTAotOptimizerEnabled)
            {
                return;
            }

            StringBuilder source = new();
            string classPrefix = isComponentGenerator ? "Authoring" : "";

            if (value.vtableAttributes.Any())
            {
                source.AppendLine($$"""
                                    using System; 
                                    using System.Runtime.InteropServices;
                                    using System.Runtime.CompilerServices;

                                    namespace WinRT.GenericHelpers
                                    {

                                        internal static class {{classPrefix}}GlobalVtableLookup
                                        {

                                            [System.Runtime.CompilerServices.ModuleInitializer]
                                            internal static void InitializeGlobalVtableLookup()
                                            {
                                                ComWrappersSupport.RegisterTypeComInterfaceEntriesLookup(LookupVtableEntries);
                                            }

                                            private static ComWrappers.ComInterfaceEntry[] LookupVtableEntries(Type type)
                                            {
                                                string typeName = type.ToString();
                                    """);
            }

            foreach (var vtableAttribute in value.vtableAttributes.ToImmutableHashSet())
            {
                source.AppendLine($$"""
                                if (typeName == "{{vtableAttribute.VtableLookupClassName}}")
                                {
                                    {{GenerateVtableEntry(vtableAttribute)}}
                                }
                    """);
            }

            if (value.vtableAttributes.Any())
            {
                source.AppendLine($$"""
                                                return default;
                                            }
                                        }
                                    }
                                    """);
                addSource($"WinRT{classPrefix}GlobalVtableLookup.g.cs", source.ToString());
            }
        }
    }

    internal readonly record struct GenericParameter(
        string ProjectedType,
        string AbiType,
        TypeKind TypeKind);

    internal readonly record struct GenericInterface(
        string Interface,
        string GenericDefinition,
        EquatableArray<GenericParameter> GenericParameters);

    internal sealed record VtableAttribute(
        string Namespace,
        bool IsGlobalNamespace,
        string ClassName,
        EquatableArray<TypeInfo> ClassHierarchy,
        string VtableLookupClassName,
        EquatableArray<string> Interfaces,
        EquatableArray<GenericInterface> GenericInterfaces,
        bool IsArray,
        bool IsDelegate,
        bool IsPublic);

    /// <summary>
    /// A model describing a type info in a type hierarchy.
    /// </summary>
    /// <param name="QualifiedName">The qualified name for the type.</param>
    /// <param name="Kind">The type of the type in the hierarchy.</param>
    /// <param name="IsRecord">Whether the type is a record type.</param>
    // Ported from https://github.com/Sergio0694/ComputeSharp
    internal sealed record TypeInfo(string QualifiedName, TypeKind Kind, bool IsRecord)
    {
        /// <summary>
        /// Gets the keyword for the current type kind.
        /// </summary>
        /// <returns>The keyword for the current type kind.</returns>
        public string GetTypeKeyword()
        {
            return Kind switch
            {
                TypeKind.Struct when IsRecord => "record struct",
                TypeKind.Struct => "struct",
                TypeKind.Interface => "interface",
                TypeKind.Class when IsRecord => "record",
                _ => "class"
            };
        }
    }
}
<|MERGE_RESOLUTION|>--- conflicted
+++ resolved
@@ -1,945 +1,907 @@
-﻿// Copyright (c) Microsoft Corporation.
-// Licensed under the MIT License.
-
-using Microsoft.CodeAnalysis;
-using Microsoft.CodeAnalysis.CSharp;
-using Microsoft.CodeAnalysis.CSharp.Syntax;
-using System;
-using System.Collections.Generic;
-using System.Collections.Immutable;
-using System.Linq;
-using System.Text;
-using WinRT.SourceGenerator;
-
-namespace Generator
-{
-    [Generator]
-    public class WinRTAotSourceGenerator : IIncrementalGenerator
-    {
-        public void Initialize(IncrementalGeneratorInitializationContext context)
-        {
-            var properties = context.AnalyzerConfigOptionsProvider.Select(static (provider, _) => (provider.IsCsWinRTAotOptimizerEnabled(), provider.IsCsWinRTComponent()));
-
-            var typeMapper = context.AnalyzerConfigOptionsProvider.Select((options, ct) => options.GlobalOptions.GetUiXamlMode()).Select((mode, ct) => new TypeMapper(mode));
-
-            var possibleVtableAttributesToAdd = context.SyntaxProvider.CreateSyntaxProvider(
-                    static (n, _) => NeedVtableAttribute(n),
-                    static (n, _) => n
-                );
-
-            var vtableAttributesToAdd = possibleVtableAttributesToAdd
-                .Combine(typeMapper)
-                .Select((data, ct) => GetVtableAttributeToAdd(data.Left, data.Right))
-                .Where(n => n is not null);
-
-            context.RegisterImplementationSourceOutput(vtableAttributesToAdd.Collect().Combine(properties), GenerateVtableAttributes);
-
-            var possibleVtablesToAddOnLookupTable = context.SyntaxProvider.CreateSyntaxProvider(
-                    static (n, _) => NeedVtableOnLookupTable(n),
-                    static (n, _) => n);
-            
-            var vtablesToAddOnLookupTable = possibleVtablesToAddOnLookupTable
-                .Combine(typeMapper)
-                .Select((data, ct) => GetVtableAttributesToAddOnLookupTable(data.Left, data.Right))
-                .Where(vtableAttribute => vtableAttribute != null);
-
-            var genericInterfacesFromVtableAttribute = vtableAttributesToAdd.SelectMany(static (vtableAttribute, _) => vtableAttribute.GenericInterfaces).Collect();
-            var genericInterfacesFromVtableLookupTable = vtablesToAddOnLookupTable.SelectMany(static (vtable, _) => vtable.SelectMany(v => v.GenericInterfaces)).Collect();
-
-            context.RegisterImplementationSourceOutput(
-                genericInterfacesFromVtableAttribute.Combine(genericInterfacesFromVtableLookupTable).Combine(properties),
-                GenerateCCWForGenericInstantiation);
-
-            context.RegisterImplementationSourceOutput(vtablesToAddOnLookupTable.SelectMany(static (vtable, _) => vtable).Collect().Combine(properties), GenerateVtableLookupTable);
-        }
-
-        // Restrict to non-projected classes which can be instantiated
-        // and are partial allowing to add attributes.
-        private static bool NeedVtableAttribute(SyntaxNode node)
-        {
-            return node is ClassDeclarationSyntax declaration &&
-                !declaration.Modifiers.Any(m => m.IsKind(SyntaxKind.StaticKeyword) || m.IsKind(SyntaxKind.AbstractKeyword)) &&
-                declaration.Modifiers.Any(m => m.IsKind(SyntaxKind.PartialKeyword)) &&
-                !GeneratorHelper.IsWinRTType(declaration); // Making sure it isn't an RCW we are projecting.
-        }
-
-        private static VtableAttribute GetVtableAttributeToAdd(GeneratorSyntaxContext context, TypeMapper typeMapper)
-        {
-            var symbol = context.SemanticModel.GetDeclaredSymbol(context.Node as ClassDeclarationSyntax);
-            return GetVtableAttributeToAdd(symbol, GeneratorHelper.IsWinRTType, typeMapper, context.SemanticModel.Compilation.Assembly, false);
-        }
-
-        private static string ToFullyQualifiedString(ISymbol symbol)
-        {
-            // Used to ensure class names within generics are fully qualified to avoid
-            // having issues when put in ABI namespaces.
-            var symbolDisplayString = new SymbolDisplayFormat(
-                globalNamespaceStyle: SymbolDisplayGlobalNamespaceStyle.Included,
-                typeQualificationStyle: SymbolDisplayTypeQualificationStyle.NameAndContainingTypesAndNamespaces,
-                genericsOptions: SymbolDisplayGenericsOptions.IncludeTypeParameters,
-                miscellaneousOptions: SymbolDisplayMiscellaneousOptions.UseSpecialTypes);
-
-            var qualifiedString = symbol.ToDisplayString(symbolDisplayString);
-            return qualifiedString.StartsWith("global::") ? qualifiedString[8..] : qualifiedString;
-        }
-
-        private static string ToVtableLookupString(ISymbol symbol)
-        {
-            if (symbol is INamedTypeSymbol namedTypeSymbol && 
-                namedTypeSymbol.TypeArguments.Length != 0)
-            {
-                return $$"""{{symbol.ContainingNamespace?.ToDisplayString()}}.{{symbol.MetadataName}}[{{string.Join(",", namedTypeSymbol.TypeArguments.Select(ToVtableLookupString))}}]""";
-            }
-            else
-            {
-                var symbolDisplayString = new SymbolDisplayFormat(
-                    globalNamespaceStyle: SymbolDisplayGlobalNamespaceStyle.Omitted,
-                    typeQualificationStyle: SymbolDisplayTypeQualificationStyle.NameAndContainingTypesAndNamespaces);
-                return symbol.ToDisplayString(symbolDisplayString);
-            }
-        }
-
-        internal static VtableAttribute GetVtableAttributeToAdd(ITypeSymbol symbol, Func<ISymbol, TypeMapper, bool> isWinRTType, TypeMapper mapper, IAssemblySymbol assemblySymbol, bool isAuthoring, string authoringDefaultInterface = "")
-        {
-            if (GeneratorHelper.HasNonInstantiatedWinRTGeneric(symbol))
-            {
-                return default;
-            }
-
-            HashSet<string> interfacesToAddToVtable = new();
-            HashSet<GenericInterface> genericInterfacesToAddToVtable = new();
-
-            if (!string.IsNullOrEmpty(authoringDefaultInterface))
-            {
-                interfacesToAddToVtable.Add(authoringDefaultInterface);
-            }
-
-            foreach (var iface in symbol.AllInterfaces)
-            {
-                if (isWinRTType(iface, mapper))
-                {
-                    interfacesToAddToVtable.Add(ToFullyQualifiedString(iface));
-                    AddGenericInterfaceInstantiation(iface);
-                }
-
-                if (iface.IsGenericType && TryGetCompatibleWindowsRuntimeTypesForVariantType(iface, mapper, null, isWinRTType, out var compatibleIfaces))
-                {
-                    foreach (var compatibleIface in compatibleIfaces)
-                    {
-                        // For covariant interfaces which are exclusive interfaces that the projection implemented
-                        // such as overrides / protected interfaces in composable types, we don't include them in
-                        // the vtable as they are today marked internal and we can't reference them due to that.
-                        // If this scenarios matters where native callers do indeed QI for these exclusive
-                        // covariant interfaces, we can in the future project them as public, but for now
-                        // leaving as is.
-                        if (GeneratorHelper.IsInternalInterfaceFromReferences(compatibleIface, assemblySymbol))
-                        {
-                            continue;
-                        }
-
-                        interfacesToAddToVtable.Add(ToFullyQualifiedString(compatibleIface));
-                        AddGenericInterfaceInstantiation(compatibleIface);
-                    }
-                }
-            }
-
-            // KeyValueType is a value type in C#, but it is projected as a reference type in WinRT. 
-            if (symbol.TypeKind == TypeKind.Struct && symbol.MetadataName == "KeyValuePair`2")
-            {
-                interfacesToAddToVtable.Add(ToFullyQualifiedString(symbol));
-                AddGenericInterfaceInstantiation(symbol as INamedTypeSymbol);
-            }
-
-            bool isDelegate = false;
-            if (symbol.TypeKind == TypeKind.Delegate)
-            {
-                isDelegate = true;
-                interfacesToAddToVtable.Add(ToFullyQualifiedString(symbol));
-                AddGenericInterfaceInstantiation(symbol as INamedTypeSymbol);
-            }
-
-            if (!interfacesToAddToVtable.Any())
-            {
-                return default;
-            }
-
-            var typeName = ToFullyQualifiedString(symbol);
-            bool isGlobalNamespace = symbol.ContainingNamespace == null || symbol.ContainingNamespace.IsGlobalNamespace;
-            var @namespace = symbol.ContainingNamespace?.ToDisplayString();
-
-            if (!isGlobalNamespace)
-            {
-                typeName = typeName[(@namespace.Length + 1)..];
-            }
-
-            EquatableArray<TypeInfo> classHierarchy = ImmutableArray<TypeInfo>.Empty;
-
-            // Gather the type hierarchy, only if the type is nested (as an optimization)
-            if (symbol.ContainingType is not null)
-            {
-                List<TypeInfo> hierarchyList = new();
-
-                for (ITypeSymbol parent = symbol; parent is not null; parent = parent.ContainingType)
-                {
-                    hierarchyList.Add(new TypeInfo(
-                        parent.ToDisplayString(SymbolDisplayFormat.MinimallyQualifiedFormat),
-                        parent.TypeKind,
-                        parent.IsRecord));
-                }
-
-                classHierarchy = ImmutableArray.CreateRange(hierarchyList);
-            }
-
-            return new VtableAttribute(
-                isAuthoring ? "ABI.Impl." + @namespace : @namespace,
-                isGlobalNamespace,
-                typeName,
-                classHierarchy,
-                ToVtableLookupString(symbol),
-                interfacesToAddToVtable.ToImmutableArray(),
-                genericInterfacesToAddToVtable.ToImmutableArray(),
-                symbol is IArrayTypeSymbol,
-                isDelegate,
-                symbol.DeclaredAccessibility == Accessibility.Public);
-
-            void AddGenericInterfaceInstantiation(INamedTypeSymbol iface)
-            {
-                if (iface.IsGenericType)
-                {
-                    List<GenericParameter> genericParameters = new();
-                    foreach (var genericParameter in iface.TypeArguments)
-                    {
-                        // Handle initialization of nested generics as they may not be
-                        // initialized already.
-                        if (genericParameter is INamedTypeSymbol genericParameterIface && 
-                            genericParameterIface.IsGenericType)
-                        {
-                            AddGenericInterfaceInstantiation(genericParameterIface);
-                        }
-
-                        genericParameters.Add(new GenericParameter(
-                            ToFullyQualifiedString(genericParameter),
-                            GeneratorHelper.GetAbiType(genericParameter, mapper),
-                            genericParameter.TypeKind));
-                    }
-
-                    genericInterfacesToAddToVtable.Add(new GenericInterface(
-                        ToFullyQualifiedString(iface),
-                        $$"""{{iface.ContainingNamespace}}.{{iface.MetadataName}}""",
-                        genericParameters.ToImmutableArray()));
-                }
-            }
-
-            bool IsExternalInternalInterface(INamedTypeSymbol iface)
-            {
-                return (iface.DeclaredAccessibility == Accessibility.Internal && !SymbolEqualityComparer.Default.Equals(iface.ContainingAssembly, assemblySymbol)) || 
-                    (iface.IsGenericType && iface.TypeArguments.Any(typeArgument => IsExternalInternalInterface(typeArgument as INamedTypeSymbol)));
-            }
-        }
-
-        private static bool TryGetCompatibleWindowsRuntimeTypesForVariantType(INamedTypeSymbol type, TypeMapper mapper, Stack<INamedTypeSymbol> typeStack, Func<ISymbol, TypeMapper, bool> isWinRTType, out IList<INamedTypeSymbol> compatibleTypes)
-        {
-            compatibleTypes = null;
-
-            // Out of all the C# interfaces which are valid WinRT interfaces and
-            // support covariance, they all only have one generic parameter,
-            // so scoping to only handle that.
-            if (type is not { IsGenericType: true, TypeParameters: [{ Variance: VarianceKind.Out, IsValueType: false }] })
-            {
-                return false;
-            }
-
-            var definition = type.OriginalDefinition;
-            if (!isWinRTType(definition, mapper))
-            {
-                return false;
-            }
-
-            if (typeStack == null)
-            {
-                typeStack = new Stack<INamedTypeSymbol>();
-            }
-            else
-            {
-                if (typeStack.Contains(type))
-                {
-                    return false;
-                }
-            }
-            typeStack.Push(type);
-
-            HashSet<ITypeSymbol> compatibleTypesForGeneric = new(SymbolEqualityComparer.Default);
-
-            if (isWinRTType(type.TypeArguments[0], mapper))
-            {
-                compatibleTypesForGeneric.Add(type.TypeArguments[0]);
-            }
-
-            foreach (var iface in type.TypeArguments[0].AllInterfaces)
-            {
-                if (isWinRTType(iface, mapper))
-                {
-                    compatibleTypesForGeneric.Add(iface);
-                }
-
-                if (iface.IsGenericType
-                    && TryGetCompatibleWindowsRuntimeTypesForVariantType(iface, mapper, typeStack, isWinRTType, out var compatibleIfaces))
-                {
-                    compatibleTypesForGeneric.UnionWith(compatibleIfaces);
-                }
-            }
-
-            var baseType = type.TypeArguments[0].BaseType;
-            while (baseType != null)
-            {
-                if (isWinRTType(baseType, mapper))
-                {
-                    compatibleTypesForGeneric.Add(baseType);
-                }
-                baseType = baseType.BaseType;
-            }
-
-            typeStack.Pop();
-
-            compatibleTypes = new List<INamedTypeSymbol>(compatibleTypesForGeneric.Count);
-            foreach (var compatibleType in compatibleTypesForGeneric)
-            {
-                compatibleTypes.Add(definition.Construct(compatibleType));
-            }
-
-            return true;
-        }
-
-        private static void GenerateVtableAttributes(SourceProductionContext sourceProductionContext, (ImmutableArray<VtableAttribute> vtableAttributes, (bool isCsWinRTAotOptimizerEnabled, bool isCsWinRTComponent) properties) value)
-        {
-            if (!value.properties.isCsWinRTAotOptimizerEnabled)
-            {
-                return;
-            }
-
-            GenerateVtableAttributes(sourceProductionContext.AddSource, value.vtableAttributes, value.properties.isCsWinRTComponent);
-        }
-
-        internal static string GenerateVtableEntry(VtableAttribute vtableAttribute)
-        {
-            StringBuilder source = new();
-
-            foreach (var genericInterface in vtableAttribute.GenericInterfaces)
-            {
-                source.AppendLine(GenericVtableInitializerStrings.GetInstantiationInitFunction(
-                    genericInterface.GenericDefinition,
-                    genericInterface.GenericParameters));
-            }
-
-            if (vtableAttribute.IsDelegate)
-            {
-                var @interface = vtableAttribute.Interfaces.First();
-                source.AppendLine();
-                source.AppendLine($$"""
-                                var delegateInterface = new global::System.Runtime.InteropServices.ComWrappers.ComInterfaceEntry
-                                {
-                                    IID = global::WinRT.GuidGenerator.GetIID(typeof(global::{{@interface}}).GetHelperType()),
-                                    Vtable = global::ABI.{{@interface}}.AbiToProjectionVftablePtr
-                                };
-
-                                return global::WinRT.DelegateTypeDetails<{{@interface}}>.GetExposedInterfaces(delegateInterface);
-                        """);
-            }
-            else if (vtableAttribute.Interfaces.Any())
-            {
-                source.AppendLine();
-                source.AppendLine($$"""
-                                return new global::System.Runtime.InteropServices.ComWrappers.ComInterfaceEntry[]
-                                {
-                        """);
-
-                foreach (var @interface in vtableAttribute.Interfaces)
-                {
-                    var genericStartIdx = @interface.IndexOf('<');
-                    var interfaceStaticsMethod = @interface[..(genericStartIdx == -1 ? @interface.Length : genericStartIdx)] + "Methods";
-                    if (genericStartIdx != -1)
-                    {
-                        interfaceStaticsMethod += @interface[genericStartIdx..@interface.Length];
-                    }
-
-                    source.AppendLine($$"""
-                                                new global::System.Runtime.InteropServices.ComWrappers.ComInterfaceEntry
-                                                {
-                                                    IID = global::ABI.{{interfaceStaticsMethod}}.IID,
-                                                    Vtable = global::ABI.{{interfaceStaticsMethod}}.AbiToProjectionVftablePtr
-                                                },
-                                    """);
-                }
-                source.AppendLine($$"""
-                                };
-                                """);
-            }
-            else
-            {
-                source.AppendLine($$"""
-                                        return global::System.Array.Empty<global::System.Runtime.InteropServices.ComWrappers.ComInterfaceEntry>();
-                                """);
-            }
-
-            return source.ToString();
-        }
-
-        internal static void GenerateVtableAttributes(Action<string, string> addSource, ImmutableArray<VtableAttribute> vtableAttributes, bool isCsWinRTComponentFromAotOptimizer)
-        {
-            // Using ToImmutableHashSet to avoid duplicate entries from the use of partial classes by the developer
-            // to split out their implementation.  When they do that, we will get multiple entries here for that
-            // and try to generate the same attribute and file with the same data as we use the semantic model
-            // to get all the symbol data rather than the data at an instance of a partial class definition.
-            foreach (var vtableAttribute in vtableAttributes.ToImmutableHashSet())
-            {
-                // If this is a WinRT component project and this call is coming
-                // from the AOT optimizer, then any public types are not handled
-                // right now as they are handled by the WinRT component source generator
-                // calling this.
-                if (((isCsWinRTComponentFromAotOptimizer && !vtableAttribute.IsPublic) || !isCsWinRTComponentFromAotOptimizer) && 
-                    vtableAttribute.Interfaces.Any())
-                {
-                    StringBuilder source = new();
-                    source.AppendLine("using static WinRT.TypeExtensions;\n");
-                    if (!vtableAttribute.IsGlobalNamespace)
-                    {
-                        source.AppendLine($$"""
-                        namespace {{vtableAttribute.Namespace}}
-                        {
-                        """);
-                    }
-
-                    var escapedClassName = GeneratorHelper.EscapeTypeNameForIdentifier(vtableAttribute.ClassName);
-
-                    // Simple case when the type is not nested
-                    if (vtableAttribute.ClassHierarchy.IsEmpty)
-                    {
-                        source.AppendLine($$"""
-                            [global::WinRT.WinRTExposedType(typeof({{escapedClassName}}WinRTTypeDetails))]
-                            partial class {{vtableAttribute.ClassName}}
-                            {
-                            }
-                            """);
-                    }
-                    else
-                    {
-                        ReadOnlySpan<TypeInfo> classHierarchy = vtableAttribute.ClassHierarchy.AsSpan();
-
-                        // If the type is nested, correctly nest the type definition
-                        for (int i = classHierarchy.Length - 1; i > 0; i--)
-                        {
-                            source.AppendLine($$"""
-                                partial {{classHierarchy[i].GetTypeKeyword()}} {{classHierarchy[i].QualifiedName}}
-                                {
-                                """);
-                        }
-
-                        // Define the inner-most item with the attribute
-                        source.AppendLine($$"""
-                            [global::WinRT.WinRTExposedType(typeof({{escapedClassName}}WinRTTypeDetails))]
-                            partial {{classHierarchy[0].GetTypeKeyword()}} {{classHierarchy[0].QualifiedName}}
-                            {
-                            }
-                            """);
-
-                        // Close all brackets
-                        for (int i = classHierarchy.Length - 1; i > 0; i--)
-                        {
-                            source.AppendLine("}");
-                        }
-                    }
-
-                    source.AppendLine();
-                    source.AppendLine($$"""
-                    internal sealed class {{escapedClassName}}WinRTTypeDetails : global::WinRT.IWinRTExposedTypeDetails
-                    {
-                        public global::System.Runtime.InteropServices.ComWrappers.ComInterfaceEntry[] GetExposedInterfaces()
-                        {
-                    """);
-
-                    if (vtableAttribute.Interfaces.Any())
-                    {
-                        foreach (var genericInterface in vtableAttribute.GenericInterfaces)
-                        {
-                            source.AppendLine(GenericVtableInitializerStrings.GetInstantiationInitFunction(
-                                genericInterface.GenericDefinition,
-                                genericInterface.GenericParameters));
-                        }
-
-                        source.AppendLine();
-                        source.AppendLine($$"""
-                                return new global::System.Runtime.InteropServices.ComWrappers.ComInterfaceEntry[]
-                                {
-                        """);
-
-                        foreach (var @interface in vtableAttribute.Interfaces)
-                        {
-                            var genericStartIdx = @interface.IndexOf('<');
-                            var interfaceStaticsMethod = @interface[..(genericStartIdx == -1 ? @interface.Length : genericStartIdx)] + "Methods";
-                            if (genericStartIdx != -1)
-                            {
-                                interfaceStaticsMethod += @interface[genericStartIdx..@interface.Length];
-                            }
-
-                            source.AppendLine($$"""
-                                                new global::System.Runtime.InteropServices.ComWrappers.ComInterfaceEntry
-                                                {
-                                                    IID = global::ABI.{{interfaceStaticsMethod}}.IID,
-                                                    Vtable = global::ABI.{{interfaceStaticsMethod}}.AbiToProjectionVftablePtr
-                                                },
-                                    """);
-                        }
-                        source.AppendLine($$"""
-                                };
-                                """);
-                    }
-                    else
-                    {
-                        source.AppendLine($$"""
-                                        return global::System.Array.Empty<global::System.Runtime.InteropServices.ComWrappers.ComInterfaceEntry>();
-                                """);
-                    }
-
-                    source.AppendLine($$"""
-                                }
-                            }
-                        """);
-
-                    if (!vtableAttribute.IsGlobalNamespace)
-                    {
-                        source.AppendLine($@"}}");
-                    }
-
-                    string prefix = vtableAttribute.IsGlobalNamespace ? "" : $"{vtableAttribute.Namespace}.";
-                    addSource($"{prefix}{escapedClassName}.WinRTVtable.g.cs", source.ToString());
-                }
-            }
-        }
-
-        private static void GenerateCCWForGenericInstantiation(SourceProductionContext sourceProductionContext, 
-            ((ImmutableArray<GenericInterface> list1, ImmutableArray<GenericInterface> list2) genericInterfaces, (bool isCsWinRTAotOptimizerEnabled, bool isCsWinRTComponent) properties) value)
-        {
-            if (value.properties.isCsWinRTComponent || !value.properties.isCsWinRTAotOptimizerEnabled)
-            {
-                // Handled by the WinRT component source generator.
-                return;
-            }
-
-            GenerateCCWForGenericInstantiation(sourceProductionContext.AddSource, value.genericInterfaces.list1.AddRange(value.genericInterfaces.list2));
-        }
-
-        internal static void GenerateCCWForGenericInstantiation(Action<string, string> addSource, ImmutableArray<GenericInterface> genericInterfaces)
-        {
-            StringBuilder source = new();
-
-            if (genericInterfaces.Any())
-            {
-                source.AppendLine($$"""
-                                    using System;
-                                    using System.Runtime.InteropServices;
-                                    using System.Runtime.CompilerServices;
-
-                                    namespace WinRT.GenericHelpers
-                                    {
-                                    """);
-            }
-
-            var updatedGenericInterfaces = GenericVtableInitializerStrings.AddDependentGenericInterfaces(genericInterfaces.ToImmutableHashSet());
-            foreach (var genericInterface in updatedGenericInterfaces)
-            {
-                source.AppendLine();
-                source.AppendLine("// " + genericInterface.Interface);
-                source.AppendLine(GenericVtableInitializerStrings.GetInstantiation(
-                    genericInterface.GenericDefinition,
-                    genericInterface.GenericParameters));
-            }
-
-            if (genericInterfaces.Any())
-            {
-                source.AppendLine("}");
-                addSource($"WinRTGenericInstantiation.g.cs", source.ToString());
-            }
-        }
-
-        private static bool NeedVtableOnLookupTable(SyntaxNode node)
-        {
-            return (node is InvocationExpressionSyntax invocation && invocation.ArgumentList.Arguments.Count != 0) ||
-                    node is AssignmentExpressionSyntax;
-        }
-
-        private static List<VtableAttribute> GetVtableAttributesToAddOnLookupTable(GeneratorSyntaxContext context, TypeMapper mapper)
-        {
-            HashSet<VtableAttribute> vtableAttributes = new();
-
-            if (context.Node is InvocationExpressionSyntax invocation)
-            {
-                var invocationSymbol = context.SemanticModel.GetSymbolInfo(invocation.Expression).Symbol;
-                // Check if function is within a CsWinRT projected class or interface.
-                if (invocationSymbol is IMethodSymbol methodSymbol && GeneratorHelper.IsWinRTType(methodSymbol.ContainingSymbol, mapper))
-                {
-                    // Get the concrete types directly from the argument rather than
-                    // using what the method accepts, which might just be an interface, so
-                    // that we can try to include any other WinRT interfaces implemented by
-                    // that type on the CCW when it is marshaled.
-                    for (int idx = 0, paramsIdx = 0; idx < invocation.ArgumentList.Arguments.Count; idx++)
-                    {
-                        if (methodSymbol.Parameters[paramsIdx].RefKind != RefKind.Out)
-                        {
-                            var argumentType = context.SemanticModel.GetTypeInfo(invocation.ArgumentList.Arguments[idx].Expression);
-
-                            // This handles the case where there is an WinRT array passed
-                            // as an object. In this case, the IList interfaces of the array
-                            // type need to be put on the CCW.
-                            if (argumentType.Type is IArrayTypeSymbol arrayType)
-                            {
-                                if (methodSymbol.Parameters[paramsIdx].Type is not IArrayTypeSymbol)
-                                {
-                                    var vtableAtribute = GetVtableAttributeToAdd(arrayType, GeneratorHelper.IsWinRTType, mapper, context.SemanticModel.Compilation.Assembly, false);
-                                    if (vtableAtribute != default)
-                                    {
-                                        vtableAttributes.Add(vtableAtribute);
-                                    }
-
-                                    // Also add the enumerator type to the lookup table as the native caller may call it.
-<<<<<<< HEAD
-                                    AddEnumeratorAdapterForType(arrayType.ElementType, mapper, context.SemanticModel, vtableAttributes);
-=======
-                                    AddEnumeratorAdapterForType(arrayType.ElementType, context.SemanticModel.Compilation, GeneratorHelper.IsWinRTType, vtableAttributes);
->>>>>>> 0ff7507e
-                                }
-                            }
-                            else if (argumentType.Type is not null)
-                            {
-                                var argumentClassTypeSymbol = argumentType.Type;
-
-                                // This handles the case where a generic delegate is passed to a parameter
-                                // statically declared as an object and thereby we won't be able to detect
-                                // its actual type and handle it at compile time within the generated projection.
-                                // When it is not declared as an object parameter but rather the generic delegate
-                                // type itself, the generated marshaler code in the function makes sure the vtable
-                                // information is available.
-                                if (argumentClassTypeSymbol.TypeKind == TypeKind.Delegate &&
-                                    argumentClassTypeSymbol.MetadataName.Contains("`") &&
-                                    GeneratorHelper.IsWinRTType(argumentClassTypeSymbol, mapper) &&
-                                    methodSymbol.Parameters[paramsIdx].Type.SpecialType == SpecialType.System_Object)
-                                {
-                                    var argumentClassNamedTypeSymbol = argumentClassTypeSymbol as INamedTypeSymbol;
-                                    vtableAttributes.Add(GetVtableAttributeToAdd(argumentClassTypeSymbol, GeneratorHelper.IsWinRTType, mapper, context.SemanticModel.Compilation.Assembly, false));
-                                }
-
-                                // This handles the case where the source generator wasn't able to run
-                                // and put the WinRTExposedType attribute on the class. This can be in the
-                                // scenario where the caller defined their own generic class and
-                                // pass it as a parameter.  With generic classes, the interface itself
-                                // might be generic too and due to that we handle it here.
-                                // This also handles the case where the type being passed is from a different
-                                // library which happened to not run the AOT optimizer.  So as a best effort,
-                                // we handle it here.
-                                if (argumentClassTypeSymbol.TypeKind == TypeKind.Class &&
-                                    (argumentClassTypeSymbol.MetadataName.Contains("`") ||
-                                    (!GeneratorHelper.IsWinRTType(argumentClassTypeSymbol, mapper) &&
-                                        !GeneratorHelper.HasWinRTExposedTypeAttribute(argumentClassTypeSymbol) &&
-                                        // If the type is defined in the same assembly as what the source generator is running on,
-                                        // we let the WinRTExposedType attribute generator handle it.
-                                        !SymbolEqualityComparer.Default.Equals(argumentClassTypeSymbol.ContainingAssembly, context.SemanticModel.Compilation.Assembly))))
-                                {
-                                    var vtableAtribute = GetVtableAttributeToAdd(argumentClassTypeSymbol, GeneratorHelper.IsWinRTType, mapper, context.SemanticModel.Compilation.Assembly, false);
-                                    if (vtableAtribute != default)
-                                    {
-                                        vtableAttributes.Add(vtableAtribute);
-                                    }
-
-<<<<<<< HEAD
-                                    AddEnumeratorAdapterForEnumerableInterface(argumentClassTypeSymbol, mapper, context.SemanticModel, vtableAttributes);
-=======
-                                    AddEnumeratorAdapterForEnumerableInterface(argumentClassTypeSymbol, context.SemanticModel.Compilation, GeneratorHelper.IsWinRTType, vtableAttributes);
->>>>>>> 0ff7507e
-                                }
-                            }
-                        }
-
-                        // The method parameter can be declared as params which means
-                        // an array of arguments can be passed for it and it is the
-                        // last argument.
-                        if (!methodSymbol.Parameters[paramsIdx].IsParams)
-                        {
-                            paramsIdx++;
-                        }
-                    }                    
-                }
-            }
-            else if (context.Node is AssignmentExpressionSyntax assignment)
-            {
-                var leftSymbol = context.SemanticModel.GetSymbolInfo(assignment.Left).Symbol;
-
-                // Check if property being assigned to is within a CsWinRT projected class or interface.
-                if (leftSymbol is IPropertySymbol propertySymbol &&
-                    GeneratorHelper.IsWinRTType(propertySymbol.ContainingSymbol, mapper))
-                {
-                    var argumentType = context.SemanticModel.GetTypeInfo(assignment.Right);
-
-                    // This handles the case where there is an WinRT array being assigned
-                    // to an object type. In this case, the IList interfaces of the array
-                    // type need to be put on the CCW.
-                    if (argumentType.Type is IArrayTypeSymbol arrayType)
-                    {
-                        if (propertySymbol.Type is not IArrayTypeSymbol)
-                        {
-                            var vtableAtribute = GetVtableAttributeToAdd(arrayType, GeneratorHelper.IsWinRTType, mapper, context.SemanticModel.Compilation.Assembly, false);
-                            if (vtableAtribute != default)
-                            {
-                                vtableAttributes.Add(vtableAtribute);
-                            }
-
-                            // Also add the enumerator type to the lookup table as the native caller can call it.
-<<<<<<< HEAD
-                            AddEnumeratorAdapterForType(arrayType.ElementType, mapper, context.SemanticModel, vtableAttributes);
-=======
-                            AddEnumeratorAdapterForType(arrayType.ElementType, context.SemanticModel.Compilation, GeneratorHelper.IsWinRTType, vtableAttributes);
->>>>>>> 0ff7507e
-                        }
-                    }
-                    else if (argumentType.Type is not null || argumentType.ConvertedType is not null)
-                    {
-                        // Type might be null such as for lambdas, so check converted type in that case.
-                        var argumentClassTypeSymbol = argumentType.Type ?? argumentType.ConvertedType;
-
-                        // Check if a generic class, or a delegate, or it isn't a
-                        // WinRT type meaning we will need to probably create a CCW for.
-                        // For delegates, even if generic, the projections handle the vtable
-                        // generation as long as it is statically known.  In the cases of
-                        // assignment to object, it is not known, and that is handled here.
-                        if (argumentClassTypeSymbol.TypeKind == TypeKind.Delegate &&
-                            argumentClassTypeSymbol.MetadataName.Contains("`") &&
-                            GeneratorHelper.IsWinRTType(argumentClassTypeSymbol, mapper) &&
-                            propertySymbol.Type.SpecialType == SpecialType.System_Object)
-                        {
-                            var argumentClassNamedTypeSymbol = argumentClassTypeSymbol as INamedTypeSymbol;
-                            vtableAttributes.Add(GetVtableAttributeToAdd(argumentClassTypeSymbol, GeneratorHelper.IsWinRTType, mapper, context.SemanticModel.Compilation.Assembly, false));
-                        }
-
-                        if (argumentClassTypeSymbol.TypeKind == TypeKind.Class &&
-                            (argumentClassTypeSymbol.MetadataName.Contains("`") ||
-                            (!GeneratorHelper.IsWinRTType(argumentClassTypeSymbol, mapper) &&
-                                !GeneratorHelper.HasWinRTExposedTypeAttribute(argumentClassTypeSymbol) &&
-                                // If the type is defined in the same assembly as what the source generator is running on,
-                                // we let the WinRTExposedType attribute generator handle it.
-                                !SymbolEqualityComparer.Default.Equals(argumentClassTypeSymbol.ContainingAssembly, context.SemanticModel.Compilation.Assembly))))
-                        {
-                            var vtableAtribute = GetVtableAttributeToAdd(argumentClassTypeSymbol, GeneratorHelper.IsWinRTType, mapper, context.SemanticModel.Compilation.Assembly, false);
-                            if (vtableAtribute != default)
-                            {
-                                vtableAttributes.Add(vtableAtribute);
-                            }
-
-<<<<<<< HEAD
-                            AddEnumeratorAdapterForEnumerableInterface(argumentClassTypeSymbol, mapper, context.SemanticModel, vtableAttributes);
-=======
-                            AddEnumeratorAdapterForEnumerableInterface(argumentClassTypeSymbol, context.SemanticModel.Compilation, GeneratorHelper.IsWinRTType, vtableAttributes);
->>>>>>> 0ff7507e
-                        }
-                    }
-                }
-            }
-
-            return vtableAttributes.ToList();
-        }
-
-        // Any of the IEnumerable interfaces on the vtable can be used to get the enumerator.  Given IEnumerable is
-        // a covariant interface, it means that we can end up getting an instance of the enumerable adapter for any one
-        // of those covariant interfaces and thereby need vtable lookup entries for all of them.
-<<<<<<< HEAD
-        private static void AddEnumeratorAdapterForType(ITypeSymbol type, TypeMapper mapper, SemanticModel semanticModel, HashSet<VtableAttribute> vtableAttributes)
-=======
-        private static void AddEnumeratorAdapterForType(ITypeSymbol type, Compilation compilation, Func<ISymbol, bool> isWinRTType, HashSet<VtableAttribute> vtableAttributes)
->>>>>>> 0ff7507e
-        {
-            var enumerableType = compilation.GetTypeByMetadataName("System.Collections.Generic.IEnumerable`1").
-                Construct(type);
-<<<<<<< HEAD
-            if (TryGetCompatibleWindowsRuntimeTypesForVariantType(enumerableType, mapper, null, GeneratorHelper.IsWinRTType, out var compatibleIfaces))
-=======
-            if (TryGetCompatibleWindowsRuntimeTypesForVariantType(enumerableType, null, isWinRTType, out var compatibleIfaces))
->>>>>>> 0ff7507e
-            {
-                foreach (var compatibleIface in compatibleIfaces)
-                {
-                    if (compatibleIface.MetadataName == "IEnumerable`1" && 
-                        !GeneratorHelper.IsInternalInterfaceFromReferences(compatibleIface, compilation.Assembly))
-                    {
-                        var enumeratorAdapterType = compilation.GetTypeByMetadataName("ABI.System.Collections.Generic.ToAbiEnumeratorAdapter`1").
-                            Construct(compatibleIface.TypeArguments[0]);
-<<<<<<< HEAD
-                        vtableAttributes.Add(GetVtableAttributeToAdd(enumeratorAdapterType, GeneratorHelper.IsWinRTType, mapper, semanticModel.Compilation.Assembly, false));
-                    }
-                }
-            }
-        }
-
-        private static void AddEnumeratorAdapterForEnumerableInterface(ITypeSymbol classType, TypeMapper mapper, SemanticModel semanticModel, HashSet<VtableAttribute> vtableAttributes)
-=======
-                        vtableAttributes.Add(GetVtableAttributeToAdd(enumeratorAdapterType, isWinRTType, compilation.Assembly, false));
-                    }
-                }
-            }
-        }
-
-        internal static void AddEnumeratorAdapterForEnumerableInterface(ITypeSymbol classType, Compilation compilation, Func<ISymbol, bool> isWinRTType, HashSet<VtableAttribute> vtableAttributes)
->>>>>>> 0ff7507e
-        {
-            // Type may implement multiple unique IEnumerable interfaces.
-            foreach (var iface in classType.AllInterfaces)
-            {
-                if (iface.MetadataName == "IEnumerable`1")
-                {
-<<<<<<< HEAD
-                    AddEnumeratorAdapterForType(iface.TypeArguments[0], mapper, semanticModel, vtableAttributes);
-=======
-                    AddEnumeratorAdapterForType(iface.TypeArguments[0], compilation, isWinRTType, vtableAttributes);
-                }
-            }
-        }
-
-        internal static void AddVtableAdapterTypeForKnownInterface(ITypeSymbol classType, Compilation compilation, Func<ISymbol, bool> isWinRTType, HashSet<VtableAttribute> vtableAttributes)
-        {
-            foreach (var iface in classType.AllInterfaces)
-            {
-                if (iface.MetadataName == "IEnumerable`1")
-                {
-                    AddEnumeratorAdapterForType(iface.TypeArguments[0], compilation, isWinRTType, vtableAttributes);
-                }
-                else if (iface.MetadataName == "IDictionary`2")
-                {
-                    var readOnlyDictionaryType = compilation.GetTypeByMetadataName("System.Collections.ObjectModel.ReadOnlyDictionary`2").
-                        Construct([.. iface.TypeArguments]);
-                    vtableAttributes.Add(GetVtableAttributeToAdd(readOnlyDictionaryType, isWinRTType, compilation.Assembly, false));
-
-                    var keyValuePairType = compilation.GetTypeByMetadataName("System.Collections.Generic.KeyValuePair`2").
-                        Construct([.. iface.TypeArguments]);
-                    vtableAttributes.Add(GetVtableAttributeToAdd(keyValuePairType, isWinRTType, compilation.Assembly, false));
-
-                    var constantSplittableMapType = compilation.GetTypeByMetadataName("ABI.System.Collections.Generic.ConstantSplittableMap`2").
-                        Construct([.. iface.TypeArguments]);
-                    vtableAttributes.Add(GetVtableAttributeToAdd(constantSplittableMapType, isWinRTType, compilation.Assembly, false));
-                }
-                else if (iface.MetadataName == "IList`1")
-                {
-                    var readOnlyCollectionType = compilation.GetTypeByMetadataName("System.Collections.ObjectModel.ReadOnlyCollection`1").
-                        Construct([.. iface.TypeArguments]);
-                    vtableAttributes.Add(GetVtableAttributeToAdd(readOnlyCollectionType, isWinRTType, compilation.Assembly, false));
->>>>>>> 0ff7507e
-                }
-            }
-        }
-
-        private static void GenerateVtableLookupTable(SourceProductionContext sourceProductionContext, (ImmutableArray<VtableAttribute> vtableAttributes, (bool isCsWinRTAotOptimizerEnabled, bool isCsWinRTComponent) properties) value)
-        {
-            GenerateVtableLookupTable(sourceProductionContext.AddSource, value);
-        }
-
-        internal static void GenerateVtableLookupTable(Action<string, string> addSource, (ImmutableArray<VtableAttribute> vtableAttributes, (bool isCsWinRTAotOptimizerEnabled, bool isCsWinRTComponent) properties) value, bool isComponentGenerator = false)
-        {
-            if (!value.properties.isCsWinRTAotOptimizerEnabled)
-            {
-                return;
-            }
-
-            StringBuilder source = new();
-            string classPrefix = isComponentGenerator ? "Authoring" : "";
-
-            if (value.vtableAttributes.Any())
-            {
-                source.AppendLine($$"""
-                                    using System; 
-                                    using System.Runtime.InteropServices;
-                                    using System.Runtime.CompilerServices;
-
-                                    namespace WinRT.GenericHelpers
-                                    {
-
-                                        internal static class {{classPrefix}}GlobalVtableLookup
-                                        {
-
-                                            [System.Runtime.CompilerServices.ModuleInitializer]
-                                            internal static void InitializeGlobalVtableLookup()
-                                            {
-                                                ComWrappersSupport.RegisterTypeComInterfaceEntriesLookup(LookupVtableEntries);
-                                            }
-
-                                            private static ComWrappers.ComInterfaceEntry[] LookupVtableEntries(Type type)
-                                            {
-                                                string typeName = type.ToString();
-                                    """);
-            }
-
-            foreach (var vtableAttribute in value.vtableAttributes.ToImmutableHashSet())
-            {
-                source.AppendLine($$"""
-                                if (typeName == "{{vtableAttribute.VtableLookupClassName}}")
-                                {
-                                    {{GenerateVtableEntry(vtableAttribute)}}
-                                }
-                    """);
-            }
-
-            if (value.vtableAttributes.Any())
-            {
-                source.AppendLine($$"""
-                                                return default;
-                                            }
-                                        }
-                                    }
-                                    """);
-                addSource($"WinRT{classPrefix}GlobalVtableLookup.g.cs", source.ToString());
-            }
-        }
-    }
-
-    internal readonly record struct GenericParameter(
-        string ProjectedType,
-        string AbiType,
-        TypeKind TypeKind);
-
-    internal readonly record struct GenericInterface(
-        string Interface,
-        string GenericDefinition,
-        EquatableArray<GenericParameter> GenericParameters);
-
-    internal sealed record VtableAttribute(
-        string Namespace,
-        bool IsGlobalNamespace,
-        string ClassName,
-        EquatableArray<TypeInfo> ClassHierarchy,
-        string VtableLookupClassName,
-        EquatableArray<string> Interfaces,
-        EquatableArray<GenericInterface> GenericInterfaces,
-        bool IsArray,
-        bool IsDelegate,
-        bool IsPublic);
-
-    /// <summary>
-    /// A model describing a type info in a type hierarchy.
-    /// </summary>
-    /// <param name="QualifiedName">The qualified name for the type.</param>
-    /// <param name="Kind">The type of the type in the hierarchy.</param>
-    /// <param name="IsRecord">Whether the type is a record type.</param>
-    // Ported from https://github.com/Sergio0694/ComputeSharp
-    internal sealed record TypeInfo(string QualifiedName, TypeKind Kind, bool IsRecord)
-    {
-        /// <summary>
-        /// Gets the keyword for the current type kind.
-        /// </summary>
-        /// <returns>The keyword for the current type kind.</returns>
-        public string GetTypeKeyword()
-        {
-            return Kind switch
-            {
-                TypeKind.Struct when IsRecord => "record struct",
-                TypeKind.Struct => "struct",
-                TypeKind.Interface => "interface",
-                TypeKind.Class when IsRecord => "record",
-                _ => "class"
-            };
-        }
-    }
-}
+﻿// Copyright (c) Microsoft Corporation.
+// Licensed under the MIT License.
+
+using Microsoft.CodeAnalysis;
+using Microsoft.CodeAnalysis.CSharp;
+using Microsoft.CodeAnalysis.CSharp.Syntax;
+using System;
+using System.Collections.Generic;
+using System.Collections.Immutable;
+using System.Linq;
+using System.Text;
+using WinRT.SourceGenerator;
+
+namespace Generator
+{
+    [Generator]
+    public class WinRTAotSourceGenerator : IIncrementalGenerator
+    {
+        public void Initialize(IncrementalGeneratorInitializationContext context)
+        {
+            var properties = context.AnalyzerConfigOptionsProvider.Select(static (provider, _) => (provider.IsCsWinRTAotOptimizerEnabled(), provider.IsCsWinRTComponent()));
+
+            var typeMapper = context.AnalyzerConfigOptionsProvider.Select((options, ct) => options.GlobalOptions.GetUiXamlMode()).Select((mode, ct) => new TypeMapper(mode));
+
+            var possibleVtableAttributesToAdd = context.SyntaxProvider.CreateSyntaxProvider(
+                    static (n, _) => NeedVtableAttribute(n),
+                    static (n, _) => n
+                );
+
+            var vtableAttributesToAdd = possibleVtableAttributesToAdd
+                .Combine(typeMapper)
+                .Select((data, ct) => GetVtableAttributeToAdd(data.Left, data.Right))
+                .Where(n => n is not null);
+
+            context.RegisterImplementationSourceOutput(vtableAttributesToAdd.Collect().Combine(properties), GenerateVtableAttributes);
+
+            var possibleVtablesToAddOnLookupTable = context.SyntaxProvider.CreateSyntaxProvider(
+                    static (n, _) => NeedVtableOnLookupTable(n),
+                    static (n, _) => n);
+            
+            var vtablesToAddOnLookupTable = possibleVtablesToAddOnLookupTable
+                .Combine(typeMapper)
+                .Select((data, ct) => GetVtableAttributesToAddOnLookupTable(data.Left, data.Right))
+                .Where(vtableAttribute => vtableAttribute != null);
+
+            var genericInterfacesFromVtableAttribute = vtableAttributesToAdd.SelectMany(static (vtableAttribute, _) => vtableAttribute.GenericInterfaces).Collect();
+            var genericInterfacesFromVtableLookupTable = vtablesToAddOnLookupTable.SelectMany(static (vtable, _) => vtable.SelectMany(v => v.GenericInterfaces)).Collect();
+
+            context.RegisterImplementationSourceOutput(
+                genericInterfacesFromVtableAttribute.Combine(genericInterfacesFromVtableLookupTable).Combine(properties),
+                GenerateCCWForGenericInstantiation);
+
+            context.RegisterImplementationSourceOutput(vtablesToAddOnLookupTable.SelectMany(static (vtable, _) => vtable).Collect().Combine(properties), GenerateVtableLookupTable);
+        }
+
+        // Restrict to non-projected classes which can be instantiated
+        // and are partial allowing to add attributes.
+        private static bool NeedVtableAttribute(SyntaxNode node)
+        {
+            return node is ClassDeclarationSyntax declaration &&
+                !declaration.Modifiers.Any(m => m.IsKind(SyntaxKind.StaticKeyword) || m.IsKind(SyntaxKind.AbstractKeyword)) &&
+                declaration.Modifiers.Any(m => m.IsKind(SyntaxKind.PartialKeyword)) &&
+                !GeneratorHelper.IsWinRTType(declaration); // Making sure it isn't an RCW we are projecting.
+        }
+
+        private static VtableAttribute GetVtableAttributeToAdd(GeneratorSyntaxContext context, TypeMapper typeMapper)
+        {
+            var symbol = context.SemanticModel.GetDeclaredSymbol(context.Node as ClassDeclarationSyntax);
+            return GetVtableAttributeToAdd(symbol, GeneratorHelper.IsWinRTType, typeMapper, context.SemanticModel.Compilation.Assembly, false);
+        }
+
+        private static string ToFullyQualifiedString(ISymbol symbol)
+        {
+            // Used to ensure class names within generics are fully qualified to avoid
+            // having issues when put in ABI namespaces.
+            var symbolDisplayString = new SymbolDisplayFormat(
+                globalNamespaceStyle: SymbolDisplayGlobalNamespaceStyle.Included,
+                typeQualificationStyle: SymbolDisplayTypeQualificationStyle.NameAndContainingTypesAndNamespaces,
+                genericsOptions: SymbolDisplayGenericsOptions.IncludeTypeParameters,
+                miscellaneousOptions: SymbolDisplayMiscellaneousOptions.UseSpecialTypes);
+
+            var qualifiedString = symbol.ToDisplayString(symbolDisplayString);
+            return qualifiedString.StartsWith("global::") ? qualifiedString[8..] : qualifiedString;
+        }
+
+        private static string ToVtableLookupString(ISymbol symbol)
+        {
+            if (symbol is INamedTypeSymbol namedTypeSymbol && 
+                namedTypeSymbol.TypeArguments.Length != 0)
+            {
+                return $$"""{{symbol.ContainingNamespace?.ToDisplayString()}}.{{symbol.MetadataName}}[{{string.Join(",", namedTypeSymbol.TypeArguments.Select(ToVtableLookupString))}}]""";
+            }
+            else
+            {
+                var symbolDisplayString = new SymbolDisplayFormat(
+                    globalNamespaceStyle: SymbolDisplayGlobalNamespaceStyle.Omitted,
+                    typeQualificationStyle: SymbolDisplayTypeQualificationStyle.NameAndContainingTypesAndNamespaces);
+                return symbol.ToDisplayString(symbolDisplayString);
+            }
+        }
+
+        internal static VtableAttribute GetVtableAttributeToAdd(ITypeSymbol symbol, Func<ISymbol, TypeMapper, bool> isWinRTType, TypeMapper mapper, IAssemblySymbol assemblySymbol, bool isAuthoring, string authoringDefaultInterface = "")
+        {
+            if (GeneratorHelper.HasNonInstantiatedWinRTGeneric(symbol))
+            {
+                return default;
+            }
+
+            HashSet<string> interfacesToAddToVtable = new();
+            HashSet<GenericInterface> genericInterfacesToAddToVtable = new();
+
+            if (!string.IsNullOrEmpty(authoringDefaultInterface))
+            {
+                interfacesToAddToVtable.Add(authoringDefaultInterface);
+            }
+
+            foreach (var iface in symbol.AllInterfaces)
+            {
+                if (isWinRTType(iface, mapper))
+                {
+                    interfacesToAddToVtable.Add(ToFullyQualifiedString(iface));
+                    AddGenericInterfaceInstantiation(iface);
+                }
+
+                if (iface.IsGenericType && TryGetCompatibleWindowsRuntimeTypesForVariantType(iface, mapper, null, isWinRTType, out var compatibleIfaces))
+                {
+                    foreach (var compatibleIface in compatibleIfaces)
+                    {
+                        // For covariant interfaces which are exclusive interfaces that the projection implemented
+                        // such as overrides / protected interfaces in composable types, we don't include them in
+                        // the vtable as they are today marked internal and we can't reference them due to that.
+                        // If this scenarios matters where native callers do indeed QI for these exclusive
+                        // covariant interfaces, we can in the future project them as public, but for now
+                        // leaving as is.
+                        if (GeneratorHelper.IsInternalInterfaceFromReferences(compatibleIface, assemblySymbol))
+                        {
+                            continue;
+                        }
+
+                        interfacesToAddToVtable.Add(ToFullyQualifiedString(compatibleIface));
+                        AddGenericInterfaceInstantiation(compatibleIface);
+                    }
+                }
+            }
+
+            // KeyValueType is a value type in C#, but it is projected as a reference type in WinRT. 
+            if (symbol.TypeKind == TypeKind.Struct && symbol.MetadataName == "KeyValuePair`2")
+            {
+                interfacesToAddToVtable.Add(ToFullyQualifiedString(symbol));
+                AddGenericInterfaceInstantiation(symbol as INamedTypeSymbol);
+            }
+
+            bool isDelegate = false;
+            if (symbol.TypeKind == TypeKind.Delegate)
+            {
+                isDelegate = true;
+                interfacesToAddToVtable.Add(ToFullyQualifiedString(symbol));
+                AddGenericInterfaceInstantiation(symbol as INamedTypeSymbol);
+            }
+
+            if (!interfacesToAddToVtable.Any())
+            {
+                return default;
+            }
+
+            var typeName = ToFullyQualifiedString(symbol);
+            bool isGlobalNamespace = symbol.ContainingNamespace == null || symbol.ContainingNamespace.IsGlobalNamespace;
+            var @namespace = symbol.ContainingNamespace?.ToDisplayString();
+
+            if (!isGlobalNamespace)
+            {
+                typeName = typeName[(@namespace.Length + 1)..];
+            }
+
+            EquatableArray<TypeInfo> classHierarchy = ImmutableArray<TypeInfo>.Empty;
+
+            // Gather the type hierarchy, only if the type is nested (as an optimization)
+            if (symbol.ContainingType is not null)
+            {
+                List<TypeInfo> hierarchyList = new();
+
+                for (ITypeSymbol parent = symbol; parent is not null; parent = parent.ContainingType)
+                {
+                    hierarchyList.Add(new TypeInfo(
+                        parent.ToDisplayString(SymbolDisplayFormat.MinimallyQualifiedFormat),
+                        parent.TypeKind,
+                        parent.IsRecord));
+                }
+
+                classHierarchy = ImmutableArray.CreateRange(hierarchyList);
+            }
+
+            return new VtableAttribute(
+                isAuthoring ? "ABI.Impl." + @namespace : @namespace,
+                isGlobalNamespace,
+                typeName,
+                classHierarchy,
+                ToVtableLookupString(symbol),
+                interfacesToAddToVtable.ToImmutableArray(),
+                genericInterfacesToAddToVtable.ToImmutableArray(),
+                symbol is IArrayTypeSymbol,
+                isDelegate,
+                symbol.DeclaredAccessibility == Accessibility.Public);
+
+            void AddGenericInterfaceInstantiation(INamedTypeSymbol iface)
+            {
+                if (iface.IsGenericType)
+                {
+                    List<GenericParameter> genericParameters = new();
+                    foreach (var genericParameter in iface.TypeArguments)
+                    {
+                        // Handle initialization of nested generics as they may not be
+                        // initialized already.
+                        if (genericParameter is INamedTypeSymbol genericParameterIface && 
+                            genericParameterIface.IsGenericType)
+                        {
+                            AddGenericInterfaceInstantiation(genericParameterIface);
+                        }
+
+                        genericParameters.Add(new GenericParameter(
+                            ToFullyQualifiedString(genericParameter),
+                            GeneratorHelper.GetAbiType(genericParameter, mapper),
+                            genericParameter.TypeKind));
+                    }
+
+                    genericInterfacesToAddToVtable.Add(new GenericInterface(
+                        ToFullyQualifiedString(iface),
+                        $$"""{{iface.ContainingNamespace}}.{{iface.MetadataName}}""",
+                        genericParameters.ToImmutableArray()));
+                }
+            }
+
+            bool IsExternalInternalInterface(INamedTypeSymbol iface)
+            {
+                return (iface.DeclaredAccessibility == Accessibility.Internal && !SymbolEqualityComparer.Default.Equals(iface.ContainingAssembly, assemblySymbol)) || 
+                    (iface.IsGenericType && iface.TypeArguments.Any(typeArgument => IsExternalInternalInterface(typeArgument as INamedTypeSymbol)));
+            }
+        }
+
+        private static bool TryGetCompatibleWindowsRuntimeTypesForVariantType(INamedTypeSymbol type, TypeMapper mapper, Stack<INamedTypeSymbol> typeStack, Func<ISymbol, TypeMapper, bool> isWinRTType, out IList<INamedTypeSymbol> compatibleTypes)
+        {
+            compatibleTypes = null;
+
+            // Out of all the C# interfaces which are valid WinRT interfaces and
+            // support covariance, they all only have one generic parameter,
+            // so scoping to only handle that.
+            if (type is not { IsGenericType: true, TypeParameters: [{ Variance: VarianceKind.Out, IsValueType: false }] })
+            {
+                return false;
+            }
+
+            var definition = type.OriginalDefinition;
+            if (!isWinRTType(definition, mapper))
+            {
+                return false;
+            }
+
+            if (typeStack == null)
+            {
+                typeStack = new Stack<INamedTypeSymbol>();
+            }
+            else
+            {
+                if (typeStack.Contains(type))
+                {
+                    return false;
+                }
+            }
+            typeStack.Push(type);
+
+            HashSet<ITypeSymbol> compatibleTypesForGeneric = new(SymbolEqualityComparer.Default);
+
+            if (isWinRTType(type.TypeArguments[0], mapper))
+            {
+                compatibleTypesForGeneric.Add(type.TypeArguments[0]);
+            }
+
+            foreach (var iface in type.TypeArguments[0].AllInterfaces)
+            {
+                if (isWinRTType(iface, mapper))
+                {
+                    compatibleTypesForGeneric.Add(iface);
+                }
+
+                if (iface.IsGenericType
+                    && TryGetCompatibleWindowsRuntimeTypesForVariantType(iface, mapper, typeStack, isWinRTType, out var compatibleIfaces))
+                {
+                    compatibleTypesForGeneric.UnionWith(compatibleIfaces);
+                }
+            }
+
+            var baseType = type.TypeArguments[0].BaseType;
+            while (baseType != null)
+            {
+                if (isWinRTType(baseType, mapper))
+                {
+                    compatibleTypesForGeneric.Add(baseType);
+                }
+                baseType = baseType.BaseType;
+            }
+
+            typeStack.Pop();
+
+            compatibleTypes = new List<INamedTypeSymbol>(compatibleTypesForGeneric.Count);
+            foreach (var compatibleType in compatibleTypesForGeneric)
+            {
+                compatibleTypes.Add(definition.Construct(compatibleType));
+            }
+
+            return true;
+        }
+
+        private static void GenerateVtableAttributes(SourceProductionContext sourceProductionContext, (ImmutableArray<VtableAttribute> vtableAttributes, (bool isCsWinRTAotOptimizerEnabled, bool isCsWinRTComponent) properties) value)
+        {
+            if (!value.properties.isCsWinRTAotOptimizerEnabled)
+            {
+                return;
+            }
+
+            GenerateVtableAttributes(sourceProductionContext.AddSource, value.vtableAttributes, value.properties.isCsWinRTComponent);
+        }
+
+        internal static string GenerateVtableEntry(VtableAttribute vtableAttribute)
+        {
+            StringBuilder source = new();
+
+            foreach (var genericInterface in vtableAttribute.GenericInterfaces)
+            {
+                source.AppendLine(GenericVtableInitializerStrings.GetInstantiationInitFunction(
+                    genericInterface.GenericDefinition,
+                    genericInterface.GenericParameters));
+            }
+
+            if (vtableAttribute.IsDelegate)
+            {
+                var @interface = vtableAttribute.Interfaces.First();
+                source.AppendLine();
+                source.AppendLine($$"""
+                                var delegateInterface = new global::System.Runtime.InteropServices.ComWrappers.ComInterfaceEntry
+                                {
+                                    IID = global::WinRT.GuidGenerator.GetIID(typeof(global::{{@interface}}).GetHelperType()),
+                                    Vtable = global::ABI.{{@interface}}.AbiToProjectionVftablePtr
+                                };
+
+                                return global::WinRT.DelegateTypeDetails<{{@interface}}>.GetExposedInterfaces(delegateInterface);
+                        """);
+            }
+            else if (vtableAttribute.Interfaces.Any())
+            {
+                source.AppendLine();
+                source.AppendLine($$"""
+                                return new global::System.Runtime.InteropServices.ComWrappers.ComInterfaceEntry[]
+                                {
+                        """);
+
+                foreach (var @interface in vtableAttribute.Interfaces)
+                {
+                    var genericStartIdx = @interface.IndexOf('<');
+                    var interfaceStaticsMethod = @interface[..(genericStartIdx == -1 ? @interface.Length : genericStartIdx)] + "Methods";
+                    if (genericStartIdx != -1)
+                    {
+                        interfaceStaticsMethod += @interface[genericStartIdx..@interface.Length];
+                    }
+
+                    source.AppendLine($$"""
+                                                new global::System.Runtime.InteropServices.ComWrappers.ComInterfaceEntry
+                                                {
+                                                    IID = global::ABI.{{interfaceStaticsMethod}}.IID,
+                                                    Vtable = global::ABI.{{interfaceStaticsMethod}}.AbiToProjectionVftablePtr
+                                                },
+                                    """);
+                }
+                source.AppendLine($$"""
+                                };
+                                """);
+            }
+            else
+            {
+                source.AppendLine($$"""
+                                        return global::System.Array.Empty<global::System.Runtime.InteropServices.ComWrappers.ComInterfaceEntry>();
+                                """);
+            }
+
+            return source.ToString();
+        }
+
+        internal static void GenerateVtableAttributes(Action<string, string> addSource, ImmutableArray<VtableAttribute> vtableAttributes, bool isCsWinRTComponentFromAotOptimizer)
+        {
+            // Using ToImmutableHashSet to avoid duplicate entries from the use of partial classes by the developer
+            // to split out their implementation.  When they do that, we will get multiple entries here for that
+            // and try to generate the same attribute and file with the same data as we use the semantic model
+            // to get all the symbol data rather than the data at an instance of a partial class definition.
+            foreach (var vtableAttribute in vtableAttributes.ToImmutableHashSet())
+            {
+                // If this is a WinRT component project and this call is coming
+                // from the AOT optimizer, then any public types are not handled
+                // right now as they are handled by the WinRT component source generator
+                // calling this.
+                if (((isCsWinRTComponentFromAotOptimizer && !vtableAttribute.IsPublic) || !isCsWinRTComponentFromAotOptimizer) && 
+                    vtableAttribute.Interfaces.Any())
+                {
+                    StringBuilder source = new();
+                    source.AppendLine("using static WinRT.TypeExtensions;\n");
+                    if (!vtableAttribute.IsGlobalNamespace)
+                    {
+                        source.AppendLine($$"""
+                        namespace {{vtableAttribute.Namespace}}
+                        {
+                        """);
+                    }
+
+                    var escapedClassName = GeneratorHelper.EscapeTypeNameForIdentifier(vtableAttribute.ClassName);
+
+                    // Simple case when the type is not nested
+                    if (vtableAttribute.ClassHierarchy.IsEmpty)
+                    {
+                        source.AppendLine($$"""
+                            [global::WinRT.WinRTExposedType(typeof({{escapedClassName}}WinRTTypeDetails))]
+                            partial class {{vtableAttribute.ClassName}}
+                            {
+                            }
+                            """);
+                    }
+                    else
+                    {
+                        ReadOnlySpan<TypeInfo> classHierarchy = vtableAttribute.ClassHierarchy.AsSpan();
+
+                        // If the type is nested, correctly nest the type definition
+                        for (int i = classHierarchy.Length - 1; i > 0; i--)
+                        {
+                            source.AppendLine($$"""
+                                partial {{classHierarchy[i].GetTypeKeyword()}} {{classHierarchy[i].QualifiedName}}
+                                {
+                                """);
+                        }
+
+                        // Define the inner-most item with the attribute
+                        source.AppendLine($$"""
+                            [global::WinRT.WinRTExposedType(typeof({{escapedClassName}}WinRTTypeDetails))]
+                            partial {{classHierarchy[0].GetTypeKeyword()}} {{classHierarchy[0].QualifiedName}}
+                            {
+                            }
+                            """);
+
+                        // Close all brackets
+                        for (int i = classHierarchy.Length - 1; i > 0; i--)
+                        {
+                            source.AppendLine("}");
+                        }
+                    }
+
+                    source.AppendLine();
+                    source.AppendLine($$"""
+                    internal sealed class {{escapedClassName}}WinRTTypeDetails : global::WinRT.IWinRTExposedTypeDetails
+                    {
+                        public global::System.Runtime.InteropServices.ComWrappers.ComInterfaceEntry[] GetExposedInterfaces()
+                        {
+                    """);
+
+                    if (vtableAttribute.Interfaces.Any())
+                    {
+                        foreach (var genericInterface in vtableAttribute.GenericInterfaces)
+                        {
+                            source.AppendLine(GenericVtableInitializerStrings.GetInstantiationInitFunction(
+                                genericInterface.GenericDefinition,
+                                genericInterface.GenericParameters));
+                        }
+
+                        source.AppendLine();
+                        source.AppendLine($$"""
+                                return new global::System.Runtime.InteropServices.ComWrappers.ComInterfaceEntry[]
+                                {
+                        """);
+
+                        foreach (var @interface in vtableAttribute.Interfaces)
+                        {
+                            var genericStartIdx = @interface.IndexOf('<');
+                            var interfaceStaticsMethod = @interface[..(genericStartIdx == -1 ? @interface.Length : genericStartIdx)] + "Methods";
+                            if (genericStartIdx != -1)
+                            {
+                                interfaceStaticsMethod += @interface[genericStartIdx..@interface.Length];
+                            }
+
+                            source.AppendLine($$"""
+                                                new global::System.Runtime.InteropServices.ComWrappers.ComInterfaceEntry
+                                                {
+                                                    IID = global::ABI.{{interfaceStaticsMethod}}.IID,
+                                                    Vtable = global::ABI.{{interfaceStaticsMethod}}.AbiToProjectionVftablePtr
+                                                },
+                                    """);
+                        }
+                        source.AppendLine($$"""
+                                };
+                                """);
+                    }
+                    else
+                    {
+                        source.AppendLine($$"""
+                                        return global::System.Array.Empty<global::System.Runtime.InteropServices.ComWrappers.ComInterfaceEntry>();
+                                """);
+                    }
+
+                    source.AppendLine($$"""
+                                }
+                            }
+                        """);
+
+                    if (!vtableAttribute.IsGlobalNamespace)
+                    {
+                        source.AppendLine($@"}}");
+                    }
+
+                    string prefix = vtableAttribute.IsGlobalNamespace ? "" : $"{vtableAttribute.Namespace}.";
+                    addSource($"{prefix}{escapedClassName}.WinRTVtable.g.cs", source.ToString());
+                }
+            }
+        }
+
+        private static void GenerateCCWForGenericInstantiation(SourceProductionContext sourceProductionContext, 
+            ((ImmutableArray<GenericInterface> list1, ImmutableArray<GenericInterface> list2) genericInterfaces, (bool isCsWinRTAotOptimizerEnabled, bool isCsWinRTComponent) properties) value)
+        {
+            if (value.properties.isCsWinRTComponent || !value.properties.isCsWinRTAotOptimizerEnabled)
+            {
+                // Handled by the WinRT component source generator.
+                return;
+            }
+
+            GenerateCCWForGenericInstantiation(sourceProductionContext.AddSource, value.genericInterfaces.list1.AddRange(value.genericInterfaces.list2));
+        }
+
+        internal static void GenerateCCWForGenericInstantiation(Action<string, string> addSource, ImmutableArray<GenericInterface> genericInterfaces)
+        {
+            StringBuilder source = new();
+
+            if (genericInterfaces.Any())
+            {
+                source.AppendLine($$"""
+                                    using System;
+                                    using System.Runtime.InteropServices;
+                                    using System.Runtime.CompilerServices;
+
+                                    namespace WinRT.GenericHelpers
+                                    {
+                                    """);
+            }
+
+            var updatedGenericInterfaces = GenericVtableInitializerStrings.AddDependentGenericInterfaces(genericInterfaces.ToImmutableHashSet());
+            foreach (var genericInterface in updatedGenericInterfaces)
+            {
+                source.AppendLine();
+                source.AppendLine("// " + genericInterface.Interface);
+                source.AppendLine(GenericVtableInitializerStrings.GetInstantiation(
+                    genericInterface.GenericDefinition,
+                    genericInterface.GenericParameters));
+            }
+
+            if (genericInterfaces.Any())
+            {
+                source.AppendLine("}");
+                addSource($"WinRTGenericInstantiation.g.cs", source.ToString());
+            }
+        }
+
+        private static bool NeedVtableOnLookupTable(SyntaxNode node)
+        {
+            return (node is InvocationExpressionSyntax invocation && invocation.ArgumentList.Arguments.Count != 0) ||
+                    node is AssignmentExpressionSyntax;
+        }
+
+        private static List<VtableAttribute> GetVtableAttributesToAddOnLookupTable(GeneratorSyntaxContext context, TypeMapper mapper)
+        {
+            HashSet<VtableAttribute> vtableAttributes = new();
+
+            if (context.Node is InvocationExpressionSyntax invocation)
+            {
+                var invocationSymbol = context.SemanticModel.GetSymbolInfo(invocation.Expression).Symbol;
+                // Check if function is within a CsWinRT projected class or interface.
+                if (invocationSymbol is IMethodSymbol methodSymbol && GeneratorHelper.IsWinRTType(methodSymbol.ContainingSymbol, mapper))
+                {
+                    // Get the concrete types directly from the argument rather than
+                    // using what the method accepts, which might just be an interface, so
+                    // that we can try to include any other WinRT interfaces implemented by
+                    // that type on the CCW when it is marshaled.
+                    for (int idx = 0, paramsIdx = 0; idx < invocation.ArgumentList.Arguments.Count; idx++)
+                    {
+                        if (methodSymbol.Parameters[paramsIdx].RefKind != RefKind.Out)
+                        {
+                            var argumentType = context.SemanticModel.GetTypeInfo(invocation.ArgumentList.Arguments[idx].Expression);
+
+                            // This handles the case where there is an WinRT array passed
+                            // as an object. In this case, the IList interfaces of the array
+                            // type need to be put on the CCW.
+                            if (argumentType.Type is IArrayTypeSymbol arrayType)
+                            {
+                                if (methodSymbol.Parameters[paramsIdx].Type is not IArrayTypeSymbol)
+                                {
+                                    var vtableAtribute = GetVtableAttributeToAdd(arrayType, GeneratorHelper.IsWinRTType, mapper, context.SemanticModel.Compilation.Assembly, false);
+                                    if (vtableAtribute != default)
+                                    {
+                                        vtableAttributes.Add(vtableAtribute);
+                                    }
+
+                                    // Also add the enumerator type to the lookup table as the native caller may call it.
+                                    AddEnumeratorAdapterForType(arrayType.ElementType, mapper, context.SemanticModel.Compilation, GeneratorHelper.IsWinRTType, vtableAttributes);
+                                }
+                            }
+                            else if (argumentType.Type is not null)
+                            {
+                                var argumentClassTypeSymbol = argumentType.Type;
+
+                                // This handles the case where a generic delegate is passed to a parameter
+                                // statically declared as an object and thereby we won't be able to detect
+                                // its actual type and handle it at compile time within the generated projection.
+                                // When it is not declared as an object parameter but rather the generic delegate
+                                // type itself, the generated marshaler code in the function makes sure the vtable
+                                // information is available.
+                                if (argumentClassTypeSymbol.TypeKind == TypeKind.Delegate &&
+                                    argumentClassTypeSymbol.MetadataName.Contains("`") &&
+                                    GeneratorHelper.IsWinRTType(argumentClassTypeSymbol, mapper) &&
+                                    methodSymbol.Parameters[paramsIdx].Type.SpecialType == SpecialType.System_Object)
+                                {
+                                    var argumentClassNamedTypeSymbol = argumentClassTypeSymbol as INamedTypeSymbol;
+                                    vtableAttributes.Add(GetVtableAttributeToAdd(argumentClassTypeSymbol, GeneratorHelper.IsWinRTType, mapper, context.SemanticModel.Compilation.Assembly, false));
+                                }
+
+                                // This handles the case where the source generator wasn't able to run
+                                // and put the WinRTExposedType attribute on the class. This can be in the
+                                // scenario where the caller defined their own generic class and
+                                // pass it as a parameter.  With generic classes, the interface itself
+                                // might be generic too and due to that we handle it here.
+                                // This also handles the case where the type being passed is from a different
+                                // library which happened to not run the AOT optimizer.  So as a best effort,
+                                // we handle it here.
+                                if (argumentClassTypeSymbol.TypeKind == TypeKind.Class &&
+                                    (argumentClassTypeSymbol.MetadataName.Contains("`") ||
+                                    (!GeneratorHelper.IsWinRTType(argumentClassTypeSymbol, mapper) &&
+                                        !GeneratorHelper.HasWinRTExposedTypeAttribute(argumentClassTypeSymbol) &&
+                                        // If the type is defined in the same assembly as what the source generator is running on,
+                                        // we let the WinRTExposedType attribute generator handle it.
+                                        !SymbolEqualityComparer.Default.Equals(argumentClassTypeSymbol.ContainingAssembly, context.SemanticModel.Compilation.Assembly))))
+                                {
+                                    var vtableAtribute = GetVtableAttributeToAdd(argumentClassTypeSymbol, GeneratorHelper.IsWinRTType, mapper, context.SemanticModel.Compilation.Assembly, false);
+                                    if (vtableAtribute != default)
+                                    {
+                                        vtableAttributes.Add(vtableAtribute);
+                                    }
+
+                                    AddEnumeratorAdapterForEnumerableInterface(argumentClassTypeSymbol, mapper, context.SemanticModel.Compilation, GeneratorHelper.IsWinRTType, vtableAttributes);
+                                }
+                            }
+                        }
+
+                        // The method parameter can be declared as params which means
+                        // an array of arguments can be passed for it and it is the
+                        // last argument.
+                        if (!methodSymbol.Parameters[paramsIdx].IsParams)
+                        {
+                            paramsIdx++;
+                        }
+                    }                    
+                }
+            }
+            else if (context.Node is AssignmentExpressionSyntax assignment)
+            {
+                var leftSymbol = context.SemanticModel.GetSymbolInfo(assignment.Left).Symbol;
+
+                // Check if property being assigned to is within a CsWinRT projected class or interface.
+                if (leftSymbol is IPropertySymbol propertySymbol &&
+                    GeneratorHelper.IsWinRTType(propertySymbol.ContainingSymbol, mapper))
+                {
+                    var argumentType = context.SemanticModel.GetTypeInfo(assignment.Right);
+
+                    // This handles the case where there is an WinRT array being assigned
+                    // to an object type. In this case, the IList interfaces of the array
+                    // type need to be put on the CCW.
+                    if (argumentType.Type is IArrayTypeSymbol arrayType)
+                    {
+                        if (propertySymbol.Type is not IArrayTypeSymbol)
+                        {
+                            var vtableAtribute = GetVtableAttributeToAdd(arrayType, GeneratorHelper.IsWinRTType, mapper, context.SemanticModel.Compilation.Assembly, false);
+                            if (vtableAtribute != default)
+                            {
+                                vtableAttributes.Add(vtableAtribute);
+                            }
+
+                            // Also add the enumerator type to the lookup table as the native caller can call it.
+                            AddEnumeratorAdapterForType(arrayType.ElementType, mapper, context.SemanticModel.Compilation, GeneratorHelper.IsWinRTType, vtableAttributes);
+                        }
+                    }
+                    else if (argumentType.Type is not null || argumentType.ConvertedType is not null)
+                    {
+                        // Type might be null such as for lambdas, so check converted type in that case.
+                        var argumentClassTypeSymbol = argumentType.Type ?? argumentType.ConvertedType;
+
+                        // Check if a generic class, or a delegate, or it isn't a
+                        // WinRT type meaning we will need to probably create a CCW for.
+                        // For delegates, even if generic, the projections handle the vtable
+                        // generation as long as it is statically known.  In the cases of
+                        // assignment to object, it is not known, and that is handled here.
+                        if (argumentClassTypeSymbol.TypeKind == TypeKind.Delegate &&
+                            argumentClassTypeSymbol.MetadataName.Contains("`") &&
+                            GeneratorHelper.IsWinRTType(argumentClassTypeSymbol, mapper) &&
+                            propertySymbol.Type.SpecialType == SpecialType.System_Object)
+                        {
+                            var argumentClassNamedTypeSymbol = argumentClassTypeSymbol as INamedTypeSymbol;
+                            vtableAttributes.Add(GetVtableAttributeToAdd(argumentClassTypeSymbol, GeneratorHelper.IsWinRTType, mapper, context.SemanticModel.Compilation.Assembly, false));
+                        }
+
+                        if (argumentClassTypeSymbol.TypeKind == TypeKind.Class &&
+                            (argumentClassTypeSymbol.MetadataName.Contains("`") ||
+                            (!GeneratorHelper.IsWinRTType(argumentClassTypeSymbol, mapper) &&
+                                !GeneratorHelper.HasWinRTExposedTypeAttribute(argumentClassTypeSymbol) &&
+                                // If the type is defined in the same assembly as what the source generator is running on,
+                                // we let the WinRTExposedType attribute generator handle it.
+                                !SymbolEqualityComparer.Default.Equals(argumentClassTypeSymbol.ContainingAssembly, context.SemanticModel.Compilation.Assembly))))
+                        {
+                            var vtableAtribute = GetVtableAttributeToAdd(argumentClassTypeSymbol, GeneratorHelper.IsWinRTType, mapper, context.SemanticModel.Compilation.Assembly, false);
+                            if (vtableAtribute != default)
+                            {
+                                vtableAttributes.Add(vtableAtribute);
+                            }
+
+                            AddEnumeratorAdapterForEnumerableInterface(argumentClassTypeSymbol, mapper, context.SemanticModel.Compilation, GeneratorHelper.IsWinRTType, vtableAttributes);
+                        }
+                    }
+                }
+            }
+
+            return vtableAttributes.ToList();
+        }
+
+        // Any of the IEnumerable interfaces on the vtable can be used to get the enumerator.  Given IEnumerable is
+        // a covariant interface, it means that we can end up getting an instance of the enumerable adapter for any one
+        // of those covariant interfaces and thereby need vtable lookup entries for all of them.
+        private static void AddEnumeratorAdapterForType(ITypeSymbol type, TypeMapper mapper, Compilation compilation, Func<ISymbol, TypeMapper, bool> isWinRTType, HashSet<VtableAttribute> vtableAttributes)
+        {
+            var enumerableType = compilation.GetTypeByMetadataName("System.Collections.Generic.IEnumerable`1").
+                Construct(type);
+            if (TryGetCompatibleWindowsRuntimeTypesForVariantType(enumerableType, mapper, null, isWinRTType, out var compatibleIfaces))
+            {
+                foreach (var compatibleIface in compatibleIfaces)
+                {
+                    if (compatibleIface.MetadataName == "IEnumerable`1" && 
+                        !GeneratorHelper.IsInternalInterfaceFromReferences(compatibleIface, compilation.Assembly))
+                    {
+                        var enumeratorAdapterType = compilation.GetTypeByMetadataName("ABI.System.Collections.Generic.ToAbiEnumeratorAdapter`1").
+                            Construct(compatibleIface.TypeArguments[0]);
+                        vtableAttributes.Add(GetVtableAttributeToAdd(enumeratorAdapterType, isWinRTType, mapper, compilation.Assembly, false));
+                    }
+                }
+            }
+        }
+
+        internal static void AddEnumeratorAdapterForEnumerableInterface(ITypeSymbol classType, TypeMapper mapper, Compilation compilation, Func<ISymbol, TypeMapper, bool> isWinRTType, HashSet<VtableAttribute> vtableAttributes)
+        {
+            // Type may implement multiple unique IEnumerable interfaces.
+            foreach (var iface in classType.AllInterfaces)
+            {
+                if (iface.MetadataName == "IEnumerable`1")
+                {
+                    AddEnumeratorAdapterForType(iface.TypeArguments[0], mapper, compilation, isWinRTType, vtableAttributes);
+                }
+            }
+        }
+
+        internal static void AddVtableAdapterTypeForKnownInterface(ITypeSymbol classType, TypeMapper mapper, Compilation compilation, Func<ISymbol, TypeMapper, bool> isWinRTType, HashSet<VtableAttribute> vtableAttributes)
+        {
+            foreach (var iface in classType.AllInterfaces)
+            {
+                if (iface.MetadataName == "IEnumerable`1")
+                {
+                    AddEnumeratorAdapterForType(iface.TypeArguments[0], mapper, compilation, isWinRTType, vtableAttributes);
+                }
+                else if (iface.MetadataName == "IDictionary`2")
+                {
+                    var readOnlyDictionaryType = compilation.GetTypeByMetadataName("System.Collections.ObjectModel.ReadOnlyDictionary`2").
+                        Construct([.. iface.TypeArguments]);
+                    vtableAttributes.Add(GetVtableAttributeToAdd(readOnlyDictionaryType, isWinRTType, mapper, compilation.Assembly, false));
+
+                    var keyValuePairType = compilation.GetTypeByMetadataName("System.Collections.Generic.KeyValuePair`2").
+                        Construct([.. iface.TypeArguments]);
+                    vtableAttributes.Add(GetVtableAttributeToAdd(keyValuePairType, isWinRTType, mapper, compilation.Assembly, false));
+
+                    var constantSplittableMapType = compilation.GetTypeByMetadataName("ABI.System.Collections.Generic.ConstantSplittableMap`2").
+                        Construct([.. iface.TypeArguments]);
+                    vtableAttributes.Add(GetVtableAttributeToAdd(constantSplittableMapType, isWinRTType, mapper, compilation.Assembly, false));
+                }
+                else if (iface.MetadataName == "IList`1")
+                {
+                    var readOnlyCollectionType = compilation.GetTypeByMetadataName("System.Collections.ObjectModel.ReadOnlyCollection`1").
+                        Construct([.. iface.TypeArguments]);
+                    vtableAttributes.Add(GetVtableAttributeToAdd(readOnlyCollectionType, isWinRTType, mapper, compilation.Assembly, false));
+                }
+            }
+        }
+
+        private static void GenerateVtableLookupTable(SourceProductionContext sourceProductionContext, (ImmutableArray<VtableAttribute> vtableAttributes, (bool isCsWinRTAotOptimizerEnabled, bool isCsWinRTComponent) properties) value)
+        {
+            GenerateVtableLookupTable(sourceProductionContext.AddSource, value);
+        }
+
+        internal static void GenerateVtableLookupTable(Action<string, string> addSource, (ImmutableArray<VtableAttribute> vtableAttributes, (bool isCsWinRTAotOptimizerEnabled, bool isCsWinRTComponent) properties) value, bool isComponentGenerator = false)
+        {
+            if (!value.properties.isCsWinRTAotOptimizerEnabled)
+            {
+                return;
+            }
+
+            StringBuilder source = new();
+            string classPrefix = isComponentGenerator ? "Authoring" : "";
+
+            if (value.vtableAttributes.Any())
+            {
+                source.AppendLine($$"""
+                                    using System; 
+                                    using System.Runtime.InteropServices;
+                                    using System.Runtime.CompilerServices;
+
+                                    namespace WinRT.GenericHelpers
+                                    {
+
+                                        internal static class {{classPrefix}}GlobalVtableLookup
+                                        {
+
+                                            [System.Runtime.CompilerServices.ModuleInitializer]
+                                            internal static void InitializeGlobalVtableLookup()
+                                            {
+                                                ComWrappersSupport.RegisterTypeComInterfaceEntriesLookup(LookupVtableEntries);
+                                            }
+
+                                            private static ComWrappers.ComInterfaceEntry[] LookupVtableEntries(Type type)
+                                            {
+                                                string typeName = type.ToString();
+                                    """);
+            }
+
+            foreach (var vtableAttribute in value.vtableAttributes.ToImmutableHashSet())
+            {
+                source.AppendLine($$"""
+                                if (typeName == "{{vtableAttribute.VtableLookupClassName}}")
+                                {
+                                    {{GenerateVtableEntry(vtableAttribute)}}
+                                }
+                    """);
+            }
+
+            if (value.vtableAttributes.Any())
+            {
+                source.AppendLine($$"""
+                                                return default;
+                                            }
+                                        }
+                                    }
+                                    """);
+                addSource($"WinRT{classPrefix}GlobalVtableLookup.g.cs", source.ToString());
+            }
+        }
+    }
+
+    internal readonly record struct GenericParameter(
+        string ProjectedType,
+        string AbiType,
+        TypeKind TypeKind);
+
+    internal readonly record struct GenericInterface(
+        string Interface,
+        string GenericDefinition,
+        EquatableArray<GenericParameter> GenericParameters);
+
+    internal sealed record VtableAttribute(
+        string Namespace,
+        bool IsGlobalNamespace,
+        string ClassName,
+        EquatableArray<TypeInfo> ClassHierarchy,
+        string VtableLookupClassName,
+        EquatableArray<string> Interfaces,
+        EquatableArray<GenericInterface> GenericInterfaces,
+        bool IsArray,
+        bool IsDelegate,
+        bool IsPublic);
+
+    /// <summary>
+    /// A model describing a type info in a type hierarchy.
+    /// </summary>
+    /// <param name="QualifiedName">The qualified name for the type.</param>
+    /// <param name="Kind">The type of the type in the hierarchy.</param>
+    /// <param name="IsRecord">Whether the type is a record type.</param>
+    // Ported from https://github.com/Sergio0694/ComputeSharp
+    internal sealed record TypeInfo(string QualifiedName, TypeKind Kind, bool IsRecord)
+    {
+        /// <summary>
+        /// Gets the keyword for the current type kind.
+        /// </summary>
+        /// <returns>The keyword for the current type kind.</returns>
+        public string GetTypeKeyword()
+        {
+            return Kind switch
+            {
+                TypeKind.Struct when IsRecord => "record struct",
+                TypeKind.Struct => "struct",
+                TypeKind.Interface => "interface",
+                TypeKind.Class when IsRecord => "record",
+                _ => "class"
+            };
+        }
+    }
+}