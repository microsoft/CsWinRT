--- conflicted
+++ resolved
@@ -1,62 +1,3 @@
-<<<<<<< HEAD
-﻿; Shipped analyzer releases
-; https://github.com/dotnet/roslyn-analyzers/blob/master/src/Microsoft.CodeAnalysis.Analyzers/ReleaseTrackingAnalyzers.Help.md
-
-## Release 1.1.1
-
-### New Rules
-Rule ID | Category | Severity | Notes
---------|----------|----------|-------
-CsWinRT1000 | Usage | Error | Property should have public `get` method
-CsWinRT1001 | Usage | Error | Namespaces should match the assembly namespace or be child namespaces of the assembly namespace
-CsWinRT1002 | Usage | Error | Namespaces cannot differ only by case 
-CsWinRT1003 | Usage | Error | Component must have at least on public type 
-CsWinRT1004 | Usage | Error | Public types cannot be generic
-CsWinRT1005 | Usage | Error | Classes exposed to CsWinRT should be sealed
-CsWinRT1006 | Usage | Error | Do not expose unsupported type
-CsWinRT1007 | Usage | Error | Structs should contain at least one public field
-CsWinRT1008 | Usage | Error | Interfaces should not inherit interfaces that are not valid in Windows Runtime
-CsWinRT1009 | Usage | Error | Class should not have multiple constructors that take the same amount of parameters
-CsWinRT1010 | Usage | Error | Methods should not use parameter names that conflict with generated parameter names
-CsWinRT1011 | Usage | Error | Structs should not have private fields
-CsWinRT1012 | Usage | Error | Structs should not have a constant field
-CsWinRT1013 | Usage | Error | Structs should only contain basic types or other structs
-CsWinRT1014 | Usage | Error | Types should not overload an operator
-CsWinRT1015 | Usage | Error | Do not use `DefaultOverloadAttribute` more than once for a set of overloads
-CsWinRT1016 | Usage | Error | Exactly one overload should be marked as DefaultOverload
-CsWinRT1017 | Usage | Error | Array types should be one dimensional, not jagged
-CsWinRT1018 | Usage | Error | Array types should be one dimensional
-CsWinRT1020 | Usage | Error | Do not pass parameters by `ref`
-CsWinRT1021 | Usage | Error | Array parameters should not be marked `InAttribute` or `OutAttribute` 
-CsWinRT1022 | Usage | Error | Parameters should not be marked `InAttribute` or `OutAttribute`
-CsWinRT1023 | Usage | Error | Array parameters should not be marked both `ReadOnlyArrayAttribute` and `WriteOnlyArrayAttribute`
-CsWinRT1024 | Usage | Error | Array parameter marked `out` should not be declared `ReadOnlyArrayAttribute`
-CsWinRT1025 | Usage | Error | Array parameter should be marked either `ReadOnlyArrayAttribute` or `WriteOnlyArrayAttribute`
-CsWinRT1026 | Usage | Error | Non-array parameter should not be marked `ReadOnlyArrayAttribute` or `WriteOnlyArrayAttribute`
-CsWinRT1027 | Usage | Error | Class incorrectly implements an interface
-
-## Release 2.1.0
-
-### New Rules
-Rule ID | Category | Severity | Notes
---------|----------|----------|-------
-CsWinRT1028 | Usage | Warning | Class should be marked partial
-CsWinRT1029 | Usage | Warning | Class implements WinRT interfaces generated using an older version of CsWinRT.
-
-## Release 2.1.2
-
-### New Rules
-Rule ID | Category | Severity | Notes
---------|----------|----------|-------
-CsWinRT1030 | Usage | Warning | Project needs to be updated with `<AllowUnsafeBlocks>true</AllowUnsafeBlocks>` to allow generic interface code generation.
-
-## Release 2.3.0
-
-### New Rules
-Rule ID | Category | Severity | Notes
---------|----------|----------|-------
-CsWinRT1032 | Usage | Warning | Collection expressions can only be used when statically verifiable for AOT support with WinRT.
-=======
 ﻿; Shipped analyzer releases
 ; https://github.com/dotnet/roslyn-analyzers/blob/master/src/Microsoft.CodeAnalysis.Analyzers/ReleaseTrackingAnalyzers.Help.md
 
@@ -114,4 +55,10 @@
 Rule ID | Category | Severity | Notes
 --------|----------|----------|-------
 CsWinRT1031 | Usage | Error | Source generator failed.
->>>>>>> 3dfa26d6
+
+## Release 2.3.0
+
+### New Rules
+Rule ID | Category | Severity | Notes
+--------|----------|----------|-------
+CsWinRT1032 | Usage | Warning | Collection expressions can only be used when statically verifiable for AOT support with WinRT.