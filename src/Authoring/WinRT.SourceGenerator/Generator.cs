﻿using Microsoft.CodeAnalysis;
using Microsoft.CodeAnalysis.CSharp;
using Microsoft.CodeAnalysis.CSharp.Syntax;
using Microsoft.CodeAnalysis.Text;
using System;
using System.Collections.Generic;
using System.ComponentModel;
using System.Diagnostics;
using System.IO;
using System.Linq;
using System.Reflection.Metadata;
using System.Reflection.Metadata.Ecma335;
using System.Reflection.PortableExecutable;
using System.Text;

namespace Generator
{
    public class ComponentGenerator
    {
        private Logger Logger { get; }
        private readonly GeneratorExecutionContext context;
        private string tempFolder;

        public ComponentGenerator(GeneratorExecutionContext context)
        {
            this.context = context;
            Logger = new Logger(context);
        }

        private string GetTempFolder(bool clearSourceFilesFromFolder = false)
        {
            if (string.IsNullOrEmpty(tempFolder) || !File.Exists(tempFolder))
            {
                string outputDir = Path.Combine(Path.GetTempPath(), "CsWinRT", Path.GetRandomFileName()).TrimEnd('\\');
                Directory.CreateDirectory(outputDir);
                tempFolder = outputDir;
                Logger.Log("Created temp folder: " + tempFolder);
            }

            if (clearSourceFilesFromFolder)
            {
                foreach (var file in Directory.GetFiles(tempFolder, "*.cs", SearchOption.TopDirectoryOnly))
                {
                    Logger.Log("Clearing " + file);
                    File.Delete(file);
                }
            }

            return tempFolder;
        }

        private void GenerateSources()
        {
            string cswinrtExe = context.GetCsWinRTExe();
            string assemblyName = context.GetAssemblyName();
            string winmdFile = context.GetWinmdOutputFile();
            string outputDir = GetTempFolder(true);
            string windowsMetadata = context.GetCsWinRTWindowsMetadata();
            string winmds = context.GetCsWinRTDependentMetadata();

            string arguments = string.Format(
                "-component -input \"{0}\" -input {1} -include {2} -output \"{3}\" -input {4} -verbose",
                winmdFile,
                windowsMetadata,
                assemblyName,
                outputDir,
                winmds);
            Logger.Log("Running " + cswinrtExe + " " + arguments);

            var processInfo = new ProcessStartInfo
            {
                FileName = cswinrtExe,
                Arguments = arguments,
                UseShellExecute = false,
                RedirectStandardOutput = true,
                RedirectStandardError = true,
                WindowStyle = ProcessWindowStyle.Hidden,
                CreateNoWindow = true
            };

            try
            {
                using var cswinrtProcess = Process.Start(processInfo);
                Logger.Log(cswinrtProcess.StandardOutput.ReadToEnd());
                Logger.Log(cswinrtProcess.StandardError.ReadToEnd());
                cswinrtProcess.WaitForExit();

                if (cswinrtProcess.ExitCode != 0)
                {
                    throw new Win32Exception(cswinrtProcess.ExitCode);
                }

                foreach (var file in Directory.GetFiles(outputDir, "*.cs", SearchOption.TopDirectoryOnly))
                {
                    Logger.Log("Adding " + file);
                    context.AddSource(Path.GetFileNameWithoutExtension(file), SourceText.From(File.ReadAllText(file), Encoding.UTF8));
                }
            }
            finally
            {
                if (!context.GetKeepGeneratedSources())
                {
                    Directory.Delete(outputDir, true);
                }
            }
        }

        private void GenerateWinMD(MetadataBuilder metadataBuilder)
        {
            string outputFile = context.GetWinmdOutputFile();
            Logger.Log("Writing " + outputFile);
            var managedPeBuilder = new ManagedPEBuilder(
                new PEHeaderBuilder(
                    machine: Machine.I386,
                    imageCharacteristics: Characteristics.ExecutableImage | Characteristics.Dll | Characteristics.Bit32Machine),
                new MetadataRootBuilder(metadataBuilder, "WindowsRuntime 1.4"),
                new BlobBuilder(),
                flags: CorFlags.ILOnly);

            var peBlob = new BlobBuilder();
            managedPeBuilder.Serialize(peBlob);

            using var fs = new FileStream(outputFile, FileMode.Create, FileAccess.Write);
            peBlob.WriteContentTo(fs);
        }

        private bool CatchWinRTDiagnostics()
        {
            string assemblyName = context.GetAssemblyName();
            WinRTComponentScanner winrtScanner = new(context, assemblyName);
            winrtScanner.FindDiagnostics();
            return winrtScanner.Found();
        }

        public void Generate()
        {
            if (CatchWinRTDiagnostics())
            {
                Logger.Log("Exiting early -- found errors in authored runtime component.");
                Logger.Close();
                Environment.ExitCode = -1;
                return;
            }

            try
            {
                string assembly = context.GetAssemblyName();
                string version = context.GetAssemblyVersion();
                MetadataBuilder metadataBuilder = new MetadataBuilder();

                var writer = new WinRTTypeWriter(
                    assembly,
                    version,
                    metadataBuilder,
                    Logger);

                WinRTSyntaxReceiver syntaxReceiver = (WinRTSyntaxReceiver)context.SyntaxReceiver;
                Logger.Log("Found " + syntaxReceiver.Declarations.Count + " types");
                foreach (var declaration in syntaxReceiver.Declarations)
                {
                    writer.Model = context.Compilation.GetSemanticModel(declaration.SyntaxTree);
                    writer.Visit(declaration);
                }
                writer.FinalizeGeneration();

                GenerateWinMD(metadataBuilder);
                if (!context.ShouldGenerateWinMDOnly())
                {
                    GenerateSources();
                }
            }
            catch (Exception e)
            {
                Logger.Log(e.ToString());
                if (e.InnerException != null)
                {
                    Logger.Log(e.InnerException.ToString());
                }
                Logger.Close();
                Environment.ExitCode = -2;
                throw;
            }

            Logger.Log("Done");
            Logger.Close();
        }
    }

    [Generator]
    public class SourceGenerator : ISourceGenerator
    {
        public void Execute(GeneratorExecutionContext context)
        {
<<<<<<< HEAD
            var isTest = string.CompareOrdinal(Process.GetCurrentProcess().ProcessName, "testhost") == 0;
            if (!isTest && !context.IsCsWinRTComponent() && !context.ShouldGenerateWinMDOnly())
=======
            if (!context.IsCsWinRTComponent())
>>>>>>> f25f4080
            {
                System.Diagnostics.Debug.WriteLine($"Skipping component {context.GetAssemblyName()}");
                return;
            }

            ComponentGenerator generator = new ComponentGenerator(context);
            generator.Generate();
        }

        public void Initialize(GeneratorInitializationContext context)
        {
            context.RegisterForSyntaxNotifications(() => new WinRTSyntaxReceiver());
        }
    }

    class WinRTSyntaxReceiver : ISyntaxReceiver
    {
        public List<MemberDeclarationSyntax> Declarations = new();
        public List<NamespaceDeclarationSyntax> Namespaces = new();

        private bool HasSomePublicTypes(SyntaxNode syntaxNode)
        {
            return syntaxNode.ChildNodes().OfType<MemberDeclarationSyntax>().Any(IsPublic);
        }

        public void OnVisitSyntaxNode(SyntaxNode syntaxNode)
        {
            // Store namespaces separately as we only need to look at them for diagnostics
            // If we did store them in declarations, we would get duplicate entries in the WinMD,
            //   once from the namespace declaration and once from the member's declaration
            if (syntaxNode is NamespaceDeclarationSyntax @namespace)
            {
                if (HasSomePublicTypes(syntaxNode))
                {
                    Namespaces.Add(@namespace);
                }
            
                // Subsequent checks will fail, small performance boost to return now. 
                return;
            }

            if (syntaxNode is not MemberDeclarationSyntax declaration || !IsPublic(declaration))
            {
                return;
            }

            if (syntaxNode is ClassDeclarationSyntax ||
                syntaxNode is InterfaceDeclarationSyntax ||
                syntaxNode is EnumDeclarationSyntax ||
                syntaxNode is DelegateDeclarationSyntax ||
                syntaxNode is StructDeclarationSyntax)
            {
                Declarations.Add(declaration);
            }
        }

        private bool IsPublic(MemberDeclarationSyntax member)
        {
            // We detect whether partial types are public using symbol information later.
            return member.Modifiers.Any(m => m.IsKind(SyntaxKind.PublicKeyword) || m.IsKind(SyntaxKind.PartialKeyword));
        }
    }
}<|MERGE_RESOLUTION|>--- conflicted
+++ resolved
@@ -191,12 +191,7 @@
     {
         public void Execute(GeneratorExecutionContext context)
         {
-<<<<<<< HEAD
-            var isTest = string.CompareOrdinal(Process.GetCurrentProcess().ProcessName, "testhost") == 0;
-            if (!isTest && !context.IsCsWinRTComponent() && !context.ShouldGenerateWinMDOnly())
-=======
-            if (!context.IsCsWinRTComponent())
->>>>>>> f25f4080
+            if (!context.IsCsWinRTComponent() && !context.ShouldGenerateWinMDOnly())
             {
                 System.Diagnostics.Debug.WriteLine($"Skipping component {context.GetAssemblyName()}");
                 return;
