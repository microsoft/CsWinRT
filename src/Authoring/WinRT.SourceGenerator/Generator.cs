﻿using Microsoft.CodeAnalysis;
using Microsoft.CodeAnalysis.CSharp;
using Microsoft.CodeAnalysis.CSharp.Syntax;
using Microsoft.CodeAnalysis.Text;
using System;
using System.Collections.Generic;
using System.Diagnostics;
using System.IO;
using System.Linq;
using System.Reflection.Metadata;
using System.Reflection.Metadata.Ecma335;
using System.Reflection.PortableExecutable;
using System.Text;
using WinRT.SourceGenerator;

namespace Generator
{
    [Generator]
    public class SourceGenerator : ISourceGenerator
    {
        private string _tempFolder;

        private string GetAssemblyName(GeneratorExecutionContext context)
        {
            context.AnalyzerConfigOptions.GlobalOptions.TryGetValue("build_property.AssemblyName", out var assemblyName);
            return assemblyName;
        }

        private string GetAssemblyVersion(GeneratorExecutionContext context)
        {
            context.AnalyzerConfigOptions.GlobalOptions.TryGetValue("build_property.AssemblyVersion", out var assemblyVersion);
            return assemblyVersion;
        }

        public static string GetGeneratedFilesDir(GeneratorExecutionContext context)
        {
            // TODO: determine correct location to write to.
            context.AnalyzerConfigOptions.GlobalOptions.TryGetValue("build_property.GeneratedFilesDir", out var generatedFilesDir);
            Directory.CreateDirectory(generatedFilesDir);
            return generatedFilesDir;
        }

        private static bool IsCsWinRTComponent(GeneratorExecutionContext context)
        {
            if (context.AnalyzerConfigOptions.GlobalOptions.TryGetValue("build_property.CsWinRTComponent", out var isCsWinRTComponentStr))
            {
                return bool.TryParse(isCsWinRTComponentStr, out var isCsWinRTComponent) && isCsWinRTComponent;
            }

            return false;
        }

        private static string GetCsWinRTExe(GeneratorExecutionContext context)
        {
            context.AnalyzerConfigOptions.GlobalOptions.TryGetValue("build_property.CsWinRTExe", out var cswinrtExe);
            return cswinrtExe;
        }

        private string GetTempFolder(bool clearSourceFilesFromFolder = false)
        {
            if (_tempFolder == null || !File.Exists(_tempFolder))
            {
                string outputDir = Path.Combine(Path.GetTempPath(), "CsWinRT", Path.GetRandomFileName()).TrimEnd('\\');
                Directory.CreateDirectory(outputDir);
                _tempFolder = outputDir;
                Logger.Log("Created temp folder: " + _tempFolder);
            }

            if (clearSourceFilesFromFolder)
            {
                foreach (var file in Directory.GetFiles(_tempFolder, "*.cs", SearchOption.TopDirectoryOnly))
                {
                    Logger.Log("Clearing " + file);
                    File.Delete(file);
                }
            }

            return _tempFolder;
        }

        private void GenerateSources(GeneratorExecutionContext context)
        {
            string cswinrtExe = GetCsWinRTExe(context);
            string assemblyName = GetAssemblyName(context);
            string winmdFile = GetWinmdOutputFile(context);
            string outputDir = GetTempFolder(true);
            // TODO: make it a property with a list of WinMDs
            string additionalWinMds = "10.0.18362.0";

            string arguments = string.Format("-component -input \"{0}\" -input {1} -include {2} -output \"{3}\" -verbose", winmdFile, additionalWinMds, assemblyName, outputDir);
            Logger.Log("Running " + cswinrtExe + " " + arguments);

            var processInfo = new ProcessStartInfo
            {
                FileName = cswinrtExe,
                Arguments = arguments,
                UseShellExecute = false,
                RedirectStandardOutput = true,
                RedirectStandardError = true,
                WindowStyle = ProcessWindowStyle.Hidden,
                CreateNoWindow = true
            };

            using var cswinrtProcess = Process.Start(processInfo);
            Logger.Log(cswinrtProcess.StandardOutput.ReadToEnd());
            Logger.Log(cswinrtProcess.StandardError.ReadToEnd());
            cswinrtProcess.WaitForExit();

            foreach (var file in Directory.GetFiles(outputDir, "*.cs", SearchOption.TopDirectoryOnly))
            {
                Logger.Log("Adding " + file);
                context.AddSource(Path.GetFileNameWithoutExtension(file), SourceText.From(File.ReadAllText(file), Encoding.UTF8));
            }
            Directory.Delete(outputDir, true);
        }

        private string GetWinmdOutputFile(GeneratorExecutionContext context)
        {
            return Path.Combine(GetGeneratedFilesDir(context), GetAssemblyName(context) + ".winmd");
        }

        private void GenerateWinMD(MetadataBuilder metadataBuilder, string outputFile)
        {
            Logger.Log("Writing " + outputFile);
            var managedPeBuilder = new ManagedPEBuilder(
                new PEHeaderBuilder(
                    machine: Machine.I386,
                    imageCharacteristics: Characteristics.ExecutableImage | Characteristics.Dll | Characteristics.Bit32Machine),
                new MetadataRootBuilder(metadataBuilder, "WindowsRuntime 1.4"),
                new BlobBuilder(),
                flags: CorFlags.ILOnly);

            var peBlob = new BlobBuilder();
            managedPeBuilder.Serialize(peBlob);

            using var fs = new FileStream(outputFile, FileMode.Create, FileAccess.Write);
            peBlob.WriteContentTo(fs);
        }

<<<<<<< HEAD
        private string BuildClassName(ClassDeclarationSyntax classDeclaration)
        {
            NamespaceDeclarationSyntax @namespace = (NamespaceDeclarationSyntax)classDeclaration.Parent;
            return @namespace.Name + "." + classDeclaration.Identifier.ToString();
=======
        private HashSet<INamedTypeSymbol> CollectDefinedTypes(GeneratorExecutionContext context)
        {
            WinRTRules winrtRules = new WinRTRules();
            HashSet<INamedTypeSymbol> userCreatedTypes = new HashSet<INamedTypeSymbol>();
            foreach (SyntaxTree tree in context.Compilation.SyntaxTrees)
            {
                var model = context.Compilation.GetSemanticModel(tree);
                var classes = tree.GetRoot().DescendantNodes().OfType<ClassDeclarationSyntax>().Where(winrtRules.IsPublic);
                var interfaces = tree.GetRoot().DescendantNodes().OfType<InterfaceDeclarationSyntax>().Where(winrtRules.IsPublic);
                foreach (var @class in classes) 
                {
                    userCreatedTypes.Add(model.GetDeclaredSymbol(@class));
                }
                foreach (var @interface in interfaces)
                {
                    userCreatedTypes.Add(model.GetDeclaredSymbol(@interface));
                }
            }
            return userCreatedTypes;
>>>>>>> 1b1ecb0a
        }

        private bool CatchWinRTDiagnostics(ref GeneratorExecutionContext context)
        {
            bool found = false;
            WinRTRules winrtRules = new WinRTRules();
           
            HashSet<INamedTypeSymbol> userCreatedTypes = CollectDefinedTypes(context);
            
            foreach (SyntaxTree tree in context.Compilation.SyntaxTrees)
            {
                var model = context.Compilation.GetSemanticModel(tree);
                var nodes = tree.GetRoot().DescendantNodes();

                var classes = nodes.OfType<ClassDeclarationSyntax>().Where(winrtRules.IsPublic);
                var interfaces = nodes.OfType<InterfaceDeclarationSyntax>().Where(winrtRules.IsPublic);
                var structs = nodes.OfType<StructDeclarationSyntax>();
                
                foreach (ClassDeclarationSyntax classDeclaration in classes)
                {
<<<<<<< HEAD
                    classNames.Add(BuildClassName(classDeclaration));

                    /* exports multidimensional array */
                    found |= winrtRules.CheckPropertiesForArrayTypes(ref context, classDeclaration);

                    /* exposes an operator overload  */
=======
>>>>>>> 1b1ecb0a
                    found |= winrtRules.OverloadsOperator(ref context, classDeclaration);
                    found |= winrtRules.HasMultipleConstructorsOfSameArity(ref context, classDeclaration);
                    found |= winrtRules.ImplementsAsyncInterface(ref context, model.GetDeclaredSymbol(classDeclaration), classDeclaration);
                    
                    var props = classDeclaration.DescendantNodes().OfType<PropertyDeclarationSyntax>().Where(winrtRules.IsPublic);
                    found |= winrtRules.CheckPropertySignature(ref context, props, classDeclaration.Identifier);
                    
                    var publicMethods = classDeclaration.ChildNodes().OfType<MethodDeclarationSyntax>().Where(winrtRules.IsPublic);
                    found |= winrtRules.HasInvalidMethods<ClassDeclarationSyntax>(ref context, publicMethods,classDeclaration.Identifier);
                }

                foreach (InterfaceDeclarationSyntax interfaceDeclaration in interfaces)
                {
                    found |= winrtRules.ImplementsAsyncInterface(ref context, model.GetDeclaredSymbol(interfaceDeclaration), interfaceDeclaration);
                    
                    var props = interfaceDeclaration.DescendantNodes().OfType<PropertyDeclarationSyntax>();
                    found |= winrtRules.CheckPropertySignature(ref context, props, interfaceDeclaration.Identifier);
                    
                    var methods = interfaceDeclaration.DescendantNodes().OfType<MethodDeclarationSyntax>();
                    found |= winrtRules.HasInvalidMethods<InterfaceDeclarationSyntax>(ref context, methods, interfaceDeclaration.Identifier);
                }

                /* Check all structs */
                foreach (StructDeclarationSyntax structDeclaration in structs)
                {
                    found |= winrtRules.StructHasFieldOfType<ConstructorDeclarationSyntax>(ref context, structDeclaration);
                    found |= winrtRules.StructHasFieldOfType<DelegateDeclarationSyntax>(ref context, structDeclaration);
                    found |= winrtRules.StructHasFieldOfType<EventFieldDeclarationSyntax>(ref context, structDeclaration);
                    found |= winrtRules.StructHasFieldOfType<IndexerDeclarationSyntax>(ref context, structDeclaration);
                    found |= winrtRules.StructHasFieldOfType<MethodDeclarationSyntax>(ref context, structDeclaration);
                    found |= winrtRules.StructHasFieldOfType<OperatorDeclarationSyntax>(ref context, structDeclaration);
                    found |= winrtRules.StructHasFieldOfType<PropertyDeclarationSyntax>(ref context, structDeclaration);

                    var fields = structDeclaration.DescendantNodes().OfType<FieldDeclarationSyntax>();
                    foreach (var field in fields) 
                    { 
                        found |= winrtRules.CheckFieldValidity(ref context, field, structDeclaration.Identifier, userCreatedTypes); 
                    }
                    if (!fields.Any())
                    {
                        context.ReportDiagnostic(Diagnostic.Create(DiagnosticRules.StructWithNoFieldsRule, structDeclaration.GetLocation(), model.GetDeclaredSymbol(structDeclaration)));
                        found |= true;
                    }
                }
            }
            return found;
        }

        private void AddArrayAttributes(ref GeneratorExecutionContext context)
        { 
            context.AddSource("System.Runtime.InteropServices.WindowsRuntime", SourceText.From(@"
namespace System.Runtime.InteropServices.WindowsRuntime
{
    [global::System.AttributeUsage(System.AttributeTargets.Parameter, AllowMultiple = false, Inherited = false)]
    internal sealed class ReadOnlyArrayAttribute : global::System.Attribute
    {
    }
    [global::System.AttributeUsage(System.AttributeTargets.Parameter, AllowMultiple = false, Inherited = false)]
    internal sealed class WriteOnlyArrayAttribute : global::System.Attribute
    {
    }
}", Encoding.UTF8));
        }

        public void Execute(GeneratorExecutionContext context)
        {
            /* Temporary workaround needed when unit testing -- need to specify 
             * this property on the unit test's source code's anlayzer config options 
             * *****
            if (!IsCsWinRTComponent(context))
            {
                return;
            }
            */

            Logger.Initialize(context);

            AddArrayAttributes(ref context);

            if (CatchWinRTDiagnostics(ref context))
            {
                Logger.Log("Exiting early -- found errors in authored runtime component.");
                Logger.Close();
                return;
            }

            try
            {
                string assembly = GetAssemblyName(context);
                string version = GetAssemblyVersion(context);
                MetadataBuilder metadataBuilder = new MetadataBuilder();

                var writer = new WinRTTypeWriter(
                    assembly,
                    version,
                    metadataBuilder);

                foreach (SyntaxTree tree in context.Compilation.SyntaxTrees)
                {
                    writer.Model = context.Compilation.GetSemanticModel(tree);
                    writer.Visit(tree.GetRoot());
                }
                writer.FinalizeGeneration();

                string winmdFile = GetWinmdOutputFile(context);

                GenerateWinMD(metadataBuilder, winmdFile);
                GenerateSources(context);
            }
            catch(Exception e)
            {
                Logger.Log(e.ToString());
                if(e.InnerException != null)
                {
                    Logger.Log(e.InnerException.ToString());
                }
                Logger.Close();
                throw;
            }

            Logger.Log("Done");
            Logger.Close();
        }

        public void Initialize(GeneratorInitializationContext context)
        {
        }
    }
}
<|MERGE_RESOLUTION|>--- conflicted
+++ resolved
@@ -1,323 +1,307 @@
-﻿using Microsoft.CodeAnalysis;
-using Microsoft.CodeAnalysis.CSharp;
-using Microsoft.CodeAnalysis.CSharp.Syntax;
-using Microsoft.CodeAnalysis.Text;
-using System;
-using System.Collections.Generic;
-using System.Diagnostics;
-using System.IO;
-using System.Linq;
-using System.Reflection.Metadata;
-using System.Reflection.Metadata.Ecma335;
-using System.Reflection.PortableExecutable;
-using System.Text;
-using WinRT.SourceGenerator;
-
-namespace Generator
-{
-    [Generator]
-    public class SourceGenerator : ISourceGenerator
-    {
-        private string _tempFolder;
-
-        private string GetAssemblyName(GeneratorExecutionContext context)
-        {
-            context.AnalyzerConfigOptions.GlobalOptions.TryGetValue("build_property.AssemblyName", out var assemblyName);
-            return assemblyName;
-        }
-
-        private string GetAssemblyVersion(GeneratorExecutionContext context)
-        {
-            context.AnalyzerConfigOptions.GlobalOptions.TryGetValue("build_property.AssemblyVersion", out var assemblyVersion);
-            return assemblyVersion;
-        }
-
-        public static string GetGeneratedFilesDir(GeneratorExecutionContext context)
-        {
-            // TODO: determine correct location to write to.
-            context.AnalyzerConfigOptions.GlobalOptions.TryGetValue("build_property.GeneratedFilesDir", out var generatedFilesDir);
-            Directory.CreateDirectory(generatedFilesDir);
-            return generatedFilesDir;
-        }
-
-        private static bool IsCsWinRTComponent(GeneratorExecutionContext context)
-        {
-            if (context.AnalyzerConfigOptions.GlobalOptions.TryGetValue("build_property.CsWinRTComponent", out var isCsWinRTComponentStr))
-            {
-                return bool.TryParse(isCsWinRTComponentStr, out var isCsWinRTComponent) && isCsWinRTComponent;
-            }
-
-            return false;
-        }
-
-        private static string GetCsWinRTExe(GeneratorExecutionContext context)
-        {
-            context.AnalyzerConfigOptions.GlobalOptions.TryGetValue("build_property.CsWinRTExe", out var cswinrtExe);
-            return cswinrtExe;
-        }
-
-        private string GetTempFolder(bool clearSourceFilesFromFolder = false)
-        {
-            if (_tempFolder == null || !File.Exists(_tempFolder))
-            {
-                string outputDir = Path.Combine(Path.GetTempPath(), "CsWinRT", Path.GetRandomFileName()).TrimEnd('\\');
-                Directory.CreateDirectory(outputDir);
-                _tempFolder = outputDir;
-                Logger.Log("Created temp folder: " + _tempFolder);
-            }
-
-            if (clearSourceFilesFromFolder)
-            {
-                foreach (var file in Directory.GetFiles(_tempFolder, "*.cs", SearchOption.TopDirectoryOnly))
-                {
-                    Logger.Log("Clearing " + file);
-                    File.Delete(file);
-                }
-            }
-
-            return _tempFolder;
-        }
-
-        private void GenerateSources(GeneratorExecutionContext context)
-        {
-            string cswinrtExe = GetCsWinRTExe(context);
-            string assemblyName = GetAssemblyName(context);
-            string winmdFile = GetWinmdOutputFile(context);
-            string outputDir = GetTempFolder(true);
-            // TODO: make it a property with a list of WinMDs
-            string additionalWinMds = "10.0.18362.0";
-
-            string arguments = string.Format("-component -input \"{0}\" -input {1} -include {2} -output \"{3}\" -verbose", winmdFile, additionalWinMds, assemblyName, outputDir);
-            Logger.Log("Running " + cswinrtExe + " " + arguments);
-
-            var processInfo = new ProcessStartInfo
-            {
-                FileName = cswinrtExe,
-                Arguments = arguments,
-                UseShellExecute = false,
-                RedirectStandardOutput = true,
-                RedirectStandardError = true,
-                WindowStyle = ProcessWindowStyle.Hidden,
-                CreateNoWindow = true
-            };
-
-            using var cswinrtProcess = Process.Start(processInfo);
-            Logger.Log(cswinrtProcess.StandardOutput.ReadToEnd());
-            Logger.Log(cswinrtProcess.StandardError.ReadToEnd());
-            cswinrtProcess.WaitForExit();
-
-            foreach (var file in Directory.GetFiles(outputDir, "*.cs", SearchOption.TopDirectoryOnly))
-            {
-                Logger.Log("Adding " + file);
-                context.AddSource(Path.GetFileNameWithoutExtension(file), SourceText.From(File.ReadAllText(file), Encoding.UTF8));
-            }
-            Directory.Delete(outputDir, true);
-        }
-
-        private string GetWinmdOutputFile(GeneratorExecutionContext context)
-        {
-            return Path.Combine(GetGeneratedFilesDir(context), GetAssemblyName(context) + ".winmd");
-        }
-
-        private void GenerateWinMD(MetadataBuilder metadataBuilder, string outputFile)
-        {
-            Logger.Log("Writing " + outputFile);
-            var managedPeBuilder = new ManagedPEBuilder(
-                new PEHeaderBuilder(
-                    machine: Machine.I386,
-                    imageCharacteristics: Characteristics.ExecutableImage | Characteristics.Dll | Characteristics.Bit32Machine),
-                new MetadataRootBuilder(metadataBuilder, "WindowsRuntime 1.4"),
-                new BlobBuilder(),
-                flags: CorFlags.ILOnly);
-
-            var peBlob = new BlobBuilder();
-            managedPeBuilder.Serialize(peBlob);
-
-            using var fs = new FileStream(outputFile, FileMode.Create, FileAccess.Write);
-            peBlob.WriteContentTo(fs);
-        }
-
-<<<<<<< HEAD
-        private string BuildClassName(ClassDeclarationSyntax classDeclaration)
-        {
-            NamespaceDeclarationSyntax @namespace = (NamespaceDeclarationSyntax)classDeclaration.Parent;
-            return @namespace.Name + "." + classDeclaration.Identifier.ToString();
-=======
-        private HashSet<INamedTypeSymbol> CollectDefinedTypes(GeneratorExecutionContext context)
-        {
-            WinRTRules winrtRules = new WinRTRules();
-            HashSet<INamedTypeSymbol> userCreatedTypes = new HashSet<INamedTypeSymbol>();
-            foreach (SyntaxTree tree in context.Compilation.SyntaxTrees)
-            {
-                var model = context.Compilation.GetSemanticModel(tree);
-                var classes = tree.GetRoot().DescendantNodes().OfType<ClassDeclarationSyntax>().Where(winrtRules.IsPublic);
-                var interfaces = tree.GetRoot().DescendantNodes().OfType<InterfaceDeclarationSyntax>().Where(winrtRules.IsPublic);
-                foreach (var @class in classes) 
-                {
-                    userCreatedTypes.Add(model.GetDeclaredSymbol(@class));
-                }
-                foreach (var @interface in interfaces)
-                {
-                    userCreatedTypes.Add(model.GetDeclaredSymbol(@interface));
-                }
-            }
-            return userCreatedTypes;
->>>>>>> 1b1ecb0a
-        }
-
-        private bool CatchWinRTDiagnostics(ref GeneratorExecutionContext context)
-        {
-            bool found = false;
-            WinRTRules winrtRules = new WinRTRules();
-           
-            HashSet<INamedTypeSymbol> userCreatedTypes = CollectDefinedTypes(context);
-            
-            foreach (SyntaxTree tree in context.Compilation.SyntaxTrees)
-            {
-                var model = context.Compilation.GetSemanticModel(tree);
-                var nodes = tree.GetRoot().DescendantNodes();
-
-                var classes = nodes.OfType<ClassDeclarationSyntax>().Where(winrtRules.IsPublic);
-                var interfaces = nodes.OfType<InterfaceDeclarationSyntax>().Where(winrtRules.IsPublic);
-                var structs = nodes.OfType<StructDeclarationSyntax>();
-                
-                foreach (ClassDeclarationSyntax classDeclaration in classes)
-                {
-<<<<<<< HEAD
-                    classNames.Add(BuildClassName(classDeclaration));
-
-                    /* exports multidimensional array */
-                    found |= winrtRules.CheckPropertiesForArrayTypes(ref context, classDeclaration);
-
-                    /* exposes an operator overload  */
-=======
->>>>>>> 1b1ecb0a
-                    found |= winrtRules.OverloadsOperator(ref context, classDeclaration);
-                    found |= winrtRules.HasMultipleConstructorsOfSameArity(ref context, classDeclaration);
-                    found |= winrtRules.ImplementsAsyncInterface(ref context, model.GetDeclaredSymbol(classDeclaration), classDeclaration);
-                    
-                    var props = classDeclaration.DescendantNodes().OfType<PropertyDeclarationSyntax>().Where(winrtRules.IsPublic);
-                    found |= winrtRules.CheckPropertySignature(ref context, props, classDeclaration.Identifier);
-                    
-                    var publicMethods = classDeclaration.ChildNodes().OfType<MethodDeclarationSyntax>().Where(winrtRules.IsPublic);
-                    found |= winrtRules.HasInvalidMethods<ClassDeclarationSyntax>(ref context, publicMethods,classDeclaration.Identifier);
-                }
-
-                foreach (InterfaceDeclarationSyntax interfaceDeclaration in interfaces)
-                {
-                    found |= winrtRules.ImplementsAsyncInterface(ref context, model.GetDeclaredSymbol(interfaceDeclaration), interfaceDeclaration);
-                    
-                    var props = interfaceDeclaration.DescendantNodes().OfType<PropertyDeclarationSyntax>();
-                    found |= winrtRules.CheckPropertySignature(ref context, props, interfaceDeclaration.Identifier);
-                    
-                    var methods = interfaceDeclaration.DescendantNodes().OfType<MethodDeclarationSyntax>();
-                    found |= winrtRules.HasInvalidMethods<InterfaceDeclarationSyntax>(ref context, methods, interfaceDeclaration.Identifier);
-                }
-
-                /* Check all structs */
-                foreach (StructDeclarationSyntax structDeclaration in structs)
-                {
-                    found |= winrtRules.StructHasFieldOfType<ConstructorDeclarationSyntax>(ref context, structDeclaration);
-                    found |= winrtRules.StructHasFieldOfType<DelegateDeclarationSyntax>(ref context, structDeclaration);
-                    found |= winrtRules.StructHasFieldOfType<EventFieldDeclarationSyntax>(ref context, structDeclaration);
-                    found |= winrtRules.StructHasFieldOfType<IndexerDeclarationSyntax>(ref context, structDeclaration);
-                    found |= winrtRules.StructHasFieldOfType<MethodDeclarationSyntax>(ref context, structDeclaration);
-                    found |= winrtRules.StructHasFieldOfType<OperatorDeclarationSyntax>(ref context, structDeclaration);
-                    found |= winrtRules.StructHasFieldOfType<PropertyDeclarationSyntax>(ref context, structDeclaration);
-
-                    var fields = structDeclaration.DescendantNodes().OfType<FieldDeclarationSyntax>();
-                    foreach (var field in fields) 
-                    { 
-                        found |= winrtRules.CheckFieldValidity(ref context, field, structDeclaration.Identifier, userCreatedTypes); 
-                    }
-                    if (!fields.Any())
-                    {
-                        context.ReportDiagnostic(Diagnostic.Create(DiagnosticRules.StructWithNoFieldsRule, structDeclaration.GetLocation(), model.GetDeclaredSymbol(structDeclaration)));
-                        found |= true;
-                    }
-                }
-            }
-            return found;
-        }
-
-        private void AddArrayAttributes(ref GeneratorExecutionContext context)
-        { 
-            context.AddSource("System.Runtime.InteropServices.WindowsRuntime", SourceText.From(@"
-namespace System.Runtime.InteropServices.WindowsRuntime
-{
-    [global::System.AttributeUsage(System.AttributeTargets.Parameter, AllowMultiple = false, Inherited = false)]
-    internal sealed class ReadOnlyArrayAttribute : global::System.Attribute
-    {
-    }
-    [global::System.AttributeUsage(System.AttributeTargets.Parameter, AllowMultiple = false, Inherited = false)]
-    internal sealed class WriteOnlyArrayAttribute : global::System.Attribute
-    {
-    }
-}", Encoding.UTF8));
-        }
-
-        public void Execute(GeneratorExecutionContext context)
-        {
-            /* Temporary workaround needed when unit testing -- need to specify 
-             * this property on the unit test's source code's anlayzer config options 
-             * *****
-            if (!IsCsWinRTComponent(context))
-            {
-                return;
-            }
-            */
-
-            Logger.Initialize(context);
-
-            AddArrayAttributes(ref context);
-
-            if (CatchWinRTDiagnostics(ref context))
-            {
-                Logger.Log("Exiting early -- found errors in authored runtime component.");
-                Logger.Close();
-                return;
-            }
-
-            try
-            {
-                string assembly = GetAssemblyName(context);
-                string version = GetAssemblyVersion(context);
-                MetadataBuilder metadataBuilder = new MetadataBuilder();
-
-                var writer = new WinRTTypeWriter(
-                    assembly,
-                    version,
-                    metadataBuilder);
-
-                foreach (SyntaxTree tree in context.Compilation.SyntaxTrees)
-                {
-                    writer.Model = context.Compilation.GetSemanticModel(tree);
-                    writer.Visit(tree.GetRoot());
-                }
-                writer.FinalizeGeneration();
-
-                string winmdFile = GetWinmdOutputFile(context);
-
-                GenerateWinMD(metadataBuilder, winmdFile);
-                GenerateSources(context);
-            }
-            catch(Exception e)
-            {
-                Logger.Log(e.ToString());
-                if(e.InnerException != null)
-                {
-                    Logger.Log(e.InnerException.ToString());
-                }
-                Logger.Close();
-                throw;
-            }
-
-            Logger.Log("Done");
-            Logger.Close();
-        }
-
-        public void Initialize(GeneratorInitializationContext context)
-        {
-        }
-    }
-}
+﻿using Microsoft.CodeAnalysis;
+using Microsoft.CodeAnalysis.CSharp;
+using Microsoft.CodeAnalysis.CSharp.Syntax;
+using Microsoft.CodeAnalysis.Text;
+using System;
+using System.Collections.Generic;
+using System.Diagnostics;
+using System.IO;
+using System.Linq;
+using System.Reflection.Metadata;
+using System.Reflection.Metadata.Ecma335;
+using System.Reflection.PortableExecutable;
+using System.Text;
+using WinRT.SourceGenerator;
+
+namespace Generator
+{
+    [Generator]
+    public class SourceGenerator : ISourceGenerator
+    {
+        private string _tempFolder;
+
+        private string GetAssemblyName(GeneratorExecutionContext context)
+        {
+            context.AnalyzerConfigOptions.GlobalOptions.TryGetValue("build_property.AssemblyName", out var assemblyName);
+            return assemblyName;
+        }
+
+        private string GetAssemblyVersion(GeneratorExecutionContext context)
+        {
+            context.AnalyzerConfigOptions.GlobalOptions.TryGetValue("build_property.AssemblyVersion", out var assemblyVersion);
+            return assemblyVersion;
+        }
+
+        public static string GetGeneratedFilesDir(GeneratorExecutionContext context)
+        {
+            // TODO: determine correct location to write to.
+            context.AnalyzerConfigOptions.GlobalOptions.TryGetValue("build_property.GeneratedFilesDir", out var generatedFilesDir);
+            Directory.CreateDirectory(generatedFilesDir);
+            return generatedFilesDir;
+        }
+
+        private static bool IsCsWinRTComponent(GeneratorExecutionContext context)
+        {
+            if (context.AnalyzerConfigOptions.GlobalOptions.TryGetValue("build_property.CsWinRTComponent", out var isCsWinRTComponentStr))
+            {
+                return bool.TryParse(isCsWinRTComponentStr, out var isCsWinRTComponent) && isCsWinRTComponent;
+            }
+
+            return false;
+        }
+
+        private static string GetCsWinRTExe(GeneratorExecutionContext context)
+        {
+            context.AnalyzerConfigOptions.GlobalOptions.TryGetValue("build_property.CsWinRTExe", out var cswinrtExe);
+            return cswinrtExe;
+        }
+
+        private string GetTempFolder(bool clearSourceFilesFromFolder = false)
+        {
+            if (_tempFolder == null || !File.Exists(_tempFolder))
+            {
+                string outputDir = Path.Combine(Path.GetTempPath(), "CsWinRT", Path.GetRandomFileName()).TrimEnd('\\');
+                Directory.CreateDirectory(outputDir);
+                _tempFolder = outputDir;
+                Logger.Log("Created temp folder: " + _tempFolder);
+            }
+
+            if (clearSourceFilesFromFolder)
+            {
+                foreach (var file in Directory.GetFiles(_tempFolder, "*.cs", SearchOption.TopDirectoryOnly))
+                {
+                    Logger.Log("Clearing " + file);
+                    File.Delete(file);
+                }
+            }
+
+            return _tempFolder;
+        }
+
+        private void GenerateSources(GeneratorExecutionContext context)
+        {
+            string cswinrtExe = GetCsWinRTExe(context);
+            string assemblyName = GetAssemblyName(context);
+            string winmdFile = GetWinmdOutputFile(context);
+            string outputDir = GetTempFolder(true);
+            // TODO: make it a property with a list of WinMDs
+            string additionalWinMds = "10.0.18362.0";
+
+            string arguments = string.Format("-component -input \"{0}\" -input {1} -include {2} -output \"{3}\" -verbose", winmdFile, additionalWinMds, assemblyName, outputDir);
+            Logger.Log("Running " + cswinrtExe + " " + arguments);
+
+            var processInfo = new ProcessStartInfo
+            {
+                FileName = cswinrtExe,
+                Arguments = arguments,
+                UseShellExecute = false,
+                RedirectStandardOutput = true,
+                RedirectStandardError = true,
+                WindowStyle = ProcessWindowStyle.Hidden,
+                CreateNoWindow = true
+            };
+
+            using var cswinrtProcess = Process.Start(processInfo);
+            Logger.Log(cswinrtProcess.StandardOutput.ReadToEnd());
+            Logger.Log(cswinrtProcess.StandardError.ReadToEnd());
+            cswinrtProcess.WaitForExit();
+
+            foreach (var file in Directory.GetFiles(outputDir, "*.cs", SearchOption.TopDirectoryOnly))
+            {
+                Logger.Log("Adding " + file);
+                context.AddSource(Path.GetFileNameWithoutExtension(file), SourceText.From(File.ReadAllText(file), Encoding.UTF8));
+            }
+            Directory.Delete(outputDir, true);
+        }
+
+        private string GetWinmdOutputFile(GeneratorExecutionContext context)
+        {
+            return Path.Combine(GetGeneratedFilesDir(context), GetAssemblyName(context) + ".winmd");
+        }
+
+        private void GenerateWinMD(MetadataBuilder metadataBuilder, string outputFile)
+        {
+            Logger.Log("Writing " + outputFile);
+            var managedPeBuilder = new ManagedPEBuilder(
+                new PEHeaderBuilder(
+                    machine: Machine.I386,
+                    imageCharacteristics: Characteristics.ExecutableImage | Characteristics.Dll | Characteristics.Bit32Machine),
+                new MetadataRootBuilder(metadataBuilder, "WindowsRuntime 1.4"),
+                new BlobBuilder(),
+                flags: CorFlags.ILOnly);
+
+            var peBlob = new BlobBuilder();
+            managedPeBuilder.Serialize(peBlob);
+
+            using var fs = new FileStream(outputFile, FileMode.Create, FileAccess.Write);
+            peBlob.WriteContentTo(fs);
+        }
+
+        private HashSet<INamedTypeSymbol> CollectDefinedTypes(GeneratorExecutionContext context)
+        {
+            WinRTRules winrtRules = new WinRTRules();
+            HashSet<INamedTypeSymbol> userCreatedTypes = new HashSet<INamedTypeSymbol>();
+            foreach (SyntaxTree tree in context.Compilation.SyntaxTrees)
+            {
+                var model = context.Compilation.GetSemanticModel(tree);
+                var classes = tree.GetRoot().DescendantNodes().OfType<ClassDeclarationSyntax>().Where(winrtRules.IsPublic);
+                var interfaces = tree.GetRoot().DescendantNodes().OfType<InterfaceDeclarationSyntax>().Where(winrtRules.IsPublic);
+                foreach (var @class in classes) 
+                {
+                    userCreatedTypes.Add(model.GetDeclaredSymbol(@class));
+                }
+                foreach (var @interface in interfaces)
+                {
+                    userCreatedTypes.Add(model.GetDeclaredSymbol(@interface));
+                }
+            }
+            return userCreatedTypes;
+        }
+
+        private bool CatchWinRTDiagnostics(ref GeneratorExecutionContext context)
+        {
+            bool found = false;
+            WinRTRules winrtRules = new WinRTRules();
+           
+            HashSet<INamedTypeSymbol> userCreatedTypes = CollectDefinedTypes(context);
+            
+            foreach (SyntaxTree tree in context.Compilation.SyntaxTrees)
+            {
+                var model = context.Compilation.GetSemanticModel(tree);
+                var nodes = tree.GetRoot().DescendantNodes();
+
+                var classes = nodes.OfType<ClassDeclarationSyntax>().Where(winrtRules.IsPublic);
+                var interfaces = nodes.OfType<InterfaceDeclarationSyntax>().Where(winrtRules.IsPublic);
+                var structs = nodes.OfType<StructDeclarationSyntax>();
+                
+                foreach (ClassDeclarationSyntax classDeclaration in classes)
+                {
+                    found |= winrtRules.OverloadsOperator(ref context, classDeclaration);
+                    found |= winrtRules.HasMultipleConstructorsOfSameArity(ref context, classDeclaration);
+                    found |= winrtRules.ImplementsAsyncInterface(ref context, model.GetDeclaredSymbol(classDeclaration), classDeclaration);
+                    
+                    var props = classDeclaration.DescendantNodes().OfType<PropertyDeclarationSyntax>().Where(winrtRules.IsPublic);
+                    found |= winrtRules.CheckPropertySignature(ref context, props, classDeclaration.Identifier);
+                    
+                    var publicMethods = classDeclaration.ChildNodes().OfType<MethodDeclarationSyntax>().Where(winrtRules.IsPublic);
+                    found |= winrtRules.HasInvalidMethods<ClassDeclarationSyntax>(ref context, publicMethods,classDeclaration.Identifier);
+                }
+
+                foreach (InterfaceDeclarationSyntax interfaceDeclaration in interfaces)
+                {
+                    found |= winrtRules.ImplementsAsyncInterface(ref context, model.GetDeclaredSymbol(interfaceDeclaration), interfaceDeclaration);
+                    
+                    var props = interfaceDeclaration.DescendantNodes().OfType<PropertyDeclarationSyntax>();
+                    found |= winrtRules.CheckPropertySignature(ref context, props, interfaceDeclaration.Identifier);
+                    
+                    var methods = interfaceDeclaration.DescendantNodes().OfType<MethodDeclarationSyntax>();
+                    found |= winrtRules.HasInvalidMethods<InterfaceDeclarationSyntax>(ref context, methods, interfaceDeclaration.Identifier);
+                }
+
+                /* Check all structs */
+                foreach (StructDeclarationSyntax structDeclaration in structs)
+                {
+                    found |= winrtRules.StructHasFieldOfType<ConstructorDeclarationSyntax>(ref context, structDeclaration);
+                    found |= winrtRules.StructHasFieldOfType<DelegateDeclarationSyntax>(ref context, structDeclaration);
+                    found |= winrtRules.StructHasFieldOfType<EventFieldDeclarationSyntax>(ref context, structDeclaration);
+                    found |= winrtRules.StructHasFieldOfType<IndexerDeclarationSyntax>(ref context, structDeclaration);
+                    found |= winrtRules.StructHasFieldOfType<MethodDeclarationSyntax>(ref context, structDeclaration);
+                    found |= winrtRules.StructHasFieldOfType<OperatorDeclarationSyntax>(ref context, structDeclaration);
+                    found |= winrtRules.StructHasFieldOfType<PropertyDeclarationSyntax>(ref context, structDeclaration);
+
+                    var fields = structDeclaration.DescendantNodes().OfType<FieldDeclarationSyntax>();
+                    foreach (var field in fields) 
+                    { 
+                        found |= winrtRules.CheckFieldValidity(ref context, field, structDeclaration.Identifier, userCreatedTypes); 
+                    }
+                    if (!fields.Any())
+                    {
+                        context.ReportDiagnostic(Diagnostic.Create(DiagnosticRules.StructWithNoFieldsRule, structDeclaration.GetLocation(), model.GetDeclaredSymbol(structDeclaration)));
+                        found |= true;
+                    }
+                }
+            }
+            return found;
+        }
+
+        private void AddArrayAttributes(ref GeneratorExecutionContext context)
+        { 
+            context.AddSource("System.Runtime.InteropServices.WindowsRuntime", SourceText.From(@"
+namespace System.Runtime.InteropServices.WindowsRuntime
+{
+    [global::System.AttributeUsage(System.AttributeTargets.Parameter, AllowMultiple = false, Inherited = false)]
+    internal sealed class ReadOnlyArrayAttribute : global::System.Attribute
+    {
+    }
+    [global::System.AttributeUsage(System.AttributeTargets.Parameter, AllowMultiple = false, Inherited = false)]
+    internal sealed class WriteOnlyArrayAttribute : global::System.Attribute
+    {
+    }
+}", Encoding.UTF8));
+        }
+
+        public void Execute(GeneratorExecutionContext context)
+        {
+            /* Temporary workaround needed when unit testing -- need to specify 
+             * this property on the unit test's source code's anlayzer config options 
+             * *****
+            if (!IsCsWinRTComponent(context))
+            {
+                return;
+            }
+            */
+
+            Logger.Initialize(context);
+
+            AddArrayAttributes(ref context);
+
+            if (CatchWinRTDiagnostics(ref context))
+            {
+                Logger.Log("Exiting early -- found errors in authored runtime component.");
+                Logger.Close();
+                return;
+            }
+
+            try
+            {
+                string assembly = GetAssemblyName(context);
+                string version = GetAssemblyVersion(context);
+                MetadataBuilder metadataBuilder = new MetadataBuilder();
+
+                var writer = new WinRTTypeWriter(
+                    assembly,
+                    version,
+                    metadataBuilder);
+
+                foreach (SyntaxTree tree in context.Compilation.SyntaxTrees)
+                {
+                    writer.Model = context.Compilation.GetSemanticModel(tree);
+                    writer.Visit(tree.GetRoot());
+                }
+                writer.FinalizeGeneration();
+
+                string winmdFile = GetWinmdOutputFile(context);
+
+                GenerateWinMD(metadataBuilder, winmdFile);
+                GenerateSources(context);
+            }
+            catch(Exception e)
+            {
+                Logger.Log(e.ToString());
+                if(e.InnerException != null)
+                {
+                    Logger.Log(e.InnerException.ToString());
+                }
+                Logger.Close();
+                throw;
+            }
+
+            Logger.Log("Done");
+            Logger.Close();
+        }
+
+        public void Initialize(GeneratorInitializationContext context)
+        {
+        }
+    }
+}