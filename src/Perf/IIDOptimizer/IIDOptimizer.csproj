--- conflicted
+++ resolved
@@ -1,20 +1,3 @@
-<<<<<<< HEAD
-﻿<Project Sdk="Microsoft.NET.Sdk">
-
-  <PropertyGroup>
-    <OutputType>Exe</OutputType>
-    <TargetFramework>net8.0</TargetFramework>
-    <Nullable>enable</Nullable>
-    <RollForward>Major</RollForward>
-  </PropertyGroup>
-
-  <ItemGroup>
-    <PackageReference Include="Mono.Cecil" Version="0.11.6" />
-    <PackageReference Include="System.CommandLine" Version="2.0.0-beta1.21308.1" />
-  </ItemGroup>
-
-</Project>
-=======
 ﻿<Project Sdk="Microsoft.NET.Sdk">
 
   <PropertyGroup>
@@ -29,5 +12,4 @@
     <PackageReference Include="System.CommandLine" />
   </ItemGroup>
 
-</Project>
->>>>>>> 97d6f08f
+</Project>