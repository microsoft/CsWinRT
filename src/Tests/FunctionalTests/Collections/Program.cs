﻿using System;
using System.Collections.Generic;
using System.Linq;
using System.Threading;
using test_component_derived.Nested;
using TestComponentCSharp;

var instance = new Class();

var expected = new int[] { 0, 1, 2 };

instance.BindableIterableProperty = expected;
if (expected != instance.BindableIterableProperty)
{
    return 101;
}

var instance2 = TestComponent.TestRunner.MakeTests();
var dict = new Dictionary<string, string>()
{
    ["apples"] = "1",
    ["oranges"] = "2",
    ["pears"] = "3"
};
IDictionary<string, string> outDict = null;
var retDict = instance2.Collection3(dict, out outDict);
if (!SequencesEqual(dict, outDict, retDict))
{
    return 101;
}

float[] floatArr = new float[] { 1.0f, 2.0f, 3.0f };
float[] floatArr2 = new float[floatArr.Length];
float[] outFloatArr;
float[] retFloatArr = instance2.Array9(floatArr, floatArr2, out outFloatArr);
if (!AllEqual(floatArr, floatArr2, outFloatArr, retFloatArr))
{
    return 101;
}

var hierarchyDAsObjectList = HierarchyC.CreateDerivedHierarchyDAsObjectList();
foreach (var hierarchyDAsObject in hierarchyDAsObjectList)
{
    var hierarchyDAsHierarchyCCast = (HierarchyC)hierarchyDAsObject;
    if (hierarchyDAsHierarchyCCast.HierarchyB_Method() != "HierarchyC.HierarchyB_Method" ||
           hierarchyDAsHierarchyCCast.HierarchyA_Method() != "HierarchyB.HierarchyA_Method")
    {
        return 101;
    }
}

var hierarchyDAsHierarchyCList = HierarchyC.CreateDerivedHierarchyDList();
foreach (var hierarchyDAsHierarchyC in hierarchyDAsHierarchyCList)
{
    if (hierarchyDAsHierarchyC.HierarchyB_Method() != "HierarchyC.HierarchyB_Method" ||
           hierarchyDAsHierarchyC.HierarchyA_Method() != "HierarchyB.HierarchyA_Method")
    {
        // This is set in a failure state as we are testing the TestLibrary module having
        // an entry on the vtable lookup table without it actually being loaded or used yet.
        // So our intention is to not actually set it.  This is just to ensure when in this
        // scenario we don't run into other crashes from other lookup tables being registered.
        instance.BindableIterableProperty = new List<TestLibrary.TestClass>();
        return 101;
    }
}

var propertySet = Class.PropertySet;
if (propertySet["beta"] is not string str || str != "second")
{
    return 101;
}

<<<<<<< HEAD
var types = Class.ListOfTypes;
if (types.Count != 2 || types[0] != typeof(Class))
=======
var cancellationDictionary = new Dictionary<string, CancellationTokenSource>();
instance.BindableIterableProperty = cancellationDictionary;
if (cancellationDictionary != instance.BindableIterableProperty)
{
    return 101;
}

var observableCollection = new System.Collections.ObjectModel.ObservableCollection<string>();
instance.BindableIterableProperty = observableCollection;
if (observableCollection != instance.BindableIterableProperty)
>>>>>>> fcb83161
{
    return 101;
}

return 100;

static bool SequencesEqual<T>(IEnumerable<T> x, params IEnumerable<T>[] list) => list.All((y) => x.SequenceEqual(y));

static bool AllEqual<T>(T[] x, params T[][] list) => list.All((y) => x.SequenceEqual(y));
<|MERGE_RESOLUTION|>--- conflicted
+++ resolved
@@ -1,96 +1,97 @@
-﻿using System;
-using System.Collections.Generic;
-using System.Linq;
-using System.Threading;
-using test_component_derived.Nested;
-using TestComponentCSharp;
-
-var instance = new Class();
-
-var expected = new int[] { 0, 1, 2 };
-
-instance.BindableIterableProperty = expected;
-if (expected != instance.BindableIterableProperty)
-{
-    return 101;
-}
-
-var instance2 = TestComponent.TestRunner.MakeTests();
-var dict = new Dictionary<string, string>()
-{
-    ["apples"] = "1",
-    ["oranges"] = "2",
-    ["pears"] = "3"
-};
-IDictionary<string, string> outDict = null;
-var retDict = instance2.Collection3(dict, out outDict);
-if (!SequencesEqual(dict, outDict, retDict))
-{
-    return 101;
-}
-
-float[] floatArr = new float[] { 1.0f, 2.0f, 3.0f };
-float[] floatArr2 = new float[floatArr.Length];
-float[] outFloatArr;
-float[] retFloatArr = instance2.Array9(floatArr, floatArr2, out outFloatArr);
-if (!AllEqual(floatArr, floatArr2, outFloatArr, retFloatArr))
-{
-    return 101;
-}
-
-var hierarchyDAsObjectList = HierarchyC.CreateDerivedHierarchyDAsObjectList();
-foreach (var hierarchyDAsObject in hierarchyDAsObjectList)
-{
-    var hierarchyDAsHierarchyCCast = (HierarchyC)hierarchyDAsObject;
-    if (hierarchyDAsHierarchyCCast.HierarchyB_Method() != "HierarchyC.HierarchyB_Method" ||
-           hierarchyDAsHierarchyCCast.HierarchyA_Method() != "HierarchyB.HierarchyA_Method")
-    {
-        return 101;
-    }
-}
-
-var hierarchyDAsHierarchyCList = HierarchyC.CreateDerivedHierarchyDList();
-foreach (var hierarchyDAsHierarchyC in hierarchyDAsHierarchyCList)
-{
-    if (hierarchyDAsHierarchyC.HierarchyB_Method() != "HierarchyC.HierarchyB_Method" ||
-           hierarchyDAsHierarchyC.HierarchyA_Method() != "HierarchyB.HierarchyA_Method")
-    {
-        // This is set in a failure state as we are testing the TestLibrary module having
-        // an entry on the vtable lookup table without it actually being loaded or used yet.
-        // So our intention is to not actually set it.  This is just to ensure when in this
-        // scenario we don't run into other crashes from other lookup tables being registered.
-        instance.BindableIterableProperty = new List<TestLibrary.TestClass>();
-        return 101;
-    }
-}
-
-var propertySet = Class.PropertySet;
-if (propertySet["beta"] is not string str || str != "second")
-{
-    return 101;
-}
-
-<<<<<<< HEAD
-var types = Class.ListOfTypes;
-if (types.Count != 2 || types[0] != typeof(Class))
-=======
-var cancellationDictionary = new Dictionary<string, CancellationTokenSource>();
-instance.BindableIterableProperty = cancellationDictionary;
-if (cancellationDictionary != instance.BindableIterableProperty)
-{
-    return 101;
-}
-
-var observableCollection = new System.Collections.ObjectModel.ObservableCollection<string>();
-instance.BindableIterableProperty = observableCollection;
-if (observableCollection != instance.BindableIterableProperty)
->>>>>>> fcb83161
-{
-    return 101;
-}
-
-return 100;
-
-static bool SequencesEqual<T>(IEnumerable<T> x, params IEnumerable<T>[] list) => list.All((y) => x.SequenceEqual(y));
-
-static bool AllEqual<T>(T[] x, params T[][] list) => list.All((y) => x.SequenceEqual(y));
+﻿using System;
+using System.Collections.Generic;
+using System.Linq;
+using System.Threading;
+using test_component_derived.Nested;
+using TestComponentCSharp;
+
+var instance = new Class();
+
+var expected = new int[] { 0, 1, 2 };
+
+instance.BindableIterableProperty = expected;
+if (expected != instance.BindableIterableProperty)
+{
+    return 101;
+}
+
+var instance2 = TestComponent.TestRunner.MakeTests();
+var dict = new Dictionary<string, string>()
+{
+    ["apples"] = "1",
+    ["oranges"] = "2",
+    ["pears"] = "3"
+};
+IDictionary<string, string> outDict = null;
+var retDict = instance2.Collection3(dict, out outDict);
+if (!SequencesEqual(dict, outDict, retDict))
+{
+    return 101;
+}
+
+float[] floatArr = new float[] { 1.0f, 2.0f, 3.0f };
+float[] floatArr2 = new float[floatArr.Length];
+float[] outFloatArr;
+float[] retFloatArr = instance2.Array9(floatArr, floatArr2, out outFloatArr);
+if (!AllEqual(floatArr, floatArr2, outFloatArr, retFloatArr))
+{
+    return 101;
+}
+
+var hierarchyDAsObjectList = HierarchyC.CreateDerivedHierarchyDAsObjectList();
+foreach (var hierarchyDAsObject in hierarchyDAsObjectList)
+{
+    var hierarchyDAsHierarchyCCast = (HierarchyC)hierarchyDAsObject;
+    if (hierarchyDAsHierarchyCCast.HierarchyB_Method() != "HierarchyC.HierarchyB_Method" ||
+           hierarchyDAsHierarchyCCast.HierarchyA_Method() != "HierarchyB.HierarchyA_Method")
+    {
+        return 101;
+    }
+}
+
+var hierarchyDAsHierarchyCList = HierarchyC.CreateDerivedHierarchyDList();
+foreach (var hierarchyDAsHierarchyC in hierarchyDAsHierarchyCList)
+{
+    if (hierarchyDAsHierarchyC.HierarchyB_Method() != "HierarchyC.HierarchyB_Method" ||
+           hierarchyDAsHierarchyC.HierarchyA_Method() != "HierarchyB.HierarchyA_Method")
+    {
+        // This is set in a failure state as we are testing the TestLibrary module having
+        // an entry on the vtable lookup table without it actually being loaded or used yet.
+        // So our intention is to not actually set it.  This is just to ensure when in this
+        // scenario we don't run into other crashes from other lookup tables being registered.
+        instance.BindableIterableProperty = new List<TestLibrary.TestClass>();
+        return 101;
+    }
+}
+
+var propertySet = Class.PropertySet;
+if (propertySet["beta"] is not string str || str != "second")
+{
+    return 101;
+}
+
+var types = Class.ListOfTypes;
+if (types.Count != 2 || types[0] != typeof(Class))
+{
+    return 101;
+}
+
+var cancellationDictionary = new Dictionary<string, CancellationTokenSource>();
+instance.BindableIterableProperty = cancellationDictionary;
+if (cancellationDictionary != instance.BindableIterableProperty)
+{
+    return 101;
+}
+
+var observableCollection = new System.Collections.ObjectModel.ObservableCollection<string>();
+instance.BindableIterableProperty = observableCollection;
+if (observableCollection != instance.BindableIterableProperty)
+{
+    return 101;
+}
+
+return 100;
+
+static bool SequencesEqual<T>(IEnumerable<T> x, params IEnumerable<T>[] list) => list.All((y) => x.SequenceEqual(y));
+
+static bool AllEqual<T>(T[] x, params T[][] list) => list.All((y) => x.SequenceEqual(y));