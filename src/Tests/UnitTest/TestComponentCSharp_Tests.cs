--- conflicted
+++ resolved
@@ -28,14 +28,9 @@
 using Windows.Security.Cryptography;
 using Windows.Security.Cryptography.Core;
 using System.Reflection;
-using Windows.Devices.Enumeration.Pnp;
-<<<<<<< HEAD
+using Windows.Devices.Enumeration.Pnp;
 
 #if NET
-=======
-
-#if NET5_0
->>>>>>> 953b9656
 using WeakRefNS = System;
 #else
 using WeakRefNS = WinRT;
@@ -57,18 +52,18 @@
             TestObject = new Class();
         }
 
-
-        // Test a fix for a bug in Mono.Cecil that was affecting the IIDOptimizer when it encountered long class names 
-        [Fact]
-        public void TestLongClassNameEventSource()
-        {
-            bool flag = false;
-            var long_class_name = new ABCDEFGHIJKLMNOPQRSTUVQXYZabcdefghijklmnopqrstuvqxyzABCDEFGHIJKLMNOPQRSTUVQXYZabcdefghijklmnopqrstuvqxyzABCDEFGHIJKLMNOPQRSTUVWXYZabcdefghijklmnopqrstuvwxyz();
-            long_class_name.EventForAVeryLongClassName +=
-                (ABCDEFGHIJKLMNOPQRSTUVQXYZabcdefghijklmnopqrstuvqxyzABCDEFGHIJKLMNOPQRSTUVQXYZabcdefghijklmnopqrstuvqxyzABCDEFGHIJKLMNOPQRSTUVWXYZabcdefghijklmnopqrstuvwxyz sender, ABCDEFGHIJKLMNOPQRSTUVQXYZabcdefghijklmnopqrstuvqxyzABCDEFGHIJKLMNOPQRSTUVQXYZabcdefghijklmnopqrstuvqxyzABCDEFGHIJKLMNOPQRSTUVWXYZabcdefghijklmnopqrstuvwxyz args)
-                => flag = true;
-            long_class_name.InvokeEvent();
-            Assert.True(flag);
+
+        // Test a fix for a bug in Mono.Cecil that was affecting the IIDOptimizer when it encountered long class names 
+        [Fact]
+        public void TestLongClassNameEventSource()
+        {
+            bool flag = false;
+            var long_class_name = new ABCDEFGHIJKLMNOPQRSTUVQXYZabcdefghijklmnopqrstuvqxyzABCDEFGHIJKLMNOPQRSTUVQXYZabcdefghijklmnopqrstuvqxyzABCDEFGHIJKLMNOPQRSTUVWXYZabcdefghijklmnopqrstuvwxyz();
+            long_class_name.EventForAVeryLongClassName +=
+                (ABCDEFGHIJKLMNOPQRSTUVQXYZabcdefghijklmnopqrstuvqxyzABCDEFGHIJKLMNOPQRSTUVQXYZabcdefghijklmnopqrstuvqxyzABCDEFGHIJKLMNOPQRSTUVWXYZabcdefghijklmnopqrstuvwxyz sender, ABCDEFGHIJKLMNOPQRSTUVQXYZabcdefghijklmnopqrstuvqxyzABCDEFGHIJKLMNOPQRSTUVQXYZabcdefghijklmnopqrstuvqxyzABCDEFGHIJKLMNOPQRSTUVWXYZabcdefghijklmnopqrstuvwxyz args)
+                => flag = true;
+            long_class_name.InvokeEvent();
+            Assert.True(flag);
         }
 
         [Fact]
@@ -723,10 +718,10 @@
             Assert.Equal("name", propertyName);
 
             bool eventCalled = false;
-            TestObject.CanExecuteChanged += (object sender, EventArgs e) =>
-            {
-                eventCalled = true;
-            };
+            TestObject.CanExecuteChanged += (object sender, EventArgs e) =>
+            {
+                eventCalled = true;
+            };
 
             TestObject.RaiseCanExecuteChanged();
             Assert.True(eventCalled);
@@ -740,8 +735,8 @@
             // Ensure robustness with bad runtime class names (parsing errors, type not found, etc)
             var badRuntimeClassName = Class.BadRuntimeClassName;
             Assert.NotNull(badRuntimeClassName);
-        }
-
+        }
+
         [Fact]
         public void TestKeyValuePair()
         {
@@ -2467,34 +2462,34 @@
             Assert.True(TestObject.IterableOfObjectIterablesProperty.SequenceEqual(listOfListOfUris));
         }
 
-        (System.WeakReference<Class>, System.WeakReference<EventHandlerClass>) TestEventDelegateCleanup()
-        {
-            // Both WinRT object and handler class alive.
-            var eventCalled = false;
-            var eventHandlerClass = new EventHandlerClass(() => eventCalled = true);
-            var classInstance = new Class();
-            classInstance.IntPropertyChanged += eventHandlerClass.IntPropertyChanged;
-            GC.Collect(2, GCCollectionMode.Forced, true);
-            GC.WaitForPendingFinalizers();
-            classInstance.IntProperty = 3;
-            Assert.True(eventCalled);
-
-            // No strong reference to handler class, but delegate is still registered on
-            // the WinRT object keeping it alive.
-            eventCalled = false;
-            var weakEventHandlerClass = new System.WeakReference<EventHandlerClass>(eventHandlerClass);
-            eventHandlerClass = null;
-            GC.Collect(2, GCCollectionMode.Forced, true);
-            GC.WaitForPendingFinalizers();
-            classInstance.IntProperty = 3;
-            Assert.True(eventCalled);
-            Assert.True(weakEventHandlerClass.TryGetTarget(out var _));
-
-            // No strong reference to WinRT object.  It should no longer be alive
-            // and should also cause for the event handler class to be no longer alive.
-            var weakClassInstance = new System.WeakReference<Class>(classInstance);
-            classInstance = null;
-            return (weakClassInstance, weakEventHandlerClass);
+        (System.WeakReference<Class>, System.WeakReference<EventHandlerClass>) TestEventDelegateCleanup()
+        {
+            // Both WinRT object and handler class alive.
+            var eventCalled = false;
+            var eventHandlerClass = new EventHandlerClass(() => eventCalled = true);
+            var classInstance = new Class();
+            classInstance.IntPropertyChanged += eventHandlerClass.IntPropertyChanged;
+            GC.Collect(2, GCCollectionMode.Forced, true);
+            GC.WaitForPendingFinalizers();
+            classInstance.IntProperty = 3;
+            Assert.True(eventCalled);
+
+            // No strong reference to handler class, but delegate is still registered on
+            // the WinRT object keeping it alive.
+            eventCalled = false;
+            var weakEventHandlerClass = new System.WeakReference<EventHandlerClass>(eventHandlerClass);
+            eventHandlerClass = null;
+            GC.Collect(2, GCCollectionMode.Forced, true);
+            GC.WaitForPendingFinalizers();
+            classInstance.IntProperty = 3;
+            Assert.True(eventCalled);
+            Assert.True(weakEventHandlerClass.TryGetTarget(out var _));
+
+            // No strong reference to WinRT object.  It should no longer be alive
+            // and should also cause for the event handler class to be no longer alive.
+            var weakClassInstance = new System.WeakReference<Class>(classInstance);
+            classInstance = null;
+            return (weakClassInstance, weakEventHandlerClass);
         }
 
         // Ensure that event subscription state is properly cached to enable later unsubscribes
@@ -2532,31 +2527,31 @@
             GC.Collect(2, GCCollectionMode.Forced, true);
             GC.WaitForPendingFinalizers();
             Assign(3);
-            Assert.True(eventCalled);
-
-            // Test that event delegates don't leak when not unsubscribed.
-            // Test runs into a different function as the finalizer wasn't
-            // getting triggered otherwise with a weak reference.
-            (System.WeakReference<Class> weakClassInstance, System.WeakReference<EventHandlerClass> weakEventHandlerClass) =
-                TestEventDelegateCleanup();
-            GC.Collect(2, GCCollectionMode.Forced, true);
-            GC.WaitForPendingFinalizers();
-            GC.Collect(2, GCCollectionMode.Forced, true);
-            GC.WaitForPendingFinalizers();
-            Assert.False(weakClassInstance.TryGetTarget(out _));
-            Assert.False(weakEventHandlerClass.TryGetTarget(out _));
-        }
-
-        class EventHandlerClass
-        {
-            private readonly Action eventCalled;
-
-            public EventHandlerClass(Action eventCalled)
-            {
-                this.eventCalled = eventCalled;
-            }
-
-            public void IntPropertyChanged(object sender, int e) => eventCalled();
+            Assert.True(eventCalled);
+
+            // Test that event delegates don't leak when not unsubscribed.
+            // Test runs into a different function as the finalizer wasn't
+            // getting triggered otherwise with a weak reference.
+            (System.WeakReference<Class> weakClassInstance, System.WeakReference<EventHandlerClass> weakEventHandlerClass) =
+                TestEventDelegateCleanup();
+            GC.Collect(2, GCCollectionMode.Forced, true);
+            GC.WaitForPendingFinalizers();
+            GC.Collect(2, GCCollectionMode.Forced, true);
+            GC.WaitForPendingFinalizers();
+            Assert.False(weakClassInstance.TryGetTarget(out _));
+            Assert.False(weakEventHandlerClass.TryGetTarget(out _));
+        }
+
+        class EventHandlerClass
+        {
+            private readonly Action eventCalled;
+
+            public EventHandlerClass(Action eventCalled)
+            {
+                this.eventCalled = eventCalled;
+            }
+
+            public void IntPropertyChanged(object sender, int e) => eventCalled();
         }
 
 #if NET
@@ -2609,52 +2604,52 @@
 #endif
 
         [Fact]
-        private void TestPnpProperties()
-        {
-            TestPnpPropertiesAsync().Wait(10000);
-        }
-
-        private async Task TestPnpPropertiesAsync()
-        {
-            var requestedDeviceProperties = new List<string>()
-                {
-                    "System.Devices.ClassGuid",
-                    "System.Devices.ContainerId",
-                    "System.Devices.DeviceHasProblem",
-                    "System.Devices.DeviceInstanceId",
-                    "System.Devices.Parent",
-                    "System.Devices.Present",
-                    "System.ItemNameDisplay",
-                    "System.Devices.Children",
-                };
-            var devicefilter = "System.Devices.Present:System.StructuredQueryType.Boolean#True";
-            var presentDevices = (await PnpObject.FindAllAsync(PnpObjectType.Device, requestedDeviceProperties, devicefilter).AsTask().ConfigureAwait(false)).Select(pnpObject => {
-                var prop = pnpObject.Properties;
-                // Iterating through each key is necessary for this test even though we do not use each key directly
-                // This makes it more probable for a native pointer to get repeated and a value type to be cached and seen again.
-                foreach (var key in prop.Keys)
-                {
-                    var val = prop[key];
-                    if (key == "System.Devices.ContainerId" && val != null)
-                    {
-                        var val4 = pnpObject.Properties[key];
-                        if (val is not Guid || val4 is not Guid)
-                        {
-                            throw new Exception("Incorrect value type Guid");
-                        }
-                    }
-                    if (key == "System.Devices.Parent" && val != null)
-                    {
-                        var val4 = pnpObject.Properties[key];
-                        if (val is not string || val4 is not string)
-                        {
-                            throw new Exception("Incorrect value type string");
-                        }
-                    }
-
-                }
-                return pnpObject;
-            }).ToList();
+        private void TestPnpProperties()
+        {
+            TestPnpPropertiesAsync().Wait(10000);
+        }
+
+        private async Task TestPnpPropertiesAsync()
+        {
+            var requestedDeviceProperties = new List<string>()
+                {
+                    "System.Devices.ClassGuid",
+                    "System.Devices.ContainerId",
+                    "System.Devices.DeviceHasProblem",
+                    "System.Devices.DeviceInstanceId",
+                    "System.Devices.Parent",
+                    "System.Devices.Present",
+                    "System.ItemNameDisplay",
+                    "System.Devices.Children",
+                };
+            var devicefilter = "System.Devices.Present:System.StructuredQueryType.Boolean#True";
+            var presentDevices = (await PnpObject.FindAllAsync(PnpObjectType.Device, requestedDeviceProperties, devicefilter).AsTask().ConfigureAwait(false)).Select(pnpObject => {
+                var prop = pnpObject.Properties;
+                // Iterating through each key is necessary for this test even though we do not use each key directly
+                // This makes it more probable for a native pointer to get repeated and a value type to be cached and seen again.
+                foreach (var key in prop.Keys)
+                {
+                    var val = prop[key];
+                    if (key == "System.Devices.ContainerId" && val != null)
+                    {
+                        var val4 = pnpObject.Properties[key];
+                        if (val is not Guid || val4 is not Guid)
+                        {
+                            throw new Exception("Incorrect value type Guid");
+                        }
+                    }
+                    if (key == "System.Devices.Parent" && val != null)
+                    {
+                        var val4 = pnpObject.Properties[key];
+                        if (val is not string || val4 is not string)
+                        {
+                            throw new Exception("Incorrect value type string");
+                        }
+                    }
+
+                }
+                return pnpObject;
+            }).ToList();
         }
     }
 }