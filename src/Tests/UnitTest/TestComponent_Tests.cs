--- conflicted
+++ resolved
@@ -1,1139 +1,1138 @@
-using System;
-using System.Collections.Generic;
-using System.Collections.ObjectModel;
-using System.Linq;
-using test_component_base;
-using test_component_derived.Nested;
-using TestComponent;  // Error CS0246? run get_testwinrt.cmd
-using Windows.Foundation;
-using WinRT;
-using Xunit;
-
-namespace UnitTest
-{
-    public class TestWinRT
-    {
-        public ITests Tests { get; private set; }
-
-        public TestWinRT()
-        {
-            Tests = TestRunner.MakeTests();
-        }
-
-        public static bool AllEqual<T>(T x, params T[] list) => 
-            list.All((y) => x.Equals(y));
-
-        public static bool AllEqual<T>(T[] x, params T[][] list) =>
-            list.All((y) => x.SequenceEqual(y));
-
-        public static bool SequencesEqual<T>(IEnumerable<T> x, params IEnumerable<T>[] list) =>
-            list.All((y) => x.SequenceEqual(y));
-
-        [Fact]
-        public void Params_Bool()
-        {
-            bool a = true;
-            bool b;
-            bool c = Tests.Param1(a, out b);
-            Assert.True(b && c);
-        }
-
-        [Fact]
-        public void Params_Byte()
-        {
-            byte a = 123;
-            byte b;
-            byte c = Tests.Param2(a, out b);
-            Assert.True(a == b && a == c);
-        }
-
-        [Fact]
-        public void Params_UInt16()
-        {
-            UInt16 a = 123;
-            UInt16 b;
-            UInt16 c = Tests.Param3(a, out b);
-            Assert.True(a == b && a == c);
-        }
-
-        [Fact]
-        public void Params_UInt32()
-        {
-            UInt32 a = 123;
-            UInt32 b;
-            UInt32 c = Tests.Param4(a, out b);
-            Assert.True(a == b && a == c);
-        }
-
-        [Fact]
-        public void Params_UInt64()
-        {
-            UInt64 a = 123;
-            UInt64 b;
-            UInt64 c = Tests.Param5(a, out b);
-            Assert.True(a == b && a == c);
-        }
-
-        [Fact]
-        public void Params_Int16()
-        {
-            Int16 a = 123;
-            Int16 b;
-            Int16 c = Tests.Param6(a, out b);
-            Assert.True(a == b && a == c);
-        }
-
-        [Fact]
-        public void Params_Int32()
-        {
-            Int32 a = 123;
-            Int32 b;
-            Int32 c = Tests.Param7(a, out b);
-            Assert.True(a == b && a == c);
-        }
-
-        [Fact]
-        public void Params_Int64()
-        {
-            Int64 a = 123;
-            Int64 b;
-            Int64 c = Tests.Param8(a, out b);
-            Assert.True(a == b && a == c);
-        }
-
-        [Fact]
-        public void Params_Float()
-        {
-            float a = 12.3f;
-            float b;
-            float c = Tests.Param9(a, out b);
-            Assert.True(a == b && a == c);
-        }
-
-        [Fact]
-        public void Params_Double()
-        {
-            double a = 12.3;
-            double b;
-            double c = Tests.Param10(a, out b);
-            Assert.True(a == b && a == c);
-        }
-
-        [Fact]
-        public void Params_Char()
-        {
-            char a = 'W';
-            char b;
-            char c = Tests.Param11(a, out b);
-            Assert.True(a == b && a == c);
-        }
-
-        [Fact]
-        public void Params_String()
-        {
-            string a = "WinRT";
-            string b;
-            string c = Tests.Param12(a, out b);
-            Assert.True(a == b && a == c);
-        }
-
-        [Fact]
-        public void Params_Blittable()
-        {
-            Blittable a = new Blittable(1, 2, 3, 4, -5, -6, -7, 8.0f, 9.0, typeof(ITests).GUID);
-            Blittable b;
-            Blittable c = Tests.Param13(a, in a, out b);
-            Assert.True(AllEqual(a, b, c));
-        }
-
-        [Fact]
-        public void Params_NonBlittable()
-        {
-            NonBlittable a = new NonBlittable(false, 'X', "WinRT", (long?)PropertyValue.CreateInt64(1234));
-            NonBlittable b;
-            NonBlittable c = Tests.Param14(a, in a, out b);
-            Assert.True(AllEqual(a, b, c));
-        }
-
-        [Fact]
-        public void Params_Nested()
-        {
-            Nested a = new Nested(
-                new Blittable(1, 2, 3, 4, -5, -6, -7, 8.0f, 9.0, typeof(ITests).GUID),
-                new NonBlittable(false, 'X', "WinRT", (long?)PropertyValue.CreateInt64(1234)));
-            Nested b;
-            Nested c = Tests.Param15(a, in a, out b);
-            Assert.True(AllEqual(a, b, c));
-        }
-
-        [Fact]
-        public void Params_Bool_Call()
-        {
-            Tests.Param1Call((bool a, out bool b) => { b = a; return a; });
-        }
-
-        [Fact]
-        public void Params_Byte_Call()
-        {
-            Tests.Param2Call((byte a, out byte b) => { b = a; return a; });
-        }
-
-        [Fact]
-        public void Params_UInt16_Call()
-        {
-            Tests.Param3Call((UInt16 a, out UInt16 b) => { b = a; return a; });
-        }
-
-        [Fact]
-        public void Params_UInt32_Call()
-        {
-            Tests.Param4Call((UInt32 a, out UInt32 b) => { b = a; return a; });
-        }
-
-        [Fact]
-        public void Params_UInt64_Call()
-        {
-            Tests.Param5Call((UInt64 a, out UInt64 b) => { b = a; return a; });
-        }
-
-        [Fact]
-        public void Params_Int16_Call()
-        {
-            Tests.Param6Call((Int16 a, out Int16 b) => { b = a; return a; });
-        }
-
-        [Fact]
-        public void Params_Int32_Call()
-        {
-            Tests.Param7Call((Int32 a, out Int32 b) => { b = a; return a; });
-        }
-
-        [Fact]
-        public void Params_Int64_Call()
-        {
-            Tests.Param8Call((Int64 a, out Int64 b) => { b = a; return a; });
-        }
-
-        [Fact]
-        public void Params_Float_Call()
-        {
-            Tests.Param9Call((float a, out float b) => { b = a; return a; });
-        }
-
-        [Fact]
-        public void Params_Double_Call()
-        {
-            Tests.Param10Call((double a, out double b) => { b = a; return a; });
-        }
-
-        [Fact]
-        public void Params_Char_Call()
-        {
-            Tests.Param11Call((char a, out char b) => { b = a; return a; });
-        }
-
-        [Fact]
-        public void Params_String_Call()
-        {
-            Tests.Param12Call((string a, out string b) => { b = a; return a; });
-        }
-
-        [Fact]
-        public void Params_Blittable_Call()
-        {
-            Tests.Param13Call((Blittable a, in Blittable b, out Blittable c) => { c = a; return a; });
-        }
-
-        [Fact]
-        public void Params_NonBlittable_Call()
-        {
-            Tests.Param14Call((NonBlittable a, in NonBlittable b, out NonBlittable c) => { c = a; return a; });
-        }
-
-        [Fact]
-        public void Params_Nested_Call()
-        {
-            Tests.Param15Call((Nested a, in Nested b, out Nested c) => { c = a; return a; });
-        }
-
-        [Fact]
-        public void Array_Bool()
-        {
-            bool[] a = new bool[] { true, false, true };
-            bool[] b = new bool[a.Length];
-            bool[] c;
-            bool[] d = Tests.Array1(a, b, out c);
-            Assert.True(AllEqual(a, b, c, d));
-        }
-
-        [Fact]
-        public void Array_Byte()
-        {
-            byte[] a = new byte[] { 1, 2, 3 };
-            byte[] b = new byte[a.Length];
-            byte[] c;
-            byte[] d = Tests.Array2(a, b, out c);
-            Assert.True(AllEqual(a, b, c, d));
-        }
-
-        [Fact]
-        public void Array_UInt16()
-        {
-            UInt16[] a = new UInt16[] { 1, 2, 3 };
-            UInt16[] b = new UInt16[a.Length];
-            UInt16[] c;
-            UInt16[] d = Tests.Array3(a, b, out c);
-            Assert.True(AllEqual(a, b, c, d));
-        }
-
-        [Fact]
-        public void Array_UInt32()
-        {
-            UInt32[] a = new UInt32[] { 1, 2, 3 };
-            UInt32[] b = new UInt32[a.Length];
-            UInt32[] c;
-            UInt32[] d = Tests.Array4(a, b, out c);
-            Assert.True(AllEqual(a, b, c, d));
-        }
-
-        [Fact]
-        public void Array_UInt64()
-        {
-            UInt64[] a = new UInt64[] { 1, 2, 3 };
-            UInt64[] b = new UInt64[a.Length];
-            UInt64[] c;
-            UInt64[] d = Tests.Array5(a, b, out c);
-            Assert.True(AllEqual(a, b, c, d));
-        }
-
-        [Fact]
-        public void Array_Int16()
-        {
-            Int16[] a = new Int16[] { 1, 2, 3 };
-            Int16[] b = new Int16[a.Length];
-            Int16[] c;
-            Int16[] d = Tests.Array6(a, b, out c);
-            Assert.True(AllEqual(a, b, c, d));
-        }
-
-        [Fact]
-        public void Array_Int32()
-        {
-            Int32[] a = new Int32[] { 1, 2, 3 };
-            Int32[] b = new Int32[a.Length];
-            Int32[] c;
-            Int32[] d = Tests.Array7(a, b, out c);
-            Assert.True(AllEqual(a, b, c, d));
-        }
-
-        [Fact]
-        public void Array_Int64()
-        {
-            Int64[] a = new Int64[] { 1, 2, 3 };
-            Int64[] b = new Int64[a.Length];
-            Int64[] c;
-            Int64[] d = Tests.Array8(a, b, out c);
-            Assert.True(AllEqual(a, b, c, d));
-        }
-
-        [Fact]
-        public void Array_Float()
-        {
-            float[] a = new float[] { 1.0f, 2.0f, 3.0f };
-            float[] b = new float[a.Length];
-            float[] c;
-            float[] d = Tests.Array9(a, b, out c);
-            Assert.True(AllEqual(a, b, c, d));
-        }
-
-        [Fact]
-        public void Array_Double()
-        {
-            double[] a = new double[] { 1.0, 2.0, 3.0 };
-            double[] b = new double[a.Length];
-            double[] c;
-            double[] d = Tests.Array10(a, b, out c);
-            Assert.True(AllEqual(a, b, c, d));
-        }
-
-        [Fact]
-        public void Array_Char()
-        {
-            char[] a = new char[] { 'a', 'b', 'c' };
-            char[] b = new char[a.Length];
-            char[] c;
-            char[] d = Tests.Array11(a, b, out c);
-            Assert.True(AllEqual(a, b, c, d));
-        }
-
-        [Fact]
-        public void Array_String()
-        {
-            string[] a = new string[] { "apples", "oranges", "pears" };
-            string[] b = new string[a.Length];
-            string[] c;
-            string[] d = Tests.Array12(a, b, out c);
-            Assert.True(AllEqual(a, b, c, d));
-        }
-
-        [Fact]
-        public void Array_NullStringArray()
-        {
-            string[] a = null;
-            string[] b = null;
-            string[] c;
-            string[] d = Tests.Array12(a, b, out c);
-            Assert.Null(c);
-            Assert.Null(d);
-        }
-
-        [Fact]
-        public void Array_Blittable()
-        {
-            Blittable[] a = new Blittable[] {
-                new Blittable(1, 2, 3, 4, -5, -6, -7, 8.0f, 9.0, typeof(ITests).GUID),
-                new Blittable(10, 20, 30, 40, -50, -60, -70, 80.0f, 90.0, typeof(IStringable).GUID)
-            };
-            Blittable[] b = new Blittable[a.Length];
-            Blittable[] c;
-            Blittable[] d = Tests.Array13(a, b, out c);
-            Assert.True(AllEqual(a, b, c, d));
-        }
-
-        [Fact]
-        public void Array_NonBlittable()
-        {
-            NonBlittable[] a = new NonBlittable[] {
-                new NonBlittable(false, 'X', "First", (long?)PropertyValue.CreateInt64(123)),
-                new NonBlittable(true, 'Y', "Second", (long?)PropertyValue.CreateInt64(456)),
-                new NonBlittable(false, 'Z', "Third", (long?)PropertyValue.CreateInt64(789))
-            };
-            NonBlittable[] b = new NonBlittable[a.Length];
-            NonBlittable[] c;
-            NonBlittable[] d = Tests.Array14(a, b, out c);
-            Assert.True(AllEqual(a, b, c, d));
-        }
-
-        [Fact]
-        public void Array_Nested()
-        {
-            Nested[] a = new Nested[]{
-                new Nested(
-                    new Blittable(1, 2, 3, 4, -5, -6, -7, 8.0f, 9.0, typeof(ITests).GUID),
-                    new NonBlittable(false, 'X', "First", (long?)PropertyValue.CreateInt64(123))),
-                new Nested(
-                    new Blittable(10, 20, 30, 40, -50, -60, -70, 80.0f, 90.0, typeof(IStringable).GUID),
-                    new NonBlittable(true, 'Y', "Second", (long?)PropertyValue.CreateInt64(456))),
-                new Nested(
-                    new Blittable(1, 2, 3, 4, -5, -6, -7, 8.0f, 9.0, typeof(IInspectable).GUID),
-                    new NonBlittable(false, 'Z', "Third", (long?)PropertyValue.CreateInt64(789)))
-            };
-            Nested[] b = new Nested[a.Length];
-            Nested[] c;
-            Nested[] d = Tests.Array15(a, b, out c);
-            Assert.True(AllEqual(a, b, c, d));
-        }
-
-        [Fact]
-        public void Array_Stringable()
-        {
-            IStringable[] a = new IStringable[] {
-                Windows.Data.Json.JsonValue.CreateNumberValue(3),
-                Windows.Data.Json.JsonValue.CreateNumberValue(4),
-                Windows.Data.Json.JsonValue.CreateNumberValue(5.0)
-            };
-            IStringable[] b = new IStringable[a.Length];
-            IStringable[] c;
-            IStringable[] d = Tests.Array16(a, b, out c);
-            Assert.True(AllEqual(a, b, c, d));
-        }
-
-        [Fact]
-        public void Array_NullInterfaces()
-        {
-            IStringable[] a = null;
-            IStringable[] b = null;
-            IStringable[] c;
-            IStringable[] d = Tests.Array16(a, b, out c);
-            Assert.Null(c);
-            Assert.Null(d);
-        }
-
-        private T[] Array_Call<T>(T[] a, T[] b, out T[] c)
-        {
-            Assert.True(a.Length == b.Length);
-            a.CopyTo(b, 0);
-            c = (T[])a.Clone();
-            return a;
-        }
-
-        [Fact]
-        public void Array_Bool_Call()
-        {
-            Tests.Array1Call(Array_Call);
-        }
-
-        [Fact]
-        public void Array_Byte_Call()
-        {
-            Tests.Array2Call(Array_Call);
-        }
-
-        [Fact]
-        public void Array_UInt16_Call()
-        {
-            Tests.Array3Call(Array_Call);
-        }
-
-        [Fact]
-        public void Array_UInt32_Call()
-        {
-            Tests.Array4Call(Array_Call);
-        }
-
-        [Fact]
-        public void Array_UInt64_Call()
-        {
-            Tests.Array5Call(Array_Call);
-        }
-
-        [Fact]
-        public void Array_Int16_Call()
-        {
-            Tests.Array6Call(Array_Call);
-        }
-
-        [Fact]
-        public void Array_Int32_Call()
-        {
-            Tests.Array7Call(Array_Call);
-        }
-
-        [Fact]
-        public void Array_Int64_Call()
-        {
-            Tests.Array8Call(Array_Call);
-        }
-
-        [Fact]
-        public void Array_Float_Call()
-        {
-            Tests.Array9Call(Array_Call);
-        }
-
-        [Fact]
-        public void Array_Double_Call()
-        {
-            Tests.Array10Call(Array_Call);
-        }
-
-        [Fact]
-        public void Array_Char_Call()
-        {
-            Tests.Array11Call(Array_Call);
-        }
-
-        [Fact]
-        public void Array_String_Call()
-        {
-            Tests.Array12Call(Array_Call);
-        }
-
-        [Fact]
-        public void Array_Blittable_Call()
-        {
-            Tests.Array13Call(Array_Call);
-        }
-
-        [Fact]
-        public void Array_NonBlittable_Call()
-        {
-            Tests.Array14Call(Array_Call);
-        }
-
-        [Fact]
-        public void Array_Nested_Call()
-        {
-            Tests.Array15Call(Array_Call);
-        }
-
-        [Fact]
-        public void Array_Stringable_Call()
-        {
-            Tests.Array16Call(Array_Call);
-        }
-
-        [Fact]
-        public void Collections_IEnumerable()
-        {
-            string[] a = new string[] { "apples", "oranges", "pears" };
-            IEnumerable<string> b = null;
-            var c = Tests.Collection1(a, out b);
-            Assert.True(SequencesEqual(a, b, c));
-        }
-
-        [Fact]
-        public void Collections_IEnumerable_Pair()
-        {
-            var a = new KeyValuePair<string, string>[] {
-                new KeyValuePair<string,string>("apples", "1"),
-                new KeyValuePair<string,string>("oranges", "2"),
-                new KeyValuePair<string,string>("pears", "3")
-            };
-            IEnumerable<KeyValuePair<string, string>> b = null;
-            var c = Tests.Collection2(a, out b);
-            Assert.True(SequencesEqual(a, b, c));
-        }
-
-        [Fact]
-        public void Collections_Dictionary()
-        {
-            var a = new Dictionary<string, string>()
-            {
-                ["apples"] = "1",
-                ["oranges"] = "2",
-                ["pears"] = "3"
-            };
-            IDictionary<string, string> b = null;
-            var c = Tests.Collection3(a, out b);
-            Assert.True(SequencesEqual(a, b, c));
-            RunDictionaryTests(c);
-        }
-
-#if NET
-        [Fact]
-        public void Collections_Dictionary_IDIC()
-        {
-            var a = new Dictionary<string, string>()
-            {
-                ["apples"] = "1",
-                ["oranges"] = "2",
-                ["pears"] = "3"
-            };
-            var c = Tests.Collection3(a, out _);
-            var inspectable = new IInspectable(((IWinRTObject)c).NativeObject);
-            var dictCreatedWithIDIC = (IDictionary<string, string>)inspectable;
-            RunDictionaryTests(dictCreatedWithIDIC);
-        }
-#endif 
-        private void RunDictionaryTests(IDictionary<string, string> c)
-        {
-            Assert.True(SequencesEqual(c.Keys, new List<string> { "apples", "oranges", "pears" }));
-            Assert.True(SequencesEqual(c.Values, new List<string> { "1", "2", "3" }));
-            Assert.True(SequencesEqual(c, new List<KeyValuePair<string, string>> {
-                new KeyValuePair<string, string>("apples", "1"),
-                new KeyValuePair<string, string>("oranges", "2"),
-                new KeyValuePair<string, string>("pears", "3")
-            }));
-
-            c["bananas"] = "4";
-            Assert.Equal("4", c["bananas"]);
-
-            c.Add("kiwi", "5");
-            Assert.Equal(5, c.Count);
-
-            Assert.True(c.ContainsKey("oranges"));
-
-            KeyValuePair<string, string> k = new KeyValuePair<string, string>("pears", "3");
-            Assert.True(c.Contains(k));
-
-            KeyValuePair<string, string>[] pairs = new KeyValuePair<string, string>[5];
-            c.CopyTo(pairs, 0);
-            Assert.Equal(5, pairs.Length);
-
-            c.Remove("kiwi");
-            Assert.ThrowsAny<Exception>(() => c["kiwi"]);
-            Assert.False(c.TryGetValue("kiwi", out var kiwiVal));
-
-            Assert.True(c.TryGetValue("apples", out var keyVal));
-            Assert.Equal("1", keyVal);
-
-            Assert.Equal(4, c.Keys.Count());
-            Assert.Equal(4, c.Values.Count());
-
-            c.Remove(new KeyValuePair<string, string>("apples", "1"));
-            Assert.ThrowsAny<Exception>(() => c["apples"]);
-
-            c.Clear();
-            Assert.Empty(c);
-
-        }
-
-        [Fact]
-        public void Collections_ReadOnly_Dictionary()
-        {
-            var a = new Dictionary<string, string>()
-            {
-                ["apples"] = "1",
-                ["oranges"] = "2",
-                ["pears"] = "3"
-            };
-            IReadOnlyDictionary<string, string> b = null;
-            var c = Tests.Collection4(a, out b);
-            Assert.True(SequencesEqual(a, b, c));
-            RunReadOnlyDictionaryTests(c);
-        }
-
-#if NET
-        [Fact]
-        public void Collections_ReadOnly_Dictionary_IDIC()
-        {
-            var a = new Dictionary<string, string>()
-            {
-                ["apples"] = "1",
-                ["oranges"] = "2",
-                ["pears"] = "3"
-            };
-            IReadOnlyDictionary<string, string> b = null;
-            var c = Tests.Collection4(a, out b);
-            var inspectable = new IInspectable(((IWinRTObject)c).NativeObject);
-            var dictCreatedWithIDIC = (IReadOnlyDictionary<string, string>)inspectable;
-            RunReadOnlyDictionaryTests(dictCreatedWithIDIC);
-        }
-#endif
-
-        private void RunReadOnlyDictionaryTests(IReadOnlyDictionary<string, string> c)
-        {
-            Assert.True(SequencesEqual(c.Keys, new List<string> { "apples", "oranges", "pears" }));
-            Assert.True(SequencesEqual(c.Values, new List<string> { "1", "2", "3" }));
-            Assert.True(SequencesEqual(c, new List<KeyValuePair<string, string>> {
-                new KeyValuePair<string, string>("apples", "1"),
-                new KeyValuePair<string, string>("oranges", "2"),
-                new KeyValuePair<string, string>("pears", "3")
-            }));
-
-            Assert.Equal("2", c["oranges"]);
-            Assert.Equal(3, c.Count);
-            Assert.True(c.ContainsKey("pears"));
-            Assert.Equal(3, c.Values.Count());
-            Assert.Equal(3, c.Keys.Count());
-        }
-
-        [Fact]
-        public void Collections_List()
-        {
-            string[] a = new string[] { "apples", "oranges", "pears" };
-            IList<string> b = null;
-            var c = Tests.Collection5(a, out b);
-            Assert.True(SequencesEqual(a, b, c));
-            RunListTests(c);
-        }
-
-#if NET
-        [Fact]
-        public void Collections_List_IDIC()
-        {
-            string[] a = new string[] { "apples", "oranges", "pears" };
-            IList<string> b = null;
-            var c = Tests.Collection5(a, out b);
-            Assert.True(SequencesEqual(a, b, c));
-            var inspectable = new IInspectable(((IWinRTObject)c).NativeObject);
-            var listCreatedWithIDIC = (IList<string>)inspectable;
-            RunListTests(listCreatedWithIDIC);
-        }
-#endif
-
-        private void RunListTests(IList<string> c)
-        {
-            Assert.Equal(3, c.Count);
-            Assert.Equal(1, c.IndexOf("oranges"));
-            Assert.NotNull(c.AsAgile());
-
-            Assert.False(c.IsReadOnly);
-
-            c.Add("bananas");
-
-            c[3] = "strawberries";
-            Assert.Equal("strawberries", c[3]);
-            Assert.False(c.Contains("bananas"));
-
-            c.Insert(3, "kiwis");
-            Assert.True(c.Remove("kiwis"));
-            c.RemoveAt(3);
-
-            string[] copied = new string[c.Count];
-            c.CopyTo(copied, 0);
-            Assert.True(SequencesEqual<string>(new string[] { "apples", "oranges", "pears" }, copied));
-
-            var enumerator = c.GetEnumerator();
-            Assert.True(enumerator.MoveNext());
-            Assert.NotNull(enumerator.Current);
-
-            c.Clear();
-            Assert.Empty(c);
-            Assert.Equal(0, c.Count);
-        }
-
-        [Fact]
-        public void CastListToEnum_String()
-        {
-            string[] a = new string[] { "apples", "oranges", "pears" };
-            IList<string> b = null;
-            var c = Tests.Collection5(a, out b);
-            var j = (IEnumerable<string>)(object)b;
-            Assert.True(SequencesEqual(a, b, j));
-        }
-
-        [Fact]
-        public void Collections_ReadOnly_List()
-        {
-            string[] a = new string[] { "apples", "oranges", "pears" };
-            IReadOnlyList<string> b = null;
-            var c = Tests.Collection6(a, out b);
-            Assert.True(SequencesEqual(a, b, c));
-            RunReadonlyListTests(c);
-        }
-
-#if NET
-        [Fact]
-        public void Collections_ReadOnly_List_IDIC()
-        {
-            string[] a = new string[] { "apples", "oranges", "pears" };
-            IReadOnlyList<string> b = null;
-            var c = Tests.Collection6(a, out b);
-            Assert.True(SequencesEqual(a, b, c));
-            var inspectable = new IInspectable(((IWinRTObject)c).NativeObject);
-            var listCreatedWithIDIC = (IReadOnlyList<string>)inspectable;
-            RunReadonlyListTests(listCreatedWithIDIC);
-        }
-#endif
-        private void RunReadonlyListTests(IReadOnlyList<string> c)
-        {
-            Assert.Equal("oranges", c[1]);
-            Assert.Equal(3, c.Count());
-            Assert.Equal(3, c.Count);
-            Assert.NotNull(c.GetEnumerator());
-        }
-
-        [Fact]
-        public void Collections_IEnumerable_Call()
-        {
-            Tests.Collection1Call((IEnumerable<string> a, out IEnumerable<string> b) =>
-            {
-                b = a.Select(s => s);
-                return b.Select(s => s);
-            });
-        }
-
-        [Fact]
-        public void Collections_IEnumerable_Pair_Call()
-        {
-            Tests.Collection2Call((IEnumerable<KeyValuePair<string, string>> a, out IEnumerable<KeyValuePair<string, string>> b) =>
-            {
-                b = a.Select(s => s);
-                return b.Select(s => s);
-            });
-        }
-
-        [Fact]
-        public void Collections_Dictionary_Call()
-        {
-            Tests.Collection3Call((IDictionary<string, string> a, out IDictionary<string, string> b) =>
-            {
-                b = new Dictionary<string, string>(a);
-                return new Dictionary<string, string>(b);
-            });
-        }
-
-        [Fact]
-        public void Collections_ReadOnly_Dictionary_Call()
-        {
-            Tests.Collection4Call((IReadOnlyDictionary<string, string> a, out IReadOnlyDictionary<string, string> b) =>
-            {
-                b = new ReadOnlyDictionary<string, string>(new Dictionary<string, string>(a));
-                return new ReadOnlyDictionary<string, string>(new Dictionary<string, string>(b));
-            });
-        }
-
-        [Fact]
-        public void Collections_List_Call()
-        {
-            Tests.Collection5Call((IList<string> a, out IList<string> b) =>
-            {
-                b = a.Select(s => s).ToList();
-                return b.Select(s => s).ToList();
-            });
-        }
-
-        [Fact]
-        public void Collections_ReadOnly_List_Call()
-        {
-            Tests.Collection6Call((IReadOnlyList<string> a, out IReadOnlyList<string> b) =>
-            {
-                b = a.Select(s => s).ToList();  
-                return b.Select(s => s).ToList();
-            });
-        }
-
-        [Fact]
-        public void TestComposable()
-        {
-            HierarchyA hierarchyA = new HierarchyA();
-            Assert.Equal("HierarchyA.HierarchyA_Method", hierarchyA.HierarchyA_Method());
-
-            HierarchyA hierarchyBAsHierarchyA = new HierarchyB();
-            Assert.Equal("HierarchyB.HierarchyA_Method", hierarchyBAsHierarchyA.HierarchyA_Method());
-
-            HierarchyB hierarchyB = new HierarchyB();
-            Assert.Equal("HierarchyB.HierarchyB_Method", hierarchyB.HierarchyB_Method());
-
-            HierarchyC hierarchyC = new HierarchyC();
-            Assert.Equal("HierarchyC.HierarchyB_Method", hierarchyC.HierarchyB_Method());
-
-            HierarchyB hierarchyCAsHierarchyB = new HierarchyC();
-            Assert.Equal("HierarchyC.HierarchyB_Method", hierarchyCAsHierarchyB.HierarchyB_Method());
-            Assert.Equal("HierarchyB.HierarchyA_Method", hierarchyCAsHierarchyB.HierarchyA_Method());
-
-            HierarchyD hierarchyD = new HierarchyD();
-            hierarchyD.HierarchyD_Method();
-
-            var hierarchyDAsHierarchyA = (HierarchyA)hierarchyD;
-            Assert.Equal("HierarchyB.HierarchyA_Method", hierarchyDAsHierarchyA.HierarchyA_Method());
-
-            Assert.True(hierarchyDAsHierarchyA == hierarchyD);
-        }
-
-        [Fact]
-        public void TestVectorGetMany()
-        {
-            var bools = new List<bool>()
-            {
-                true,
-                false,
-                true,
-                true
-            };
-            var boolSubset = Tests.GetBooleanVectorSubset(bools, 1);
-            Assert.True(bools.GetRange(1, 3).SequenceEqual(boolSubset));
-
-            var blittableObjects = new List<Blittable>()
-            {
-                new Blittable(1, 2, 3, 4, 5, 6, 7, 8, 9, Guid.Empty),
-                new Blittable(3, 4, 5, 6, 7, 8, 9, 10, 11, typeof(ITests).GUID),
-                new Blittable(5, 6, 7, 8, 9, 10, 11, 12, 13, Guid.Empty),
-                new Blittable(7, 8, 9, 10, 11, 12, 13, 14, 15, Guid.Empty),
-                new Blittable(9, 10, 11, 12, 13, 14, 15, 16, 17, typeof(ITests).GUID)
-            };
-            var blittableObjectsSubset = Tests.GetBlittableVectorSubset(blittableObjects, 1);
-            Assert.True(blittableObjects.GetRange(1, 3).SequenceEqual(blittableObjectsSubset));
-
-            var nonBlittableObjects = new List<NonBlittable>()
-            {
-                new NonBlittable(true, 'a', "one", 1),
-                new NonBlittable(false, 'b', "two", 2),
-                new NonBlittable(true, 'c', "three", 3),
-                new NonBlittable(true, 'd', "four", 4),
-                new NonBlittable(true, 'e', "five", 5),
-                new NonBlittable(false, 'f',"six", 6)
-            };
-            var nonBlittableObjectSubset = Tests.GetNonBlittableVectorSubset(nonBlittableObjects, 1);
-            Assert.True(nonBlittableObjects.GetRange(1, 3).SequenceEqual(nonBlittableObjectSubset));
-
-            var strings = new List<string>()
-            {
-                "one",
-                "two",
-                "three",
-                "four",
-                "five",
-                "six"
-            };
-            var stringSubset = Tests.GetStringVectorSubset(strings, 1);
-            Assert.True(strings.GetRange(1, 3).SequenceEqual(stringSubset));
-
-            var classObjects = new List<Class>()
-            {
-                new Class(),
-                new Class(),
-                new Class(),
-                new Class()
-            };
-            var classSubset = Tests.GetClassVectorSubset(classObjects, 1);
-            Assert.True(classObjects.GetRange(1, 3).SequenceEqual(classSubset));
-
-            var objSubset = Tests.GetObjectVectorSubset(classObjects, 1);
-            Assert.True(classObjects.GetRange(1, 3).SequenceEqual(objSubset));
-
-            var interfaceSubset = Tests.GetInterfaceVectorSubset(classObjects, 1);
-            Assert.True(classObjects.GetRange(1, 3).SequenceEqual(interfaceSubset));
-
-            var composableObjects = new List<Composable>()
-            {
-                new Composable(),
-                new Composable(2),
-                new Composable(3),
-                new Composable(4)
-            };
-            var composableClassSubset = Tests.GetComposableClassVectorSubset(composableObjects, 1);
-            Assert.True(composableObjects.GetRange(1, 3).SequenceEqual(composableClassSubset));
-
-            objSubset = Tests.GetObjectVectorSubset(composableObjects, 1);
-            Assert.True(composableObjects.GetRange(1, 3).SequenceEqual(objSubset));
-
-            interfaceSubset = Tests.GetInterfaceVectorSubset(composableObjects, 1);
-            Assert.True(composableObjects.GetRange(1, 3).SequenceEqual(interfaceSubset));
-        }
-
-<<<<<<< HEAD
-        [Fact]
-        public void Fast_Abi_Simple()
-        {
-            var simple = new test_component_fast.Simple();
-            Assert.Equal("Method1", simple.Method1());
-            Assert.Equal("Method2", simple.Method2());
-            Assert.Equal("Method3", simple.Method3());
-            Assert.Equal("Method4", simple.Method4());
-            Assert.Equal("Method5", simple.Method5());
-            Assert.Equal("Method6", simple.Method6());
-            Assert.Equal("Method7", simple.Method7());
-            Assert.Equal("Method8", simple.Method8());
-            Assert.Equal("Method9", simple.Method9());
-            simple.Property1 = "Property1";
-            simple.Property3 = "Property3";
-            Assert.Equal("Property1", simple.Property1);
-            Assert.Equal("Property2", simple.Property2);
-            Assert.Equal("Property3", simple.Property3);
-            var ev = "";
-            simple.Event0 += () =>
-            {
-                ev = "Hello";
-            };
-            simple.InvokeEvent0();
-            Assert.Equal("Hello", ev);
-        }
-
-        [Fact]
-        public void Fast_Abi_Composition()
-        {
-            var compositor = new test_component_fast.Composition.Compositor();
-            var sv = compositor.CreateSpriteVisual();
-            sv.Offset = 10;
-            sv.StartAnimationGroup();
-            Assert.Equal("", sv.Serialize(100));
-            Assert.Equal(10, sv.Offset);
-            Assert.Equal(10, sv.Pad);
-            sv.ObjectProperty = new List<int> { 1, 2, 3 };
-            Assert.Equal(3, ((List<int>)sv.ObjectProperty).Count);
-=======
-        private void Box_type<T>(T val, Func<T, object, object> boxFunc)
-        {
-            var boxedVal = boxFunc(val, val);
-            Assert.IsType<T>(boxedVal);
-            Assert.Equal((T)boxedVal, val);
-        }
-
-        [Fact]
-        public void Box_Byte()
-        {
-            Box_type<byte>(4, Tests.Box1);
-        }
-
-        [Fact]
-        public void Box_UShort()
-        {
-            Box_type<ushort>(4, Tests.Box2);
-        }
-
-        [Fact]
-        public void Box_UInt()
-        {
-            Box_type<uint>(4, Tests.Box3);
-        }
-
-        [Fact]
-        public void Box_ULong()
-        {
-            Box_type<ulong>(4, Tests.Box4);
-        }
-
-        [Fact]
-        public void Box_Short()
-        {
-            Box_type<short>(4, Tests.Box5);
-        }
-
-        [Fact]
-        public void Box_Int()
-        {
-            Box_type(4, Tests.Box6);
-        }
-
-        [Fact]
-        public void Box_Long()
-        {
-            Box_type<long>(4, Tests.Box7);
-        }
-
-        [Fact]
-        public void Box_Bool()
-        {
-            Box_type(true, Tests.Box8);
-        }
-
-        [Fact]
-        public void Box_Float()
-        {
-            Box_type<float>(4, Tests.Box9);
-        }
-
-        [Fact]
-        public void Box_Double()
-        {
-            Box_type(4.0, Tests.Box10);
-        }
-
-        [Fact]
-        public void Box_Guid()
-        {
-            Box_type(Guid.NewGuid(), Tests.Box11);
-        }
-
-        [Fact]
-        public void Box_Char()
-        {
-            Box_type('c', Tests.Box12);
-        }
-
-        [Fact]
-        public void Box_String()
-        {
-            Box_type("test", Tests.Box13);
-        }
-
-        [Fact]
-        public void Box_Timespan()
-        {
-            Box_type(TimeSpan.FromMilliseconds(4), Tests.Box14);
-        }
-
-        [Fact]
-        public void Box_Blittable()
-        {
-            Blittable blittable = new Blittable(3, 4, 5, 6, 7, 8, 9, 10, 11, typeof(ITests).GUID);
-            Box_type(blittable, Tests.Box15);
-        }
-
-        [Fact]
-        public void Box_NonBittable()
-        {
-            NonBlittable nonBlittable = new NonBlittable(true, 'a', "one", 1);
-            Box_type(nonBlittable, Tests.Box16);
-        }
-
-        [Fact]
-        public void Box_DateTime()
-        {
-            Box_type(DateTimeOffset.Now, Tests.Box17);
->>>>>>> 25d83dd0
-        }
-
-        // Nota Bene: this test case must always remain the final one
-        [Fact]
-        public void Z_Check_Coverage()
-        {
-            Tests.Simple();
-            //Assert.Equal((double)Tests.Percentage, (double)100);
-        }
-
-    }
+using System;
+using System.Collections.Generic;
+using System.Collections.ObjectModel;
+using System.Linq;
+using test_component_base;
+using test_component_derived.Nested;
+using TestComponent;  // Error CS0246? run get_testwinrt.cmd
+using Windows.Foundation;
+using WinRT;
+using Xunit;
+
+namespace UnitTest
+{
+    public class TestWinRT
+    {
+        public ITests Tests { get; private set; }
+
+        public TestWinRT()
+        {
+            Tests = TestRunner.MakeTests();
+        }
+
+        public static bool AllEqual<T>(T x, params T[] list) => 
+            list.All((y) => x.Equals(y));
+
+        public static bool AllEqual<T>(T[] x, params T[][] list) =>
+            list.All((y) => x.SequenceEqual(y));
+
+        public static bool SequencesEqual<T>(IEnumerable<T> x, params IEnumerable<T>[] list) =>
+            list.All((y) => x.SequenceEqual(y));
+
+        [Fact]
+        public void Params_Bool()
+        {
+            bool a = true;
+            bool b;
+            bool c = Tests.Param1(a, out b);
+            Assert.True(b && c);
+        }
+
+        [Fact]
+        public void Params_Byte()
+        {
+            byte a = 123;
+            byte b;
+            byte c = Tests.Param2(a, out b);
+            Assert.True(a == b && a == c);
+        }
+
+        [Fact]
+        public void Params_UInt16()
+        {
+            UInt16 a = 123;
+            UInt16 b;
+            UInt16 c = Tests.Param3(a, out b);
+            Assert.True(a == b && a == c);
+        }
+
+        [Fact]
+        public void Params_UInt32()
+        {
+            UInt32 a = 123;
+            UInt32 b;
+            UInt32 c = Tests.Param4(a, out b);
+            Assert.True(a == b && a == c);
+        }
+
+        [Fact]
+        public void Params_UInt64()
+        {
+            UInt64 a = 123;
+            UInt64 b;
+            UInt64 c = Tests.Param5(a, out b);
+            Assert.True(a == b && a == c);
+        }
+
+        [Fact]
+        public void Params_Int16()
+        {
+            Int16 a = 123;
+            Int16 b;
+            Int16 c = Tests.Param6(a, out b);
+            Assert.True(a == b && a == c);
+        }
+
+        [Fact]
+        public void Params_Int32()
+        {
+            Int32 a = 123;
+            Int32 b;
+            Int32 c = Tests.Param7(a, out b);
+            Assert.True(a == b && a == c);
+        }
+
+        [Fact]
+        public void Params_Int64()
+        {
+            Int64 a = 123;
+            Int64 b;
+            Int64 c = Tests.Param8(a, out b);
+            Assert.True(a == b && a == c);
+        }
+
+        [Fact]
+        public void Params_Float()
+        {
+            float a = 12.3f;
+            float b;
+            float c = Tests.Param9(a, out b);
+            Assert.True(a == b && a == c);
+        }
+
+        [Fact]
+        public void Params_Double()
+        {
+            double a = 12.3;
+            double b;
+            double c = Tests.Param10(a, out b);
+            Assert.True(a == b && a == c);
+        }
+
+        [Fact]
+        public void Params_Char()
+        {
+            char a = 'W';
+            char b;
+            char c = Tests.Param11(a, out b);
+            Assert.True(a == b && a == c);
+        }
+
+        [Fact]
+        public void Params_String()
+        {
+            string a = "WinRT";
+            string b;
+            string c = Tests.Param12(a, out b);
+            Assert.True(a == b && a == c);
+        }
+
+        [Fact]
+        public void Params_Blittable()
+        {
+            Blittable a = new Blittable(1, 2, 3, 4, -5, -6, -7, 8.0f, 9.0, typeof(ITests).GUID);
+            Blittable b;
+            Blittable c = Tests.Param13(a, in a, out b);
+            Assert.True(AllEqual(a, b, c));
+        }
+
+        [Fact]
+        public void Params_NonBlittable()
+        {
+            NonBlittable a = new NonBlittable(false, 'X', "WinRT", (long?)PropertyValue.CreateInt64(1234));
+            NonBlittable b;
+            NonBlittable c = Tests.Param14(a, in a, out b);
+            Assert.True(AllEqual(a, b, c));
+        }
+
+        [Fact]
+        public void Params_Nested()
+        {
+            Nested a = new Nested(
+                new Blittable(1, 2, 3, 4, -5, -6, -7, 8.0f, 9.0, typeof(ITests).GUID),
+                new NonBlittable(false, 'X', "WinRT", (long?)PropertyValue.CreateInt64(1234)));
+            Nested b;
+            Nested c = Tests.Param15(a, in a, out b);
+            Assert.True(AllEqual(a, b, c));
+        }
+
+        [Fact]
+        public void Params_Bool_Call()
+        {
+            Tests.Param1Call((bool a, out bool b) => { b = a; return a; });
+        }
+
+        [Fact]
+        public void Params_Byte_Call()
+        {
+            Tests.Param2Call((byte a, out byte b) => { b = a; return a; });
+        }
+
+        [Fact]
+        public void Params_UInt16_Call()
+        {
+            Tests.Param3Call((UInt16 a, out UInt16 b) => { b = a; return a; });
+        }
+
+        [Fact]
+        public void Params_UInt32_Call()
+        {
+            Tests.Param4Call((UInt32 a, out UInt32 b) => { b = a; return a; });
+        }
+
+        [Fact]
+        public void Params_UInt64_Call()
+        {
+            Tests.Param5Call((UInt64 a, out UInt64 b) => { b = a; return a; });
+        }
+
+        [Fact]
+        public void Params_Int16_Call()
+        {
+            Tests.Param6Call((Int16 a, out Int16 b) => { b = a; return a; });
+        }
+
+        [Fact]
+        public void Params_Int32_Call()
+        {
+            Tests.Param7Call((Int32 a, out Int32 b) => { b = a; return a; });
+        }
+
+        [Fact]
+        public void Params_Int64_Call()
+        {
+            Tests.Param8Call((Int64 a, out Int64 b) => { b = a; return a; });
+        }
+
+        [Fact]
+        public void Params_Float_Call()
+        {
+            Tests.Param9Call((float a, out float b) => { b = a; return a; });
+        }
+
+        [Fact]
+        public void Params_Double_Call()
+        {
+            Tests.Param10Call((double a, out double b) => { b = a; return a; });
+        }
+
+        [Fact]
+        public void Params_Char_Call()
+        {
+            Tests.Param11Call((char a, out char b) => { b = a; return a; });
+        }
+
+        [Fact]
+        public void Params_String_Call()
+        {
+            Tests.Param12Call((string a, out string b) => { b = a; return a; });
+        }
+
+        [Fact]
+        public void Params_Blittable_Call()
+        {
+            Tests.Param13Call((Blittable a, in Blittable b, out Blittable c) => { c = a; return a; });
+        }
+
+        [Fact]
+        public void Params_NonBlittable_Call()
+        {
+            Tests.Param14Call((NonBlittable a, in NonBlittable b, out NonBlittable c) => { c = a; return a; });
+        }
+
+        [Fact]
+        public void Params_Nested_Call()
+        {
+            Tests.Param15Call((Nested a, in Nested b, out Nested c) => { c = a; return a; });
+        }
+
+        [Fact]
+        public void Array_Bool()
+        {
+            bool[] a = new bool[] { true, false, true };
+            bool[] b = new bool[a.Length];
+            bool[] c;
+            bool[] d = Tests.Array1(a, b, out c);
+            Assert.True(AllEqual(a, b, c, d));
+        }
+
+        [Fact]
+        public void Array_Byte()
+        {
+            byte[] a = new byte[] { 1, 2, 3 };
+            byte[] b = new byte[a.Length];
+            byte[] c;
+            byte[] d = Tests.Array2(a, b, out c);
+            Assert.True(AllEqual(a, b, c, d));
+        }
+
+        [Fact]
+        public void Array_UInt16()
+        {
+            UInt16[] a = new UInt16[] { 1, 2, 3 };
+            UInt16[] b = new UInt16[a.Length];
+            UInt16[] c;
+            UInt16[] d = Tests.Array3(a, b, out c);
+            Assert.True(AllEqual(a, b, c, d));
+        }
+
+        [Fact]
+        public void Array_UInt32()
+        {
+            UInt32[] a = new UInt32[] { 1, 2, 3 };
+            UInt32[] b = new UInt32[a.Length];
+            UInt32[] c;
+            UInt32[] d = Tests.Array4(a, b, out c);
+            Assert.True(AllEqual(a, b, c, d));
+        }
+
+        [Fact]
+        public void Array_UInt64()
+        {
+            UInt64[] a = new UInt64[] { 1, 2, 3 };
+            UInt64[] b = new UInt64[a.Length];
+            UInt64[] c;
+            UInt64[] d = Tests.Array5(a, b, out c);
+            Assert.True(AllEqual(a, b, c, d));
+        }
+
+        [Fact]
+        public void Array_Int16()
+        {
+            Int16[] a = new Int16[] { 1, 2, 3 };
+            Int16[] b = new Int16[a.Length];
+            Int16[] c;
+            Int16[] d = Tests.Array6(a, b, out c);
+            Assert.True(AllEqual(a, b, c, d));
+        }
+
+        [Fact]
+        public void Array_Int32()
+        {
+            Int32[] a = new Int32[] { 1, 2, 3 };
+            Int32[] b = new Int32[a.Length];
+            Int32[] c;
+            Int32[] d = Tests.Array7(a, b, out c);
+            Assert.True(AllEqual(a, b, c, d));
+        }
+
+        [Fact]
+        public void Array_Int64()
+        {
+            Int64[] a = new Int64[] { 1, 2, 3 };
+            Int64[] b = new Int64[a.Length];
+            Int64[] c;
+            Int64[] d = Tests.Array8(a, b, out c);
+            Assert.True(AllEqual(a, b, c, d));
+        }
+
+        [Fact]
+        public void Array_Float()
+        {
+            float[] a = new float[] { 1.0f, 2.0f, 3.0f };
+            float[] b = new float[a.Length];
+            float[] c;
+            float[] d = Tests.Array9(a, b, out c);
+            Assert.True(AllEqual(a, b, c, d));
+        }
+
+        [Fact]
+        public void Array_Double()
+        {
+            double[] a = new double[] { 1.0, 2.0, 3.0 };
+            double[] b = new double[a.Length];
+            double[] c;
+            double[] d = Tests.Array10(a, b, out c);
+            Assert.True(AllEqual(a, b, c, d));
+        }
+
+        [Fact]
+        public void Array_Char()
+        {
+            char[] a = new char[] { 'a', 'b', 'c' };
+            char[] b = new char[a.Length];
+            char[] c;
+            char[] d = Tests.Array11(a, b, out c);
+            Assert.True(AllEqual(a, b, c, d));
+        }
+
+        [Fact]
+        public void Array_String()
+        {
+            string[] a = new string[] { "apples", "oranges", "pears" };
+            string[] b = new string[a.Length];
+            string[] c;
+            string[] d = Tests.Array12(a, b, out c);
+            Assert.True(AllEqual(a, b, c, d));
+        }
+
+        [Fact]
+        public void Array_NullStringArray()
+        {
+            string[] a = null;
+            string[] b = null;
+            string[] c;
+            string[] d = Tests.Array12(a, b, out c);
+            Assert.Null(c);
+            Assert.Null(d);
+        }
+
+        [Fact]
+        public void Array_Blittable()
+        {
+            Blittable[] a = new Blittable[] {
+                new Blittable(1, 2, 3, 4, -5, -6, -7, 8.0f, 9.0, typeof(ITests).GUID),
+                new Blittable(10, 20, 30, 40, -50, -60, -70, 80.0f, 90.0, typeof(IStringable).GUID)
+            };
+            Blittable[] b = new Blittable[a.Length];
+            Blittable[] c;
+            Blittable[] d = Tests.Array13(a, b, out c);
+            Assert.True(AllEqual(a, b, c, d));
+        }
+
+        [Fact]
+        public void Array_NonBlittable()
+        {
+            NonBlittable[] a = new NonBlittable[] {
+                new NonBlittable(false, 'X', "First", (long?)PropertyValue.CreateInt64(123)),
+                new NonBlittable(true, 'Y', "Second", (long?)PropertyValue.CreateInt64(456)),
+                new NonBlittable(false, 'Z', "Third", (long?)PropertyValue.CreateInt64(789))
+            };
+            NonBlittable[] b = new NonBlittable[a.Length];
+            NonBlittable[] c;
+            NonBlittable[] d = Tests.Array14(a, b, out c);
+            Assert.True(AllEqual(a, b, c, d));
+        }
+
+        [Fact]
+        public void Array_Nested()
+        {
+            Nested[] a = new Nested[]{
+                new Nested(
+                    new Blittable(1, 2, 3, 4, -5, -6, -7, 8.0f, 9.0, typeof(ITests).GUID),
+                    new NonBlittable(false, 'X', "First", (long?)PropertyValue.CreateInt64(123))),
+                new Nested(
+                    new Blittable(10, 20, 30, 40, -50, -60, -70, 80.0f, 90.0, typeof(IStringable).GUID),
+                    new NonBlittable(true, 'Y', "Second", (long?)PropertyValue.CreateInt64(456))),
+                new Nested(
+                    new Blittable(1, 2, 3, 4, -5, -6, -7, 8.0f, 9.0, typeof(IInspectable).GUID),
+                    new NonBlittable(false, 'Z', "Third", (long?)PropertyValue.CreateInt64(789)))
+            };
+            Nested[] b = new Nested[a.Length];
+            Nested[] c;
+            Nested[] d = Tests.Array15(a, b, out c);
+            Assert.True(AllEqual(a, b, c, d));
+        }
+
+        [Fact]
+        public void Array_Stringable()
+        {
+            IStringable[] a = new IStringable[] {
+                Windows.Data.Json.JsonValue.CreateNumberValue(3),
+                Windows.Data.Json.JsonValue.CreateNumberValue(4),
+                Windows.Data.Json.JsonValue.CreateNumberValue(5.0)
+            };
+            IStringable[] b = new IStringable[a.Length];
+            IStringable[] c;
+            IStringable[] d = Tests.Array16(a, b, out c);
+            Assert.True(AllEqual(a, b, c, d));
+        }
+
+        [Fact]
+        public void Array_NullInterfaces()
+        {
+            IStringable[] a = null;
+            IStringable[] b = null;
+            IStringable[] c;
+            IStringable[] d = Tests.Array16(a, b, out c);
+            Assert.Null(c);
+            Assert.Null(d);
+        }
+
+        private T[] Array_Call<T>(T[] a, T[] b, out T[] c)
+        {
+            Assert.True(a.Length == b.Length);
+            a.CopyTo(b, 0);
+            c = (T[])a.Clone();
+            return a;
+        }
+
+        [Fact]
+        public void Array_Bool_Call()
+        {
+            Tests.Array1Call(Array_Call);
+        }
+
+        [Fact]
+        public void Array_Byte_Call()
+        {
+            Tests.Array2Call(Array_Call);
+        }
+
+        [Fact]
+        public void Array_UInt16_Call()
+        {
+            Tests.Array3Call(Array_Call);
+        }
+
+        [Fact]
+        public void Array_UInt32_Call()
+        {
+            Tests.Array4Call(Array_Call);
+        }
+
+        [Fact]
+        public void Array_UInt64_Call()
+        {
+            Tests.Array5Call(Array_Call);
+        }
+
+        [Fact]
+        public void Array_Int16_Call()
+        {
+            Tests.Array6Call(Array_Call);
+        }
+
+        [Fact]
+        public void Array_Int32_Call()
+        {
+            Tests.Array7Call(Array_Call);
+        }
+
+        [Fact]
+        public void Array_Int64_Call()
+        {
+            Tests.Array8Call(Array_Call);
+        }
+
+        [Fact]
+        public void Array_Float_Call()
+        {
+            Tests.Array9Call(Array_Call);
+        }
+
+        [Fact]
+        public void Array_Double_Call()
+        {
+            Tests.Array10Call(Array_Call);
+        }
+
+        [Fact]
+        public void Array_Char_Call()
+        {
+            Tests.Array11Call(Array_Call);
+        }
+
+        [Fact]
+        public void Array_String_Call()
+        {
+            Tests.Array12Call(Array_Call);
+        }
+
+        [Fact]
+        public void Array_Blittable_Call()
+        {
+            Tests.Array13Call(Array_Call);
+        }
+
+        [Fact]
+        public void Array_NonBlittable_Call()
+        {
+            Tests.Array14Call(Array_Call);
+        }
+
+        [Fact]
+        public void Array_Nested_Call()
+        {
+            Tests.Array15Call(Array_Call);
+        }
+
+        [Fact]
+        public void Array_Stringable_Call()
+        {
+            Tests.Array16Call(Array_Call);
+        }
+
+        [Fact]
+        public void Collections_IEnumerable()
+        {
+            string[] a = new string[] { "apples", "oranges", "pears" };
+            IEnumerable<string> b = null;
+            var c = Tests.Collection1(a, out b);
+            Assert.True(SequencesEqual(a, b, c));
+        }
+
+        [Fact]
+        public void Collections_IEnumerable_Pair()
+        {
+            var a = new KeyValuePair<string, string>[] {
+                new KeyValuePair<string,string>("apples", "1"),
+                new KeyValuePair<string,string>("oranges", "2"),
+                new KeyValuePair<string,string>("pears", "3")
+            };
+            IEnumerable<KeyValuePair<string, string>> b = null;
+            var c = Tests.Collection2(a, out b);
+            Assert.True(SequencesEqual(a, b, c));
+        }
+
+        [Fact]
+        public void Collections_Dictionary()
+        {
+            var a = new Dictionary<string, string>()
+            {
+                ["apples"] = "1",
+                ["oranges"] = "2",
+                ["pears"] = "3"
+            };
+            IDictionary<string, string> b = null;
+            var c = Tests.Collection3(a, out b);
+            Assert.True(SequencesEqual(a, b, c));
+            RunDictionaryTests(c);
+        }
+
+#if NET
+        [Fact]
+        public void Collections_Dictionary_IDIC()
+        {
+            var a = new Dictionary<string, string>()
+            {
+                ["apples"] = "1",
+                ["oranges"] = "2",
+                ["pears"] = "3"
+            };
+            var c = Tests.Collection3(a, out _);
+            var inspectable = new IInspectable(((IWinRTObject)c).NativeObject);
+            var dictCreatedWithIDIC = (IDictionary<string, string>)inspectable;
+            RunDictionaryTests(dictCreatedWithIDIC);
+        }
+#endif 
+        private void RunDictionaryTests(IDictionary<string, string> c)
+        {
+            Assert.True(SequencesEqual(c.Keys, new List<string> { "apples", "oranges", "pears" }));
+            Assert.True(SequencesEqual(c.Values, new List<string> { "1", "2", "3" }));
+            Assert.True(SequencesEqual(c, new List<KeyValuePair<string, string>> {
+                new KeyValuePair<string, string>("apples", "1"),
+                new KeyValuePair<string, string>("oranges", "2"),
+                new KeyValuePair<string, string>("pears", "3")
+            }));
+
+            c["bananas"] = "4";
+            Assert.Equal("4", c["bananas"]);
+
+            c.Add("kiwi", "5");
+            Assert.Equal(5, c.Count);
+
+            Assert.True(c.ContainsKey("oranges"));
+
+            KeyValuePair<string, string> k = new KeyValuePair<string, string>("pears", "3");
+            Assert.True(c.Contains(k));
+
+            KeyValuePair<string, string>[] pairs = new KeyValuePair<string, string>[5];
+            c.CopyTo(pairs, 0);
+            Assert.Equal(5, pairs.Length);
+
+            c.Remove("kiwi");
+            Assert.ThrowsAny<Exception>(() => c["kiwi"]);
+            Assert.False(c.TryGetValue("kiwi", out var kiwiVal));
+
+            Assert.True(c.TryGetValue("apples", out var keyVal));
+            Assert.Equal("1", keyVal);
+
+            Assert.Equal(4, c.Keys.Count());
+            Assert.Equal(4, c.Values.Count());
+
+            c.Remove(new KeyValuePair<string, string>("apples", "1"));
+            Assert.ThrowsAny<Exception>(() => c["apples"]);
+
+            c.Clear();
+            Assert.Empty(c);
+
+        }
+
+        [Fact]
+        public void Collections_ReadOnly_Dictionary()
+        {
+            var a = new Dictionary<string, string>()
+            {
+                ["apples"] = "1",
+                ["oranges"] = "2",
+                ["pears"] = "3"
+            };
+            IReadOnlyDictionary<string, string> b = null;
+            var c = Tests.Collection4(a, out b);
+            Assert.True(SequencesEqual(a, b, c));
+            RunReadOnlyDictionaryTests(c);
+        }
+
+#if NET
+        [Fact]
+        public void Collections_ReadOnly_Dictionary_IDIC()
+        {
+            var a = new Dictionary<string, string>()
+            {
+                ["apples"] = "1",
+                ["oranges"] = "2",
+                ["pears"] = "3"
+            };
+            IReadOnlyDictionary<string, string> b = null;
+            var c = Tests.Collection4(a, out b);
+            var inspectable = new IInspectable(((IWinRTObject)c).NativeObject);
+            var dictCreatedWithIDIC = (IReadOnlyDictionary<string, string>)inspectable;
+            RunReadOnlyDictionaryTests(dictCreatedWithIDIC);
+        }
+#endif
+
+        private void RunReadOnlyDictionaryTests(IReadOnlyDictionary<string, string> c)
+        {
+            Assert.True(SequencesEqual(c.Keys, new List<string> { "apples", "oranges", "pears" }));
+            Assert.True(SequencesEqual(c.Values, new List<string> { "1", "2", "3" }));
+            Assert.True(SequencesEqual(c, new List<KeyValuePair<string, string>> {
+                new KeyValuePair<string, string>("apples", "1"),
+                new KeyValuePair<string, string>("oranges", "2"),
+                new KeyValuePair<string, string>("pears", "3")
+            }));
+
+            Assert.Equal("2", c["oranges"]);
+            Assert.Equal(3, c.Count);
+            Assert.True(c.ContainsKey("pears"));
+            Assert.Equal(3, c.Values.Count());
+            Assert.Equal(3, c.Keys.Count());
+        }
+
+        [Fact]
+        public void Collections_List()
+        {
+            string[] a = new string[] { "apples", "oranges", "pears" };
+            IList<string> b = null;
+            var c = Tests.Collection5(a, out b);
+            Assert.True(SequencesEqual(a, b, c));
+            RunListTests(c);
+        }
+
+#if NET
+        [Fact]
+        public void Collections_List_IDIC()
+        {
+            string[] a = new string[] { "apples", "oranges", "pears" };
+            IList<string> b = null;
+            var c = Tests.Collection5(a, out b);
+            Assert.True(SequencesEqual(a, b, c));
+            var inspectable = new IInspectable(((IWinRTObject)c).NativeObject);
+            var listCreatedWithIDIC = (IList<string>)inspectable;
+            RunListTests(listCreatedWithIDIC);
+        }
+#endif
+
+        private void RunListTests(IList<string> c)
+        {
+            Assert.Equal(3, c.Count);
+            Assert.Equal(1, c.IndexOf("oranges"));
+            Assert.NotNull(c.AsAgile());
+
+            Assert.False(c.IsReadOnly);
+
+            c.Add("bananas");
+
+            c[3] = "strawberries";
+            Assert.Equal("strawberries", c[3]);
+            Assert.False(c.Contains("bananas"));
+
+            c.Insert(3, "kiwis");
+            Assert.True(c.Remove("kiwis"));
+            c.RemoveAt(3);
+
+            string[] copied = new string[c.Count];
+            c.CopyTo(copied, 0);
+            Assert.True(SequencesEqual<string>(new string[] { "apples", "oranges", "pears" }, copied));
+
+            var enumerator = c.GetEnumerator();
+            Assert.True(enumerator.MoveNext());
+            Assert.NotNull(enumerator.Current);
+
+            c.Clear();
+            Assert.Empty(c);
+            Assert.Equal(0, c.Count);
+        }
+
+        [Fact]
+        public void CastListToEnum_String()
+        {
+            string[] a = new string[] { "apples", "oranges", "pears" };
+            IList<string> b = null;
+            var c = Tests.Collection5(a, out b);
+            var j = (IEnumerable<string>)(object)b;
+            Assert.True(SequencesEqual(a, b, j));
+        }
+
+        [Fact]
+        public void Collections_ReadOnly_List()
+        {
+            string[] a = new string[] { "apples", "oranges", "pears" };
+            IReadOnlyList<string> b = null;
+            var c = Tests.Collection6(a, out b);
+            Assert.True(SequencesEqual(a, b, c));
+            RunReadonlyListTests(c);
+        }
+
+#if NET
+        [Fact]
+        public void Collections_ReadOnly_List_IDIC()
+        {
+            string[] a = new string[] { "apples", "oranges", "pears" };
+            IReadOnlyList<string> b = null;
+            var c = Tests.Collection6(a, out b);
+            Assert.True(SequencesEqual(a, b, c));
+            var inspectable = new IInspectable(((IWinRTObject)c).NativeObject);
+            var listCreatedWithIDIC = (IReadOnlyList<string>)inspectable;
+            RunReadonlyListTests(listCreatedWithIDIC);
+        }
+#endif
+        private void RunReadonlyListTests(IReadOnlyList<string> c)
+        {
+            Assert.Equal("oranges", c[1]);
+            Assert.Equal(3, c.Count());
+            Assert.Equal(3, c.Count);
+            Assert.NotNull(c.GetEnumerator());
+        }
+
+        [Fact]
+        public void Collections_IEnumerable_Call()
+        {
+            Tests.Collection1Call((IEnumerable<string> a, out IEnumerable<string> b) =>
+            {
+                b = a.Select(s => s);
+                return b.Select(s => s);
+            });
+        }
+
+        [Fact]
+        public void Collections_IEnumerable_Pair_Call()
+        {
+            Tests.Collection2Call((IEnumerable<KeyValuePair<string, string>> a, out IEnumerable<KeyValuePair<string, string>> b) =>
+            {
+                b = a.Select(s => s);
+                return b.Select(s => s);
+            });
+        }
+
+        [Fact]
+        public void Collections_Dictionary_Call()
+        {
+            Tests.Collection3Call((IDictionary<string, string> a, out IDictionary<string, string> b) =>
+            {
+                b = new Dictionary<string, string>(a);
+                return new Dictionary<string, string>(b);
+            });
+        }
+
+        [Fact]
+        public void Collections_ReadOnly_Dictionary_Call()
+        {
+            Tests.Collection4Call((IReadOnlyDictionary<string, string> a, out IReadOnlyDictionary<string, string> b) =>
+            {
+                b = new ReadOnlyDictionary<string, string>(new Dictionary<string, string>(a));
+                return new ReadOnlyDictionary<string, string>(new Dictionary<string, string>(b));
+            });
+        }
+
+        [Fact]
+        public void Collections_List_Call()
+        {
+            Tests.Collection5Call((IList<string> a, out IList<string> b) =>
+            {
+                b = a.Select(s => s).ToList();
+                return b.Select(s => s).ToList();
+            });
+        }
+
+        [Fact]
+        public void Collections_ReadOnly_List_Call()
+        {
+            Tests.Collection6Call((IReadOnlyList<string> a, out IReadOnlyList<string> b) =>
+            {
+                b = a.Select(s => s).ToList();  
+                return b.Select(s => s).ToList();
+            });
+        }
+
+        [Fact]
+        public void TestComposable()
+        {
+            HierarchyA hierarchyA = new HierarchyA();
+            Assert.Equal("HierarchyA.HierarchyA_Method", hierarchyA.HierarchyA_Method());
+
+            HierarchyA hierarchyBAsHierarchyA = new HierarchyB();
+            Assert.Equal("HierarchyB.HierarchyA_Method", hierarchyBAsHierarchyA.HierarchyA_Method());
+
+            HierarchyB hierarchyB = new HierarchyB();
+            Assert.Equal("HierarchyB.HierarchyB_Method", hierarchyB.HierarchyB_Method());
+
+            HierarchyC hierarchyC = new HierarchyC();
+            Assert.Equal("HierarchyC.HierarchyB_Method", hierarchyC.HierarchyB_Method());
+
+            HierarchyB hierarchyCAsHierarchyB = new HierarchyC();
+            Assert.Equal("HierarchyC.HierarchyB_Method", hierarchyCAsHierarchyB.HierarchyB_Method());
+            Assert.Equal("HierarchyB.HierarchyA_Method", hierarchyCAsHierarchyB.HierarchyA_Method());
+
+            HierarchyD hierarchyD = new HierarchyD();
+            hierarchyD.HierarchyD_Method();
+
+            var hierarchyDAsHierarchyA = (HierarchyA)hierarchyD;
+            Assert.Equal("HierarchyB.HierarchyA_Method", hierarchyDAsHierarchyA.HierarchyA_Method());
+
+            Assert.True(hierarchyDAsHierarchyA == hierarchyD);
+        }
+
+        [Fact]
+        public void TestVectorGetMany()
+        {
+            var bools = new List<bool>()
+            {
+                true,
+                false,
+                true,
+                true
+            };
+            var boolSubset = Tests.GetBooleanVectorSubset(bools, 1);
+            Assert.True(bools.GetRange(1, 3).SequenceEqual(boolSubset));
+
+            var blittableObjects = new List<Blittable>()
+            {
+                new Blittable(1, 2, 3, 4, 5, 6, 7, 8, 9, Guid.Empty),
+                new Blittable(3, 4, 5, 6, 7, 8, 9, 10, 11, typeof(ITests).GUID),
+                new Blittable(5, 6, 7, 8, 9, 10, 11, 12, 13, Guid.Empty),
+                new Blittable(7, 8, 9, 10, 11, 12, 13, 14, 15, Guid.Empty),
+                new Blittable(9, 10, 11, 12, 13, 14, 15, 16, 17, typeof(ITests).GUID)
+            };
+            var blittableObjectsSubset = Tests.GetBlittableVectorSubset(blittableObjects, 1);
+            Assert.True(blittableObjects.GetRange(1, 3).SequenceEqual(blittableObjectsSubset));
+
+            var nonBlittableObjects = new List<NonBlittable>()
+            {
+                new NonBlittable(true, 'a', "one", 1),
+                new NonBlittable(false, 'b', "two", 2),
+                new NonBlittable(true, 'c', "three", 3),
+                new NonBlittable(true, 'd', "four", 4),
+                new NonBlittable(true, 'e', "five", 5),
+                new NonBlittable(false, 'f',"six", 6)
+            };
+            var nonBlittableObjectSubset = Tests.GetNonBlittableVectorSubset(nonBlittableObjects, 1);
+            Assert.True(nonBlittableObjects.GetRange(1, 3).SequenceEqual(nonBlittableObjectSubset));
+
+            var strings = new List<string>()
+            {
+                "one",
+                "two",
+                "three",
+                "four",
+                "five",
+                "six"
+            };
+            var stringSubset = Tests.GetStringVectorSubset(strings, 1);
+            Assert.True(strings.GetRange(1, 3).SequenceEqual(stringSubset));
+
+            var classObjects = new List<Class>()
+            {
+                new Class(),
+                new Class(),
+                new Class(),
+                new Class()
+            };
+            var classSubset = Tests.GetClassVectorSubset(classObjects, 1);
+            Assert.True(classObjects.GetRange(1, 3).SequenceEqual(classSubset));
+
+            var objSubset = Tests.GetObjectVectorSubset(classObjects, 1);
+            Assert.True(classObjects.GetRange(1, 3).SequenceEqual(objSubset));
+
+            var interfaceSubset = Tests.GetInterfaceVectorSubset(classObjects, 1);
+            Assert.True(classObjects.GetRange(1, 3).SequenceEqual(interfaceSubset));
+
+            var composableObjects = new List<Composable>()
+            {
+                new Composable(),
+                new Composable(2),
+                new Composable(3),
+                new Composable(4)
+            };
+            var composableClassSubset = Tests.GetComposableClassVectorSubset(composableObjects, 1);
+            Assert.True(composableObjects.GetRange(1, 3).SequenceEqual(composableClassSubset));
+
+            objSubset = Tests.GetObjectVectorSubset(composableObjects, 1);
+            Assert.True(composableObjects.GetRange(1, 3).SequenceEqual(objSubset));
+
+            interfaceSubset = Tests.GetInterfaceVectorSubset(composableObjects, 1);
+            Assert.True(composableObjects.GetRange(1, 3).SequenceEqual(interfaceSubset));
+        }
+
+        private void Box_type<T>(T val, Func<T, object, object> boxFunc)
+        {
+            var boxedVal = boxFunc(val, val);
+            Assert.IsType<T>(boxedVal);
+            Assert.Equal((T)boxedVal, val);
+        }
+
+        [Fact]
+        public void Box_Byte()
+        {
+            Box_type<byte>(4, Tests.Box1);
+        }
+
+        [Fact]
+        public void Box_UShort()
+        {
+            Box_type<ushort>(4, Tests.Box2);
+        }
+
+        [Fact]
+        public void Box_UInt()
+        {
+            Box_type<uint>(4, Tests.Box3);
+        }
+
+        [Fact]
+        public void Box_ULong()
+        {
+            Box_type<ulong>(4, Tests.Box4);
+        }
+
+        [Fact]
+        public void Box_Short()
+        {
+            Box_type<short>(4, Tests.Box5);
+        }
+
+        [Fact]
+        public void Box_Int()
+        {
+            Box_type(4, Tests.Box6);
+        }
+
+        [Fact]
+        public void Box_Long()
+        {
+            Box_type<long>(4, Tests.Box7);
+        }
+
+        [Fact]
+        public void Box_Bool()
+        {
+            Box_type(true, Tests.Box8);
+        }
+
+        [Fact]
+        public void Box_Float()
+        {
+            Box_type<float>(4, Tests.Box9);
+        }
+
+        [Fact]
+        public void Box_Double()
+        {
+            Box_type(4.0, Tests.Box10);
+        }
+
+        [Fact]
+        public void Box_Guid()
+        {
+            Box_type(Guid.NewGuid(), Tests.Box11);
+        }
+
+        [Fact]
+        public void Box_Char()
+        {
+            Box_type('c', Tests.Box12);
+        }
+
+        [Fact]
+        public void Box_String()
+        {
+            Box_type("test", Tests.Box13);
+        }
+
+        [Fact]
+        public void Box_Timespan()
+        {
+            Box_type(TimeSpan.FromMilliseconds(4), Tests.Box14);
+        }
+
+        [Fact]
+        public void Box_Blittable()
+        {
+            Blittable blittable = new Blittable(3, 4, 5, 6, 7, 8, 9, 10, 11, typeof(ITests).GUID);
+            Box_type(blittable, Tests.Box15);
+        }
+
+        [Fact]
+        public void Box_NonBittable()
+        {
+            NonBlittable nonBlittable = new NonBlittable(true, 'a', "one", 1);
+            Box_type(nonBlittable, Tests.Box16);
+        }
+
+        [Fact]
+        public void Box_DateTime()
+        {
+            Box_type(DateTimeOffset.Now, Tests.Box17);
+        }
+
+        [Fact]
+        public void Fast_Abi_Simple()
+        {
+            var simple = new test_component_fast.Simple();
+            Assert.Equal("Method1", simple.Method1());
+            Assert.Equal("Method2", simple.Method2());
+            Assert.Equal("Method3", simple.Method3());
+            Assert.Equal("Method4", simple.Method4());
+            Assert.Equal("Method5", simple.Method5());
+            Assert.Equal("Method6", simple.Method6());
+            Assert.Equal("Method7", simple.Method7());
+            Assert.Equal("Method8", simple.Method8());
+            Assert.Equal("Method9", simple.Method9());
+            simple.Property1 = "Property1";
+            simple.Property3 = "Property3";
+            Assert.Equal("Property1", simple.Property1);
+            Assert.Equal("Property2", simple.Property2);
+            Assert.Equal("Property3", simple.Property3);
+            var ev = "";
+            simple.Event0 += () =>
+            {
+                ev = "Hello";
+            };
+            simple.InvokeEvent0();
+            Assert.Equal("Hello", ev);
+        }
+
+        [Fact]
+        public void Fast_Abi_Composition()
+        {
+            var compositor = new test_component_fast.Composition.Compositor();
+            var sv = compositor.CreateSpriteVisual();
+            sv.Offset = 10;
+            sv.StartAnimationGroup();
+            Assert.Equal("", sv.Serialize(100));
+            Assert.Equal(10, sv.Offset);
+            Assert.Equal(10, sv.Pad);
+            sv.ObjectProperty = new List<int> { 1, 2, 3 };
+            Assert.Equal(3, ((List<int>)sv.ObjectProperty).Count);
+        }
+
+        // Nota Bene: this test case must always remain the final one
+        [Fact]
+        public void Z_Check_Coverage()
+        {
+            Tests.Simple();
+            //Assert.Equal((double)Tests.Percentage, (double)100);
+        }
+
+    }
 }