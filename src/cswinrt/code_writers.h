#pragma once

#include <functional>
#include <set>
#include <filesystem>
#include <iostream>
#include <regex>
#include <concurrent_unordered_map.h>

namespace cswinrt
{
    using namespace winmd::reader;

    static const struct
    {
        char const* csharp;
        char const* dotnet;
    }
    type_mappings[] =
    {
        {"bool", "Boolean"},
        {"char", "Char"},
        {"sbyte", "SByte"},
        {"byte", "Byte"},
        {"short", "Int16"},
        {"ushort", "UInt16"},
        {"int", "Int32"},
        {"uint", "UInt32"},
        {"long", "Int64"},
        {"ulong", "UInt64"},
        {"float", "Float"},
        {"double", "Double"},
        {"string", "String"},
    };

    auto to_csharp_type(fundamental_type type)
    {
        return type_mappings[(int)type].csharp;
    }

    auto to_dotnet_type(fundamental_type type)
    {
        return type_mappings[(int)type].dotnet;
    }

    auto get_delegate_type_suffix(fundamental_type type)
    {
        if (type == fundamental_type::String)
        {
            return "String";
        }
        return type_mappings[(int)type].dotnet;
    }

    static uint32_t get_vmethod_index(TypeDef const& type, MethodDef const& method)
    {
        uint32_t const vtable_base = type.MethodList().first.index();
        uint32_t const vtable_index = method.index() - vtable_base;
        return vtable_index;
    }

    static std::string get_vmethod_name(writer& w, TypeDef const& type, MethodDef const& method)
    {
        return w.write_temp("%_%", method.Name(), get_vmethod_index(type, method));
    }

    bool is_type_blittable(type_semantics const& semantics, bool for_array = false)
    {
        return call(semantics,
            [&](object_type)
            {
                return false;
            },
            [&](type_definition const& type)
            {
                switch (get_category(type))
                {
                    case category::enum_type:
                        return !for_array;
                    case category::struct_type:
                        if (auto mapping = get_mapped_type(type.TypeNamespace(), type.TypeName()))
                        {
                            return !mapping->requires_marshaling;
                        }

                        for (auto&& field : type.FieldList())
                        {
                            if (!is_type_blittable(get_type_semantics(field.Signature().Type())))
                            {
                                return false;
                            }
                        }
                        return true;
                    default:
                        return false;
                }
            },
            [&](generic_type_instance const& /*type*/)
            {
                return false;
            },
            [&](fundamental_type const& type)
            {
                return (type != fundamental_type::String) && 
                    (type != fundamental_type::Char) &&
                    (type != fundamental_type::Boolean);
            },
            [&](auto&&)
            {
                return true;
            });
    }

    bool is_value_type(type_semantics const& semantics)
    {
        return call(semantics,
            [&](object_type)
            {
                return false;
            },
            [&](type_definition const& type)
            {
                switch (get_category(type))
                {
                    case category::enum_type:
                        return true;
                    case category::struct_type:
                        if (auto mapping = get_mapped_type(type.TypeNamespace(), type.TypeName()))
                        {
                            return true;
                        }

                        for (auto&& field : type.FieldList())
                        {
                            if (!is_value_type(get_type_semantics(field.Signature().Type())))
                            {
                                return false;
                            }
                        }
                        return true;
                    default:
                        return false;
                }
            },
            [&](generic_type_instance const& /*type*/)
            {
                return false;
            },
            [&](fundamental_type const& type)
            {
                return (type != fundamental_type::String);
            },
            [&](auto&&)
            {
                return true;
            });
    }

    void write_fundamental_type(writer& w, fundamental_type type)
    {
        w.write(to_csharp_type(type));
    }

    void write_fundamental_non_projected_type(writer& w, fundamental_type type)
    {
        w.write(to_dotnet_type(type));
    }

    void write_projection_type(writer& w, type_semantics const& semantics);
    void write_projection_type_for_name_type(writer& w, type_semantics const& semantics, typedef_name_type const& nameType);

    void write_generic_type_name_base(writer& w, uint32_t index)
    {
        write_projection_type(w, w.get_generic_arg_scope(index).first);
    }

    void write_generic_type_name(writer& w, uint32_t index)
    {
        w.write_generic_type_name_custom ?
            w.write_generic_type_name_custom(w, index) :
            write_generic_type_name_base(w, index);
    }

    template<typename TAction, typename TResult = std::invoke_result_t<TAction, type_definition>>
    TResult for_typedef(writer& w, type_semantics const& semantics, TAction action)
    {
        return call(semantics,
            [&](type_definition const& type)
            {
                return action(type);
            },
            [&](generic_type_instance const& type)
            {
                auto guard{ w.push_generic_args(type) };
                return action(type.generic_type);
            },
            [](auto)
            {
                throw_invalid("type definition expected");
                #pragma warning(disable:4702)
                return TResult();
            });
    }

    void write_typedef_name(writer& w, type_definition const& type, typedef_name_type const& nameType = typedef_name_type::Projected, bool forceWriteNamespace = false)
    {
        bool authoredType = settings.component && settings.filter.includes(type);
        auto typeNamespace = type.TypeNamespace();
        auto typeName = type.TypeName();

        if (nameType == typedef_name_type::NonProjected)
        {
            w.write("%.%", typeNamespace, typeName);
            return;
        }

        if (auto proj = get_mapped_type(typeNamespace, typeName))
        {
            typeNamespace = proj->mapped_namespace;
            typeName = proj->mapped_name;
        }

        // Exclusive interfaces for authored types only exist in the CCW impl namepsace.
        // For the default interface, if the projected name is requested, use the class type.
        // For other exclusive interfaces, if the projected name is requested, use the CCW type.
        bool use_exclusive_to_type = false;
        TypeDef exclusive_to_type;
        typedef_name_type name_type_to_write = nameType;
        if (authoredType && is_exclusive_to(type) && name_type_to_write == typedef_name_type::Projected)
        {
            auto exclusive_to_attr = get_attribute(type, "Windows.Foundation.Metadata", "ExclusiveToAttribute");
            auto sig = exclusive_to_attr.Value();
            auto const& fixed_args = sig.FixedArgs();
            XLANG_ASSERT(fixed_args.size() == 1);
            auto sys_type = std::get<ElemSig::SystemType>(std::get<ElemSig>(fixed_args[0].value).value);
            exclusive_to_type = type.get_cache().find_required(sys_type.name);

            try
            {
                if (auto default_interface = get_default_interface(exclusive_to_type))
                {
                    for_typedef(w, get_type_semantics(default_interface), [&](auto&& interface_type)
                        {
                            use_exclusive_to_type = (type == interface_type);
                        });
                }
            }
            catch (const std::invalid_argument&)
            {
            }

            if (!use_exclusive_to_type)
            {
                name_type_to_write = typedef_name_type::CCW;
            }
        }

        if (forceWriteNamespace || 
            (typeNamespace != w._current_namespace) ||
            (name_type_to_write == typedef_name_type::Projected && (w._in_abi_namespace || w._in_abi_impl_namespace)) ||
            (name_type_to_write == typedef_name_type::ABI && !w._in_abi_namespace) ||
            (name_type_to_write == typedef_name_type::CCW && authoredType && !w._in_abi_impl_namespace) ||
            (name_type_to_write == typedef_name_type::CCW && !authoredType && (w._in_abi_namespace || w._in_abi_impl_namespace)))
        {
            w.write("global::");
            if (name_type_to_write == typedef_name_type::ABI || name_type_to_write == typedef_name_type::StaticAbiClass)
            {
                w.write("ABI.");
            }
            else if (authoredType && name_type_to_write == typedef_name_type::CCW)
            {
                w.write("ABI.Impl.");
            }

            w.write("%.", typeNamespace);
        }

        if (use_exclusive_to_type)
        {
            w.write("@", exclusive_to_type.TypeName());
        }
        else if (name_type_to_write == typedef_name_type::StaticAbiClass)
        {
            w.write("@%", typeName, "Methods");
        }
        else
        {
            w.write("@", typeName);
        }
    }

    void write_type_params(writer& w, TypeDef const& type)
    {
        if (distance(type.GenericParam()) == 0)
        {
            return;
        }
        separator s{ w };
        uint32_t index = 0;
        w.write("<%>", bind_each([&](writer& w, GenericParam const& /*gp*/)
            { s(); write_generic_type_name(w, index++); }, type.GenericParam()));
    }

    void write_type_name(writer& w, type_semantics const& semantics, typedef_name_type const& nameType = typedef_name_type::Projected, bool forceWriteNamespace = false)
    {
        for_typedef(w, semantics, [&](auto type)
        {
            write_typedef_name(w, type, nameType, forceWriteNamespace);
            write_type_params(w, type);
        });
    }

    auto write_type_name_temp(writer& w, type_semantics const& type, char const* format = "%", typedef_name_type const& nameType = typedef_name_type::Projected)
    {
        return w.write_temp(format, bind<write_type_name>(type, nameType, false));
    }

    void write_projection_type_for_name_type(writer& w, type_semantics const& semantics, typedef_name_type const& nameType)
    {
        call(semantics,
            [&](object_type) { w.write("object"); },
            [&](guid_type) { w.write("Guid"); },
            [&](type_type) { w.write("Type"); },
            [&](type_definition const& type) { write_typedef_name(w, type, nameType); },
            [&](generic_type_index const& var) { write_generic_type_name(w, var.index); },
            [&](generic_type_instance const& type)
            {
                auto guard{ w.push_generic_args(type) };
                w.write("%<%>",
                    bind<write_projection_type_for_name_type>(type.generic_type, nameType),
                    bind_list<write_projection_type_for_name_type>(", ", type.generic_args, nameType));
            },
            [&](generic_type_param const& param) { w.write(param.Name()); },
            [&](fundamental_type const& type)
            { 
                if (nameType == typedef_name_type::NonProjected)
                {
                    write_fundamental_non_projected_type(w, type);
                }
                else
                {
                    write_fundamental_type(w, type);
                }
            });
    }

    void write_projection_type(writer& w, type_semantics const& semantics)
    {
        write_projection_type_for_name_type(w, semantics, typedef_name_type::Projected);
    }

    void write_projection_ccw_type(writer& w, type_semantics const& semantics)
    {
        write_projection_type_for_name_type(w, semantics, typedef_name_type::CCW);
    }

    bool is_keyword(std::string_view str)
    {
        static constexpr std::string_view keywords[] =
        {
            "abstract",  "as",       "base",     "bool",       "break",     "byte",
            "case",      "catch",    "char",     "checked",    "class",     "const",
            "continue",  "decimal",  "default",  "delegate",   "do",        "double",
            "else",      "enum",     "event",    "explicit",   "extern",    "false",
            "finally",   "fixed",    "float",    "for",        "foreach",   "goto",
            "if",        "implicit", "in",       "int",        "interface", "internal",
            "is",        "lock",     "long",     "namespace",  "new",       "null",
            "object",    "operator", "out",      "override",   "params",    "private",
            "protected", "public",   "readonly", "ref",        "return",    "sbyte",
            "sealed",    "short",    "sizeof",   "stackalloc", "static",    "string",
            "struct",    "switch",   "this",     "throw",      "true",      "try",
            "typeof",    "uint",     "ulong",    "unchecked",  "unsafe",    "ushort",
            "using",     "virtual",  "void",     "volatile",   "while"
        };
#if 0
        assert(std::is_sorted(std::begin(keywords), std::end(keywords)));
#endif
        return std::binary_search(std::begin(keywords), std::end(keywords), str);
    }

    void write_escaped_identifier(writer& w, std::string_view identifier)
    {
        if (is_keyword(identifier))
        {
            w.write("@");
        }
        w.write(identifier);
    }

    void write_parameter_name(writer& w, method_signature::param_t const& param)
    {
        write_escaped_identifier(w, param.first.Name());
    }

    void write_parameter_name_with_modifier(writer& w, method_signature::param_t const& param)
    {
        switch (get_param_category(param))
        {
        case param_category::ref:
            w.write("in ");
            break;
        case param_category::out:
        case param_category::receive_array:
            w.write("out ");
            break;
        default:
            break;
        }
        write_parameter_name(w, param);
    }

    void write_projection_parameter_type(writer& w, method_signature::param_t const& param)
    {
        auto semantics = get_type_semantics(param.second->Type());

        switch (get_param_category(param))
        {
        case param_category::in:
            w.write("%", bind<write_projection_type>(semantics));
            break;
        case param_category::ref:
            w.write("in %", bind<write_projection_type>(semantics));
            break;
        case param_category::out:
            w.write("out %", bind<write_projection_type>(semantics));
            break;
        case param_category::pass_array:
        case param_category::fill_array:
            w.write("%[]", bind<write_projection_type>(semantics));
            break;
        case param_category::receive_array:
            w.write("out %[]", bind<write_projection_type>(semantics));
            break;
        }
    }

    void write_projected_signature(writer& w, TypeSig const& type_sig)
    {
        write_projection_type(w, get_type_semantics(type_sig));
        if(type_sig.is_szarray()) w.write("[]");
    };

    void write_projection_return_type(writer& w, method_signature const& signature)
    {
        if (auto return_sig = signature.return_signature())
        {
            write_projected_signature(w, return_sig.Type());
        }
        else
        {
            w.write("void");
        }
    }

    void write_projection_parameter(writer& w, method_signature::param_t const& param)
    {
        w.write("% %",
            bind<write_projection_parameter_type>(param),
            bind<write_parameter_name>(param));
    }

    void write_event_source_type_name(writer& w, type_semantics const& eventTypeSemantics)
    {
        auto eventTypeCode = w.write_temp("%", bind<write_type_name>(eventTypeSemantics, typedef_name_type::Projected, false));
        std::string eventTypeName = "_EventSource_" + eventTypeCode;
        std::regex re(R"-((\ |:|<|>|,|\.))-");
        w.write("%", std::regex_replace(eventTypeName, re, "_"));
    }

    method_signature get_event_invoke_method(TypeDef const& eventType)
    {
        for (auto&& method : eventType.MethodList())
        {
            if (method.Name() == "Invoke")
            {
                return method_signature(method);
            }
        }
        throw_invalid("Event type must have an Invoke method");
    }

    void write_event_invoke_params(writer& w, method_signature const& methodSig)
    {
        w.write("%", bind_list<write_projection_parameter>(", ", methodSig.params()));
    }

    void write_event_invoke_return(writer& w, method_signature const& methodSig)
    {
        if (methodSig.return_signature())
        {
            w.write("return ");
        }
    }

    void write_event_invoke_return_default(writer& w, method_signature const& methodSig)
    {
        if (!methodSig.return_signature())
        {
            return;
        }
        auto&& semantics = get_type_semantics(methodSig.return_signature().Type());
        w.write("default(%)", bind<write_projection_type>(semantics));
    }

    void write_event_out_defaults(writer& w, method_signature const& methodSig)
    {
        for (auto&& param : methodSig.params())
        {
            if (get_param_category(param) == param_category::out || get_param_category(param) == param_category::receive_array)
            {
                w.write("\n% = default(%);", bind<write_parameter_name>(param), bind<write_projection_type>(get_type_semantics(param.second->Type())));
            }
        }
    }

    void write_event_invoke_args(writer& w, method_signature const& methodSig)
    {
        w.write("%", bind_list<write_parameter_name_with_modifier>(", ", methodSig.params()));
    }

    void write_abi_type(writer& w, type_semantics const& semantics)
    {
        call(semantics,
            [&](object_type) { w.write("IntPtr"); },
            [&](guid_type) { w.write("Guid"); },
            [&](type_type) { throw_invalid("System.Type not implemented"); },
            [&](type_definition const& type)
            {
                switch (get_category(type))
                {
                    case category::enum_type:
                        write_type_name(w, type);
                        break;

                    case category::struct_type:
                        write_type_name(w, type, !is_type_blittable(semantics) ? typedef_name_type::ABI : typedef_name_type::Projected);
                        break;

                    default:
                        w.write("IntPtr");
                        break;
                };
            },
            [&](generic_type_index const& var)
            {
                write_generic_type_name(w, var.index);
            },
            [&](generic_type_instance const&)
            {
                w.write("IntPtr");
            },
            [&](generic_type_param const& param)
            {
                w.write(param.Name());
            },
            [&](fundamental_type type)
            {
                if (type == fundamental_type::String)
                {
                    w.write("IntPtr");
                }
                else
                {
                    if (type == fundamental_type::Boolean)
                    {
                        type = fundamental_type::UInt8;
                    }
                    if (type == fundamental_type::Char)
                    {
                        type = fundamental_type::UInt16;
                    }
                    write_fundamental_type(w, type);
                }
            });
    }

    void write_abi_parameter(writer& w, method_signature::param_t const& param)
    {
        auto semantics = get_type_semantics(param.second->Type());
        auto param_name = w.write_temp("%", bind<write_parameter_name>(param));
        switch (get_param_category(param))
        {
        case param_category::in:
            w.write(", % %", bind<write_abi_type>(semantics), param_name);
            break;
        case param_category::ref:
            w.write(settings.netstandard_compat ? ", in % %" : ", %* %", bind<write_abi_type>(semantics), param_name);
            break;
        case param_category::out:
            w.write(settings.netstandard_compat ? ", out % %" : ", %* %", bind<write_abi_type>(semantics), param_name);
            break;
        case param_category::pass_array:
        case param_category::fill_array:
            w.write(", int __%Size, IntPtr %", param_name, param_name);
            break;
        case param_category::receive_array:
            w.write(settings.netstandard_compat ? ", out int __%Size, out IntPtr %" : ", int* __%Size, IntPtr* %", param_name, param_name);
            break;
        }
    }
    
    void write_abi_parameter_type(writer& w, method_signature::param_t const& param)
    {
        auto semantics = get_type_semantics(param.second->Type());
        switch (get_param_category(param))
        {
        case param_category::in:
            w.write(", %", bind<write_abi_type>(semantics));
            break;
        case param_category::ref:
            w.write(", in %", bind<write_abi_type>(semantics));
            break;
        case param_category::out:
            w.write(", out %", bind<write_abi_type>(semantics));
            break;
        case param_category::pass_array:
        case param_category::fill_array:
            w.write(", int, IntPtr");
            break;
        case param_category::receive_array:
            w.write(", out int, out IntPtr");
            break;
        }
    } 

    void write_abi_parameter_type_pointer(writer& w, method_signature::param_t const& param)
    {
        auto semantics = get_type_semantics(param.second->Type());
        switch (get_param_category(param))
        {
        case param_category::in:
            w.write(", %", bind<write_abi_type>(semantics));
            break;
        case param_category::ref:
            w.write(", %*", bind<write_abi_type>(semantics));
            break;
        case param_category::out:
            w.write(", %*", bind<write_abi_type>(semantics));
            break;
        case param_category::pass_array:
        case param_category::fill_array:
            w.write(", int, IntPtr");
            break;
        case param_category::receive_array:
            w.write(", int*, IntPtr*");
            break;
        }
    }

    void write_abi_return(writer& w, method_signature const& signature)
    {
        if (auto return_sig = signature.return_signature())
        {
            auto semantics = get_type_semantics(return_sig.Type());
            auto return_param = w.write_temp("%", bind<write_escaped_identifier>(signature.return_param_name()));
            if (settings.netstandard_compat)
            {
                return_sig.Type().is_szarray() ?
                    w.write(", out int __%Size, out IntPtr %", signature.return_param_name(), return_param) :
                    w.write(", out % %", bind<write_abi_type>(semantics), return_param);
            }
            else
            {
                return_sig.Type().is_szarray() ?
                    w.write(", int* __%Size, IntPtr* %", signature.return_param_name(), return_param) :
                    w.write(", %* %", bind<write_abi_type>(semantics), return_param);
            }
        }
    }

    void write_abi_return_type(writer& w, method_signature const& signature)
    {
        if (auto return_sig = signature.return_signature())
        {
            auto semantics = get_type_semantics(return_sig.Type());
            return_sig.Type().is_szarray() ?
                w.write(", out int, out IntPtr") :
                w.write(", out %", bind<write_abi_type>(semantics));
        }
    }

    void write_abi_return_type_pointer(writer& w, method_signature const& signature)
    {
        if (auto return_sig = signature.return_signature())
        {
            auto semantics = get_type_semantics(return_sig.Type());
            return_sig.Type().is_szarray() ?
                w.write(", int*, IntPtr*") :
                w.write(", %*", bind<write_abi_type>(semantics));
        }
    }

    void write_abi_parameters(writer& w, method_signature const& signature)
    {
        w.write("IntPtr thisPtr");
        for (auto&& param : signature.params())
        {
            write_abi_parameter(w, param);
        }
        write_abi_return(w, signature);
    }

    void write_abi_parameter_types(writer& w, method_signature const& signature)
    {
        w.write("IntPtr");
        for (auto&& param : signature.params())
        {
            write_abi_parameter_type(w, param);
        }
        write_abi_return_type(w, signature);
    }

    void write_abi_parameter_types_pointer(writer& w, method_signature const& signature)
    {
        w.write("IntPtr");
        for (auto&& param : signature.params())
        {
            write_abi_parameter_type_pointer(w, param);
        }
        write_abi_return_type_pointer(w, signature);
    }

    bool abi_signature_has_generic_parameters(writer& w, method_signature const& signature)
    {
        bool signature_has_generic_parameters{};

        writer::write_generic_type_name_guard g(w, [&](writer& /*w*/, uint32_t /*index*/) {
            signature_has_generic_parameters = true;
            });

        auto _ = w.write_temp("%", bind<write_abi_parameters>(signature));
        return signature_has_generic_parameters;
    }

    template<typename write_params>
    void write_event_params(writer& w, row_base<Event>::value_type const& evt, write_params params)
    {
        method_signature add_sig{ std::get<0>(get_event_methods(evt)) };
        auto semantics = get_type_semantics(add_sig.params().at(0).second->Type());

        if (auto td = std::get_if<type_definition>(&semantics))
        {
            method_signature invoke_sig{ get_delegate_invoke(*td) };
            if (invoke_sig.params().size() > 0)
            {
                params(w, invoke_sig);
            }
        }
        else if (auto gti = std::get_if<generic_type_instance>(&semantics))
        {
            auto guard{ w.push_generic_args(*gti) };
            method_signature invoke_sig{ get_delegate_invoke(gti->generic_type) };
            params(w, invoke_sig);
        }
    }

    void write_event_param_types(writer& w, row_base<Event>::value_type const& evt)
    {
        auto write_params = [](writer& w, method_signature const& invoke_sig)
        {
            w.write("<%>", bind_list<write_projection_parameter_type>(", ", invoke_sig.params()));
        };
        write_event_params(w, evt, write_params);
    }

    void write_delegate_abi_call(writer& w, TypeDef const& type, std::string_view call, std::string_view name)
    {
        w.write("%%.%(%)",
            bind<write_typedef_name>(type, typedef_name_type::ABI, false),
            bind<write_type_params>(type),
            call, name);
    }

    void write_object_marshal_from_abi(writer& w, type_semantics const& param_type, TypeDef const& type, std::string_view name, bool is_boxed = false)
    {
        switch (get_category(type))
        {
        case category::enum_type:
        {
            if (is_boxed)
            {
                w.write("(%)", bind<write_type_name>(type, typedef_name_type::Projected, false));
            }
            w.write("%", name);
            return;
        }
        case category::delegate_type:
        {
            write_delegate_abi_call(w, type, "FromAbi", name);
            return;
        }
        case category::struct_type:
        {
            if (is_type_blittable(param_type))
            {
                w.write("%", name);
            }
            else
            {
                w.write("%.FromAbi(%)", bind<write_type_name>(param_type, typedef_name_type::ABI, true), name);
            }
            return;
        }
        case category::interface_type:
        {
            w.write("MarshalInterface<%>.FromAbi(%)",
                bind<write_type_name>(type, typedef_name_type::Projected, false),
                name);
            return;
        }
        case category::class_type:
        {
            w.write("%.FromAbi(%)",
                bind<write_projection_type>(param_type),
                name);
            return;
        }
        }
    }

    void write_fundamental_marshal_to_abi(writer& w, fundamental_type type, std::string_view name)
    {
        switch (type)
        {
        case fundamental_type::String:
            w.write("%.Handle", name);
            break;
        case fundamental_type::Boolean:
            w.write("(byte)(% ? 1 : 0)", name);
            break;
        case fundamental_type::Char:
            w.write("(ushort)%", name);
            break;
        default:
            w.write("%", name);
            break;
        }
    }

    void write_fundamental_marshal_from_abi(writer& w, fundamental_type type, std::string_view name, bool is_boxed = false)
    {
        if (type == fundamental_type::String)
        {
            w.write(R"(MarshalString.FromAbi(%))", name);
        }
        else if (type == fundamental_type::Boolean)
        {
            w.write(is_boxed ? "((byte)(object)% != 0)" : "(% != 0)", name);
        }
        else if (type == fundamental_type::Char)
        {
            w.write(is_boxed ? "(char)(ushort)(object)%" : "(char)%", name);
        }
        else if (is_boxed)
        {
            w.write("(%)(object)%", bind<write_fundamental_type>(type), name);
        }
        else
        {
            w.write("%", name);
        }
    }

    void write_class_modifiers(writer& w, TypeDef const& type)
    {
        if (is_static(type))
        {
            w.write("static ");
            return;
        }

        if (type.Flags().Sealed())
        {
            w.write("sealed ");
        }
    }

    void write_objref_type_name(writer& w, type_semantics const& ifaceTypeSemantics);

    bool is_manually_generated_iface(TypeDef const& ifaceType);

    void write_abi_static_method_call(writer& w, type_semantics const& iface, MethodDef const& method, std::string const& targetObjRef)
    {
        method_signature signature{ method };
        w.write("%.%(%%%)", bind<write_type_name>(iface, typedef_name_type::StaticAbiClass, true),
            method.Name(),
            targetObjRef,
            signature.has_params() ? ", " : "",
            bind_list<write_parameter_name_with_modifier>(", ", signature.params()));
    }

    void write_abi_get_property_static_method_call(writer& w, type_semantics const& iface, Property const& prop, std::string const& targetObjRef)
    {
        w.write("%.get_%(%)",
            bind<write_type_name>(iface, typedef_name_type::StaticAbiClass, true),
            prop.Name(),
            targetObjRef);
    }

    void write_abi_set_property_static_method_call(writer& w, type_semantics const& iface, Property const& prop, std::string const& targetObjRef)
    {
        w.write("%.set_%(%, value)",
            bind<write_type_name>(iface, typedef_name_type::StaticAbiClass, true),
            prop.Name(),
            targetObjRef);
    }

    void write_abi_event_source_static_method_call(writer& w, type_semantics const& iface, Event const& evt, bool isSubscribeCall, std::string const& targetObjRef, bool is_static_event = false)
    {
        w.write("%.Get_%(%, %).%(value)",
            bind<write_type_name>(iface, typedef_name_type::StaticAbiClass, true),
            evt.Name(),
            targetObjRef,
            bind([&](writer& w) {
                    if (is_static_event)
                    {
                        w.write("%", targetObjRef);
                    }
                    else
                    {
                        w.write("(IWinRTObject)this");
                    }
                }),
            isSubscribeCall ? "Item1" : "Item2");
    }

    void write_method(writer& w, method_signature signature, std::string_view method_name,
        std::string_view return_type, std::string_view method_target,
        std::string_view access_spec = ""sv, std::string_view method_spec = ""sv,
        std::string_view platform_attribute = ""sv,
        std::optional<std::pair<type_semantics, MethodDef>> paramsForStaticMethodCall = {})
    {
        w.write(R"(
%%%% %(%) => %;
)",
            platform_attribute,
            access_spec,
            method_spec,
            return_type,
            method_name,
            bind_list<write_projection_parameter>(", ", signature.params()),
            bind([&](writer& w) {
                    if (paramsForStaticMethodCall.has_value())
                    {
                        w.write("%", bind<write_abi_static_method_call>(paramsForStaticMethodCall.value().first, paramsForStaticMethodCall.value().second,
                            w.write_temp("%.Value", bind<write_objref_type_name>(paramsForStaticMethodCall.value().first))));
                    }
                    else
                    {
                        w.write("%.%(%)", method_target,
                            method_name,
                            bind_list<write_parameter_name_with_modifier>(", ", signature.params()));
                    }
                }));
    }

    void write_explicitly_implemented_method_for_abi(writer& w, MethodDef const& method,
        std::string_view return_type, TypeDef const& method_interface, std::string_view method_target)
    {
        method_signature signature{ method };
        w.write(R"(
% %.%(%) => %.%(%);
)",
            return_type,
            bind<write_type_name>(method_interface, typedef_name_type::CCW, false),
            method.Name(),
            bind_list<write_projection_parameter>(", ", signature.params()),
            method_target,
            method.Name(),
            bind_list<write_parameter_name_with_modifier>(", ", signature.params())
        );
    }

    auto method_signature_equal(writer& w, MethodDef const& first, MethodDef const& second)
    {
        method_signature signature_first{ first };
        method_signature signature_second{ second };

        if (size(signature_first.params()) != size(signature_second.params()))
        {
            return false;
        }

        auto first_method_return_type = w.write_temp("%", bind<write_projection_return_type>(signature_first));
        auto second_method_return_type = w.write_temp("%", bind<write_projection_return_type>(signature_second));
        if (first_method_return_type != second_method_return_type)
        {
            return false;
        }

        auto first_method_parameters = w.write_temp("%", bind_list<write_projection_parameter>(", ", signature_first.params()));
        auto second_method_parameters = w.write_temp("%", bind_list<write_projection_parameter>(", ", signature_second.params()));
        return first_method_parameters == second_method_parameters;
    }

    void write_non_projected_type(writer& w, TypeDef const& type)
    {
        writer::write_generic_type_name_guard g(w, [&](writer& w, uint32_t index)
        {
            write_projection_type_for_name_type(w, w.get_generic_arg_scope(index).first, typedef_name_type::NonProjected);
        });

        w.write("%", bind<write_type_name>(type, typedef_name_type::NonProjected, false));
    }

    auto is_implemented_as_private_method(writer& w, TypeDef const& class_type, MethodDef const& interface_method)
    {
        auto interface_method_name = w.write_temp(
            "%.%",
            bind<write_non_projected_type>(interface_method.Parent()),
            interface_method.Name());
        for (auto&& class_method : class_type.MethodList())
        {
            if (class_method.Flags().Access() == MemberAccess::Private &&
                class_method.Name() == interface_method_name &&
                method_signature_equal(w, class_method, interface_method))
            {
                return true;
            }
        }

        return false;
    }

    auto is_implemented_as_private_mapped_interface(writer& w, TypeDef const& class_type, TypeDef const& interface_type)
    {
        // Assume as long as one member of the custom mapped interface is implemented as a private member,
        // that the entire interface is implemented as an explicit implementation.
        if (size(interface_type.MethodList()) != 0)
        {
            return is_implemented_as_private_method(w, class_type, interface_type.MethodList().first);
        }

        if (size(interface_type.PropertyList()) != 0)
        {
            auto [getter, _] = get_property_methods(interface_type.PropertyList().first);
            return is_implemented_as_private_method(w, class_type, getter);
        }

        if (size(interface_type.EventList()) != 0)
        {
            auto [add, _] = get_event_methods(interface_type.EventList().first);
            return is_implemented_as_private_method(w, class_type, add);
        }

        return false;
    }

    void write_class_method(writer& w, MethodDef const& method, TypeDef const& class_type, 
        bool is_overridable, bool is_protected, std::string_view interface_member, std::string_view platform_attribute,
        std::optional<type_semantics> call_static_method)
    {
        if (method.SpecialName())
        {
            return;
        }

        auto access_spec = is_protected || is_overridable ? "protected " : "public ";
        std::string method_spec = "";

        // If this interface is overridable but the type is sealed, don't mark the member as virtual.
        // The C# compiler errors out about declaring a virtual member in a sealed class.
        if (is_overridable && !class_type.Flags().Sealed())
        {
            // All overridable methods in the WinRT type system have protected visibility.
            access_spec = "protected ";
            method_spec = "virtual ";
        }

        method_signature signature{ method };
        auto raw_return_type = w.write_temp("%", [&](writer& w) {
            write_projection_return_type(w, signature);
        });
        auto return_type = raw_return_type;
        if (method.Name() == "ToString")
        {
            method_spec += "new ";
            if (signature.params().empty())
            {
                if (auto ret = signature.return_signature())
                {
                    auto semantics = get_type_semantics(ret.Type());
                    if (auto ft = std::get_if<fundamental_type>(&semantics))
                    {
                        if (*ft == fundamental_type::String)
                        {
                            method_spec = "override ";
                            return_type = "string";
                        }
                    }
                }
            }
        }

        bool is_private = is_implemented_as_private_method(w, class_type, method);
        auto static_method_params = call_static_method.has_value() ? std::optional(std::pair(call_static_method.value(), method)) : std::nullopt;
        if (!is_private)
        {
            write_method(w, signature, method.Name(), return_type, interface_member, access_spec, method_spec, platform_attribute, 
                static_method_params);
        }

        if (is_overridable || !is_exclusive_to(method.Parent()))
        {
            w.write(R"(
%% %.%(%) => %;)",
                platform_attribute,
                bind<write_projection_return_type>(signature),
                bind<write_type_name>(method.Parent(), typedef_name_type::CCW, false),
                method.Name(),
                bind_list<write_projection_parameter>(", ", signature.params()),
                bind([&](writer& w)
                {
                    if (is_private)
                    {
                        if (static_method_params.has_value())
                        {
                            w.write("%", bind<write_abi_static_method_call>(static_method_params.value().first, static_method_params.value().second,
                                w.write_temp("%.Value", bind<write_objref_type_name>(static_method_params.value().first))));
                        }
                        else
                        {
                            w.write("%.%", interface_member, method.Name());
                            w.write("(%)", bind_list<write_parameter_name_with_modifier>(", ", signature.params()));
                        }
                    }
                    else
                    {
                        w.write(method.Name());
                        w.write("(%)", bind_list<write_parameter_name_with_modifier>(", ", signature.params()));
                    }
                }));
        }
    }

    void write_property(writer& w, std::string_view external_prop_name, std::string_view prop_name,
        std::string_view prop_type, std::string_view getter_target, std::string_view setter_target,
        std::string_view access_spec = ""sv, std::string_view method_spec = ""sv,
        std::string_view getter_platform = ""sv, std::string_view setter_platform = ""sv,
        std::optional<std::pair<type_semantics, Property>> const& params_for_static_getter = {}, std::optional<std::pair<type_semantics, Property>> const& params_for_static_setter = {})
    {
        if (setter_target.empty() && !params_for_static_setter.has_value())
        {
            w.write(R"(
%%%% % => %;
)",
                getter_platform,
                access_spec,
                method_spec,
                prop_type,
                external_prop_name,
                bind([&](writer& w) {
                    if (params_for_static_getter.has_value())
                    {
                        w.write("%", bind<write_abi_get_property_static_method_call>(params_for_static_getter.value().first, params_for_static_getter.value().second,
                            w.write_temp("%.Value", bind<write_objref_type_name>(params_for_static_getter.value().first))));
                    }
                    else
                    {
                        w.write("%.%", getter_target, prop_name);
                    }
                    }));
            return;
        }

        std::string_view property_platform = ""sv;
        if (getter_platform == setter_platform)
        {
            property_platform = getter_platform;
            getter_platform = ""sv;
            setter_platform = ""sv;
        }

        w.write(R"(
%%%% %
{
%get => %;
%set => %;
}
)",
            property_platform,
            access_spec,
            method_spec,
            prop_type,
            external_prop_name,
            getter_platform, 
            bind([&](writer& w) {
                if (params_for_static_getter.has_value())
                {
                    w.write("%", bind<write_abi_get_property_static_method_call>(params_for_static_getter.value().first, params_for_static_getter.value().second,
                        w.write_temp("%.Value", bind<write_objref_type_name>(params_for_static_getter.value().first))));
                }
                else
                {
                    w.write("%.%", getter_target, prop_name);
                }
                }),
            setter_platform,
            bind([&](writer& w) {
                if (params_for_static_setter.has_value())
                {
                    w.write("%", bind<write_abi_set_property_static_method_call>(params_for_static_setter.value().first, params_for_static_setter.value().second,
                        w.write_temp("%.Value", bind<write_objref_type_name>(params_for_static_setter.value().first))));
                }
                else
                {
                    w.write("%.% = value", setter_target, prop_name);
                }
            }));
    }

    std::string write_as_cast(writer& w, TypeDef const& iface, bool as_abi)
    {
        if (settings.netstandard_compat)
        {
            return w.write_temp(as_abi ? "As<%>()" : "AsInternal(new InterfaceTag<%>())",
                bind<write_type_name>(iface, as_abi ? typedef_name_type::ABI : typedef_name_type::Projected, false));
        }
        else
        {
            return w.write_temp("((%)(IWinRTObject)this)", bind<write_type_name>(iface, typedef_name_type::Projected, false));
        }
    }

    void write_lazy_interface_initialization(writer& w, TypeDef const& type)
    {
        int numLazyInterfaces = 0;
        auto lazyInterfaces = w.write_temp("%", [&](writer& w) 
        {
            for (auto&& ii : type.InterfaceImpl())
            {
                if (has_attribute(ii, "Windows.Foundation.Metadata", "DefaultAttribute"))
                {
                    continue;
                }

                for_typedef(w, get_type_semantics(ii.Interface()), [&](auto interface_type)
                {
                    if (!is_manually_generated_iface(interface_type) && !settings.netstandard_compat)
                    {
                        return;
                    }

                    numLazyInterfaces++;
                    auto interface_name = write_type_name_temp(w, interface_type);
                    auto interface_abi_name = write_type_name_temp(w, interface_type, "%", typedef_name_type::ABI);

                    if (settings.netstandard_compat)
                    {
                        w.write(R"(
{typeof(%), new Lazy<%>(() => new %(GetReferenceForQI()))},)",
                            interface_name,
                            interface_abi_name,
                            interface_abi_name);
                    }
                    else
                    {
                        w.write(R"(
{typeof(%), new Lazy<%>(() => (%)(object)new SingleInterfaceOptimizedObject(typeof(%), _inner ?? ((IWinRTObject)this).NativeObject))},)",
                            interface_name,
                            interface_name,
                            interface_name,
                            interface_name);
                    }
                });
            }
        });

        if (numLazyInterfaces != 0)
        {
            w.write(R"(
_lazyInterfaces = new Dictionary<Type, object>(%)
{%
};
)", numLazyInterfaces, lazyInterfaces);
        }
    }

    std::string write_explicit_name(writer& w, TypeDef const& iface, std::string_view name)
    {
        return w.write_temp("%.%", write_type_name_temp(w, iface, "%", typedef_name_type::CCW), name);
    }

    std::string write_prop_type(writer& w, Property const& prop)
    {
        return w.write_temp("%", bind<write_projected_signature>(prop.Type().Type()));
    }

    void write_explicitly_implemented_property_for_abi(writer& w, Property const& prop, TypeDef const& iface, bool as_abi)
    {
        auto prop_target = write_as_cast(w, iface, as_abi);
        auto [getter, setter] = get_property_methods(prop);
        auto getter_target = getter ? prop_target : "";
        auto setter_target = setter ? prop_target : "";
        write_property(w, write_explicit_name(w, iface, prop.Name()), prop.Name(),
            write_prop_type(w, prop), getter_target, setter_target);
    }

    void write_event(writer& w, std::string_view external_event_name, Event const& event, std::string_view event_target,
        std::string_view access_spec = ""sv, std::string_view method_spec = ""sv, std::string_view platform_attribute = ""sv,
        std::optional<std::tuple<type_semantics, Event, bool>> paramsForStaticMethodCall = {})
    {
        auto event_type = w.write_temp("%", bind<write_type_name>(get_type_semantics(event.EventType()), typedef_name_type::Projected, false));

        // ICommand has a lower-fidelity type mapping where the type of the event handler doesn't project one-to-one
        // so we need to hard-code mapping the event handler from the mapped WinRT type to the correct .NET type.
        if (event.Name() == "CanExecuteChanged" && event_type == "global::System.EventHandler<object>")
        {
            event_type = "global::System.EventHandler";
        }
        w.write(R"(
%%%event % %
{
add => %;
remove => %;
}
)",
            platform_attribute,
            access_spec,
            method_spec,
            event_type,
            external_event_name,
            bind([&](writer& w) {
                    if (paramsForStaticMethodCall.has_value())
                    {
                        auto&& [iface_type_semantics, event, is_static] = paramsForStaticMethodCall.value();
                        w.write("%", bind<write_abi_event_source_static_method_call>(iface_type_semantics, event, true,
                            w.write_temp("%.Value", bind<write_objref_type_name>(iface_type_semantics)), is_static));
                    }
                    else
                    {
                        w.write("%.% += value", event_target, event.Name());
                    }
                }),
            bind([&](writer& w) {
                    if (paramsForStaticMethodCall.has_value())
                    {
                        auto&& [iface_type_semantics, event, is_static] = paramsForStaticMethodCall.value();
                        w.write("%", bind<write_abi_event_source_static_method_call>(iface_type_semantics, event, false,
                            w.write_temp("%.Value", bind<write_objref_type_name>(iface_type_semantics)), is_static));
                    }
                    else
                    {
                        w.write("%.% -= value", event_target, event.Name());
                    }
                }));
    }

    void write_explicitly_implemented_event_for_abi(writer& w, Event const& evt, TypeDef const& iface, bool as_abi)
    {
        write_event(w, write_explicit_name(w, iface, evt.Name()), evt, write_as_cast(w, iface, as_abi));
    }

    void write_class_event(writer& w, Event const& event, TypeDef const& class_type, bool is_overridable, bool is_protected, std::string_view interface_member, std::string_view platform_attribute = ""sv, std::optional<type_semantics> call_static_method = {})
    {
        auto visibility = "public ";

        if (is_protected)
        {
            visibility = "protected ";
        }

        if (is_overridable)
        {
            visibility = "protected virtual ";
        }

        auto [add, _] = get_event_methods(event);
        bool is_private = is_implemented_as_private_method(w, class_type, add);
        if (!is_private)
        {
            write_event(w, event.Name(), event, interface_member, visibility, ""sv, platform_attribute, call_static_method.has_value() ? std::optional(std::tuple(call_static_method.value(), event, false)) : std::nullopt);
        }

        if (is_overridable || !is_exclusive_to(event.Parent()))
        {
            write_event(
                w, 
                w.write_temp("%.%", bind<write_type_name>(event.Parent(), typedef_name_type::CCW, false), event.Name()),
                event,
                is_private ? interface_member : "this",
                ""sv,
                ""sv,
                platform_attribute,
                std::nullopt);
        }
    }

    auto write_custom_attribute_args(writer& w, CustomAttribute const& attribute, CustomAttributeSig const& signature)
    {
        auto write_fixed_arg = [&](writer & w, FixedArgSig arg)
        {
            if (std::holds_alternative<std::vector<ElemSig>>(arg.value))
            {
                throw_invalid("ElemSig list unexpected");
            }
            auto&& arg_value = std::get<ElemSig>(arg.value);

            call(arg_value.value,
                [&](ElemSig::SystemType system_type)
                {
                    auto arg_type = attribute.get_cache().find_required(system_type.name);
                    if (is_static(arg_type))
                    {
                        w.write("typeof(%)", bind<write_projection_type>(arg_type));
                    }
                    else
                    {
                        w.write("typeof(%)", bind<write_projection_ccw_type>(arg_type));
                    }
                },
                [&](ElemSig::EnumValue enum_value)
                {
                    if (enum_value.type.m_typedef.TypeName() == "AttributeTargets")
                    {
                        std::vector<std::string> values;
                        auto value = std::get<uint32_t>(enum_value.value);
                        if (value == 4294967295)
                        {
                            values.emplace_back("All");
                        }
                        else
                        {
                            static struct
                            {
                                uint32_t value;
                                char const* name;
                            }
                            attribute_target_enums[] =
                            {
                                { 1, "Delegate" },
                                { 2, "Enum" },
                                { 4, "Event" },
                                { 8, "Field" },
                                { 16, "Interface" },
                                { 64, "Method" },
                                { 128, "Parameter" },
                                { 256, "Property" },
                                { 512, "Class" },   // "RuntimeClass"
                                { 1024, "Struct" },
                                { 2048, "All" },    // "InterfaceImpl"
                                { 8192, "Struct" }, // "ApiContract"
                            };
                            for (auto&& target_enum : attribute_target_enums)
                            {
                                if (value & target_enum.value)
                                {
                                    values.emplace_back(target_enum.name);
                                }
                            }
                        }
                        w.write("%",
                            bind_list([](writer& w, auto&& value) { w.write("global::System.AttributeTargets.%", value); },
                                " | ", values));
                    }
                    else for (auto field : enum_value.type.m_typedef.FieldList())
                    {
                        if (field.Name() == "value__") continue;
                        auto field_value = field.Constant().Value();
                        if (std::visit([&](auto&& v) { return Constant::constant_type{ v } == field_value; }, enum_value.value))
                        {
                            w.write("%.%",
                                bind<write_projection_type>(enum_value.type.m_typedef),
                                field.Name());
                        }
                    }
                },
                [&](std::string_view type_name)
                {
                    w.write("^@\"%\"", type_name);
                },
                [&](auto&&)
                {
                    if (auto uint32_value = std::get_if<uint32_t>(&arg_value.value))
                    {
                        w.write("%u", *uint32_value);
                    }
                    else if (auto int32_value = std::get_if<int32_t>(&arg_value.value))
                    {
                        w.write(*int32_value);
                    }
                    else if (auto uint64_value = std::get_if<uint64_t>(&arg_value.value))
                    {
                        w.write(*uint64_value);
                    }
                    else if (auto int64_value = std::get_if<int64_t>(&arg_value.value))
                    {
                        w.write(*int64_value);
                    }
                    else if (auto bool_value = std::get_if<bool>(&arg_value.value))
                    {
                        w.write(*bool_value ? "true" : "false");
                    }
                    else if (auto char_value = std::get_if<char16_t>(&arg_value.value))
                    {
                        w.write(*char_value);
                    }
                    else if (auto uint8_value = std::get_if<uint8_t>(&arg_value.value))
                    {
                        w.write(*uint8_value);
                    }
                    else if (auto int8_value = std::get_if<int8_t>(&arg_value.value))
                    {
                        w.write(*int8_value);
                    }
                    else if (auto uint16_value = std::get_if<uint16_t>(&arg_value.value))
                    {
                        w.write(*uint16_value);
                    }
                    else if (auto int16_value = std::get_if<int16_t>(&arg_value.value))
                    {
                        w.write(*int16_value);
                    }
                    else if (auto float_value = std::get_if<float>(&arg_value.value))
                    {
                        w.write_printf("f", *float_value);
                    }
                    else if (auto double_value = std::get_if<double>(&arg_value.value))
                    {
                        w.write_printf("f", *double_value);
                    }
                });
            };

        std::vector<std::string> params;
        for (auto&& arg : signature.FixedArgs())
        {
            params.push_back(w.write_temp("%", bind(write_fixed_arg, arg)));
        }
        for (auto&& arg : signature.NamedArgs())
        {
            params.push_back(w.write_temp("% = %", arg.name, bind(write_fixed_arg, arg.value)));
        }

        return params;
    }

    std::string get_platform(writer& w, CustomAttributeSig const& signature, std::vector<std::string> const& params)
    {
        if (settings.netstandard_compat)
        {
            return {};
        }
        auto& arg0 = signature.FixedArgs()[0];
        auto& elem = std::get<ElemSig>(arg0.value);
        std::string_view contract_name;
        if (auto system_type = std::get_if<ElemSig::SystemType>(&elem.value))
        {
            contract_name = system_type->name;
        }
        else
        {
            contract_name = std::get<std::string_view>(elem.value);
        }
        auto contract_version = std::stoul(params[1]) >> 16;
        auto& contract_platform = get_contract_platform(contract_name, contract_version);
        if (contract_platform.empty())
        {
            return {};
        }
        auto platform = std::string(contract_platform);
        if (w._check_platform)
        {
            if (platform <= w._platform)
            {
                return {};
            }
            if (w._platform.empty())
            {
                w._platform = platform;
            }
        }
        return "\"Windows" + platform + "\"";
    }

    std::string get_platform(writer& w, std::pair<CustomAttribute, CustomAttribute> const& custom_attributes)
    {
        std::map<std::string, std::vector<std::string>> attributes;
        for (auto&& attribute : custom_attributes)
        {
            auto [attribute_namespace, attribute_name] = attribute.TypeNamespaceAndName();
            attribute_name = attribute_name.substr(0, attribute_name.length() - "Attribute"sv.length());
            auto signature = attribute.Value();
            auto params = write_custom_attribute_args(w, attribute, signature);
            // ContractVersion attribute ==> SupportedOSPlatform attribute
            if (attribute_name == "ContractVersion" && signature.FixedArgs().size() == 2)
            {
                return get_platform(w, signature, params);
            }
        }
        return {};
    }

    void write_platform_attribute(writer& w, std::pair<CustomAttribute, CustomAttribute> const& custom_attributes)
    {
        auto platform = get_platform(w, custom_attributes);
        if (platform.empty())
        {
            return;
        }
        w.write("[global::System.Runtime.Versioning.SupportedOSPlatform(%)]\n", platform);
    }

    std::string write_platform_attribute_temp(writer& w, TypeDef const& type)
    {
        return w.write_temp("%", bind<write_platform_attribute>(type.CustomAttribute()));
    }

    void write_custom_attributes(writer& w, std::pair<CustomAttribute, CustomAttribute> const& custom_attributes, bool enable_platform_attrib)
    {
        std::map<std::string, std::vector<std::string>> attributes;
        bool allow_multiple = false;
        for (auto&& attribute : custom_attributes)
        {
            auto [attribute_namespace, attribute_name] = attribute.TypeNamespaceAndName();
            attribute_name = attribute_name.substr(0, attribute_name.length() - "Attribute"sv.length());
            // GCPressure, Guid, Flags, ProjectionInternal are handled separately
            if (attribute_name == "GCPressure" || attribute_name == "Guid" || 
                attribute_name == "Flags" || attribute_name == "ProjectionInternal") continue;
            auto attribute_full = (attribute_name == "AttributeUsage") ? "System.AttributeUsage" :
                w.write_temp("%.%", attribute_namespace, attribute_name);
            auto signature = attribute.Value();
            auto params = write_custom_attribute_args(w, attribute, signature);
            // ContractVersion attribute ==> SupportedOSPlatform attribute
            if (enable_platform_attrib && attribute_name == "ContractVersion" && signature.FixedArgs().size() == 2)
            {
                auto platform = get_platform(w, signature, params);
                if (!platform.empty())
                {
                    attributes["System.Runtime.Versioning.SupportedOSPlatform"].push_back(platform);
                }
            }
            // Skip metadata attributes without a projection
            if (attribute_namespace == "Windows.Foundation.Metadata")
            {
                if (attribute_name == "AllowMultiple")
                {
                    allow_multiple = true;
                }
                if (attribute_name != "DefaultOverload" && attribute_name != "Overload" && 
                    attribute_name != "AttributeUsage" && attribute_name != "ContractVersion")
                {
                    continue;
                }
            }
            attributes[attribute_full] = std::move(params);
        }
        if (auto&& usage = attributes.find("System.AttributeUsage"); usage != attributes.end())
        {
            usage->second.push_back(w.write_temp("AllowMultiple = %", allow_multiple ? "true" : "false"));
        }

        for (auto&& attribute : attributes)
        {
            w.write("[global::");
            w.write(attribute.first);
            if (!attribute.second.empty())
            {
                w.write("(%)", bind_list(", ", attribute.second));
            }
            w.write("]\n");
        }
    }

    void write_type_custom_attributes(writer& w, TypeDef const& type, bool enable_platform_attrib)
    {
        write_custom_attributes(w, type.CustomAttribute(), enable_platform_attrib);
    }

    struct attributed_type
    {
        TypeDef type;
        bool activatable{};
        bool statics{};
        bool composable{};
        bool visible{};
    };
    static auto get_attributed_types(writer& w, TypeDef const& type)
    {
        auto get_system_type = [&](auto&& signature) -> TypeDef
        {
            for (auto&& arg : signature.FixedArgs())
            {
                if (auto type_param = std::get_if<ElemSig::SystemType>(&std::get<ElemSig>(arg.value).value))
                {
                    return type.get_cache().find_required(type_param->name);
                }
            }

            return {};
        };

        std::map<std::string, attributed_type> result;

        for (auto&& attribute : type.CustomAttribute())
        {
            auto attribute_name = attribute.TypeNamespaceAndName();

            if (attribute_name.first != "Windows.Foundation.Metadata")
            {
                continue;
            }

            auto signature = attribute.Value();
            attributed_type info;

            if (attribute_name.second == "ActivatableAttribute")
            {
                info.type = get_system_type(signature);
                info.activatable = true;
            }
            else if (attribute_name.second == "StaticAttribute")
            {
                info.type = get_system_type(signature);
                info.statics = true;
            }
            else if (attribute_name.second == "ComposableAttribute")
            {
                info.type = get_system_type(signature);
                info.composable = true;

                for (auto&& arg : signature.FixedArgs())
                {
                    if (auto visibility = std::get_if<ElemSig::EnumValue>(&std::get<ElemSig>(arg.value).value))
                    {
                        info.visible = std::get<int32_t>(visibility->value) == 2;
                        break;
                    }
                }
            }
            else
            {
                continue;
            }

            std::string name;

            if (info.type)
            {
                name = w.write_temp("%", info.type.TypeName());
            }

            result[name] = std::move(info);
        }

        return result;
    }

    void write_composing_factory_method(writer& w, MethodDef const& method);

    void write_abi_method_with_raw_return_type(writer& w, MethodDef const& method);

    template<auto method_writer>
    std::string write_factory_cache_object(writer& w, TypeDef const& factory_type, TypeDef const& class_type);

    std::string write_static_cache_object(writer& w, std::string_view cache_type_name, TypeDef const& class_type)
    {
        auto instance =
            w.write_temp(
                "private static readonly _% _instance = new _%();",
                cache_type_name,
                cache_type_name);
        auto factoryAs = w.write_temp("%",
            bind([&](writer& w)
            {
                if (is_static(class_type))
                {
                    w.write("_factory._As");
                }
                else
                {
                    w.write("ActivationFactory<%>.As", class_type.TypeName());
                }
            })
        );

        if (settings.netstandard_compat)
        {            
        auto cache_vftbl_type = w.write_temp("ABI.%.%.Vftbl",
                class_type.TypeNamespace(),
                cache_type_name);
        auto cache_interface =
            w.write_temp(
                R"(%<%>)",
                factoryAs,
                cache_vftbl_type);
            w.write(R"(
internal class _% : ABI.%.%
{
public _%() : base(%()) { }
%
internal static % Instance => _instance;
}
)",
                cache_type_name,
                class_type.TypeNamespace(),
                cache_type_name,
                cache_type_name,
                cache_interface,
                instance,
                cache_type_name);
        }
        else
        {
            w.write(R"(
internal class _% : IWinRTObject
{
private IObjectReference _obj;
public _%()
{
_obj = %(GuidGenerator.GetIID(typeof(%.%).GetHelperType()));
}

%
internal static % Instance => (%)_instance;

IObjectReference IWinRTObject.NativeObject => _obj;
bool IWinRTObject.HasUnwrappableNativeObject => false;
private Lazy<global::System.Collections.Concurrent.ConcurrentDictionary<global::System.RuntimeTypeHandle, IObjectReference>> _lazyQueryInterfaceCache = new();
global::System.Collections.Concurrent.ConcurrentDictionary<global::System.RuntimeTypeHandle, IObjectReference> IWinRTObject.QueryInterfaceCache => _lazyQueryInterfaceCache.Value;
private Lazy<global::System.Collections.Concurrent.ConcurrentDictionary<global::System.RuntimeTypeHandle, object>> _lazyAdditionalTypeData = new();
global::System.Collections.Concurrent.ConcurrentDictionary<global::System.RuntimeTypeHandle, object> IWinRTObject.AdditionalTypeData => _lazyAdditionalTypeData.Value;
}
)",
                cache_type_name,
                cache_type_name,
                factoryAs,
                class_type.TypeNamespace(),
                cache_type_name,
                instance,
                cache_type_name,
                cache_type_name);
        }

        return w.write_temp("_%.Instance", cache_type_name);
    }

    static std::string get_default_interface_name(writer& w, TypeDef const& type, bool abiNamespace = true, bool forceCCW = false)
    {
        return w.write_temp("%", bind<write_type_name>(get_type_semantics(get_default_interface(type)), abiNamespace ? typedef_name_type::ABI : forceCCW ? typedef_name_type::CCW : typedef_name_type::Projected, false));
    }

    void write_factory_constructors(writer& w, TypeDef const& factory_type, TypeDef const& class_type)
    {
        auto default_interface_name = get_default_interface_name(w, class_type);
        if (factory_type)
        {
            auto cache_object = write_factory_cache_object<write_abi_method_with_raw_return_type>(w, factory_type, class_type);
            auto platform_attribute = write_platform_attribute_temp(w, factory_type);

            for (auto&& method : factory_type.MethodList())
            {
                method_signature signature{ method };
                w.write(R"(
%public %(%) : this(((Func<%>)(() => {
IntPtr ptr = (%.%(%));
try
{
return %(ComWrappersSupport.GetObjectReferenceForInterface(ptr));
}
finally
{
MarshalInspectable<object>.DisposeAbi(ptr);
}
}))())
{
ComWrappersSupport.RegisterObjectForInterface(this, ThisPtr);
%
}
)",
                    platform_attribute, 
                    class_type.TypeName(),
                    bind_list<write_projection_parameter>(", ", signature.params()),
                    settings.netstandard_compat ? default_interface_name : "IObjectReference",
                    cache_object,
                    method.Name(),
                    bind_list<write_parameter_name_with_modifier>(", ", signature.params()),
                    settings.netstandard_compat ? "new " + default_interface_name : "",
                    settings.netstandard_compat ? "" : "ComWrappersHelper.Init(_inner, false);");
            }
        }
        else
        {
            w.write(R"(
public %() : this(%(ActivationFactory<%>.ActivateInstance<IUnknownVftbl>()))
{
ComWrappersSupport.RegisterObjectForInterface(this, ThisPtr);
%
}
)",
                class_type.TypeName(),
                settings.netstandard_compat ? "new " + default_interface_name : "",
                class_type.TypeName(),
                settings.netstandard_compat ? "" : "ComWrappersHelper.Init(_inner, false);");
        }
    }

    bool is_manually_generated_iface(TypeDef const& ifaceType)
    {
        if (auto mapping = get_mapped_type(ifaceType.TypeNamespace(), ifaceType.TypeName()))
        {
            return true;
        }
        return false;
    }

    void write_objref_type_name(writer& w, type_semantics const& ifaceTypeSemantics)
    {
        auto objRefTypeCode = w.write_temp("%", bind<write_type_name>(ifaceTypeSemantics, typedef_name_type::Projected, true));
        std::string objRefTypeName = "_objRef_" + objRefTypeCode;
        std::regex re(R"-((\ |:|<|>|,|\.))-");
        w.write("%", std::regex_replace(objRefTypeName, re, "_"));
    }

    void write_class_objrefs_declaration(writer& w, TypeDef const& classType)
    {
        for (auto&& ii : classType.InterfaceImpl())
        {
            auto semantics = get_type_semantics(ii.Interface());
            for_typedef(w, semantics, [&](TypeDef ifaceType)
                {
                    if (is_manually_generated_iface(ifaceType))
                    {
                        return;
                    }
                    w.write("private readonly Lazy<IObjectReference> %;\n", bind<write_objref_type_name>(semantics));
                });
        }
    }

    void write_class_static_objrefs_declaration(writer& w, TypeDef const& classType)
    {
        for (auto&& [interface_name, factory] : get_attributed_types(w, classType))
        {
            if (factory.statics)
            {
                w.write("private static readonly Lazy<IObjectReference> % = new Lazy<IObjectReference>(() => _factory._As(GuidGenerator.GetIID(typeof(%).GetHelperType())));\n",
                    bind<write_objref_type_name>(factory.type),
                    bind<write_type_name>(factory.type, typedef_name_type::Projected, false));
            }
        }
    }

    void write_class_objrefs_definition(writer& w, TypeDef const& classType, std::string const& objRefNameToQI, bool replaceDefaultByInner)
    {
        for (auto&& ii : classType.InterfaceImpl())
        {
            auto ifaceSemantics = get_type_semantics(ii.Interface());
            for_typedef(w, ifaceSemantics, [&](TypeDef ifaceType)
                {
                    if (is_manually_generated_iface(ifaceType))
                    {
                        return;
                    }
                    if (replaceDefaultByInner && has_attribute(ii, "Windows.Foundation.Metadata", "DefaultAttribute") && distance(ifaceType.GenericParam()) == 0)
                    {
                        w.write(R"(% = new Lazy<IObjectReference>(() => _inner);
)",
bind<write_objref_type_name>(ifaceSemantics));
                    }
                    else if (distance(ifaceType.GenericParam()) == 0)
                    {
                        w.write(R"(% = new Lazy<IObjectReference>(() => %.As<IUnknownVftbl>(GuidGenerator.GetIID(typeof(%).FindHelperType())));
)",
bind<write_objref_type_name>(ifaceSemantics),
objRefNameToQI,
bind<write_type_name>(ifaceSemantics, typedef_name_type::Projected, false));
                    }
                    else
                    {
                        w.write(R"(% = new Lazy<IObjectReference>(() => (IObjectReference)typeof(IObjectReference).GetMethod("As", Type.EmptyTypes).MakeGenericMethod(typeof(%).FindHelperType().FindVftblType()).Invoke(%, null));
)",
bind<write_objref_type_name>(ifaceSemantics),
bind<write_type_name>(ifaceSemantics, typedef_name_type::Projected, false),
objRefNameToQI);
                    }
                });

        }
    }

    void write_composable_constructors(writer& w, TypeDef const& composable_type, TypeDef const& class_type, std::string_view visibility)
    {
        auto cache_object = write_factory_cache_object<write_composing_factory_method>(w, composable_type, class_type);
        auto default_interface_name = get_default_interface_name(w, class_type, false);
        auto default_interface_abi_name = get_default_interface_name(w, class_type);
        auto default_interface_typedef = for_typedef(w, get_type_semantics(get_default_interface(class_type)), [&](auto&& iface) { return iface; });
        auto is_manually_gen_default_interface = is_manually_generated_iface(default_interface_typedef);

        for (auto&& method : composable_type.MethodList())
        {
            method_signature signature{ method };
            bool has_base_type = !std::holds_alternative<object_type>(get_type_semantics(class_type.Extends()));
            auto params_without_objects = signature.params();
            params_without_objects.pop_back();
            params_without_objects.pop_back();

            if (settings.netstandard_compat)
            {
                w.write(R"(
% %(%)%
{
object baseInspectable = this.GetType() != typeof(%) ? this : null;
IntPtr composed = %.%(%%baseInspectable, out IntPtr ptr);
using IObjectReference composedRef = ObjectReference<IUnknownVftbl>.Attach(ref composed);
try
{
_inner = ComWrappersSupport.GetObjectReferenceForInterface(ptr);
var defaultInterface = new %(_inner);
_defaultLazy = new Lazy<%>(() => defaultInterface);
%

ComWrappersSupport.RegisterObjectForInterface(this, ThisPtr);
}
finally
{
MarshalInspectable<object>.DisposeAbi(ptr);
}
}
)",
                    visibility,
                    class_type.TypeName(),
                    bind_list<write_projection_parameter>(", ", params_without_objects),
                    has_base_type ? ":base(global::WinRT.DerivedComposed.Instance)" : "",
                    bind<write_type_name>(class_type,  typedef_name_type::Projected, false),
                    cache_object,
                    method.Name(),
                    bind_list<write_parameter_name_with_modifier>(", ", params_without_objects),
                    [&](writer& w) {w.write("%", params_without_objects.empty() ? " " : ", "); },
                    default_interface_abi_name,
                    default_interface_abi_name,
                    bind<write_lazy_interface_initialization>(class_type));
            }
            else
            {
                auto platform_attribute = write_platform_attribute_temp(w, composable_type);

                w.write(R"(
%% %(%)%
{
bool isAggregation = this.GetType() != typeof(%);
object baseInspectable = isAggregation ? this : null;
IntPtr composed = %.%(%%baseInspectable, out IntPtr inner);
try
{
ComWrappersHelper.Init(isAggregation, this, composed, inner, out _inner);
%
%
%
}
finally
{
Marshal.Release(inner);   
}
}
)",
                    platform_attribute, 
                    visibility,
                    class_type.TypeName(),
                    bind_list<write_projection_parameter>(", ", params_without_objects),
                    has_base_type ? ":base(global::WinRT.DerivedComposed.Instance)" : "",
                    bind<write_type_name>(class_type,  typedef_name_type::Projected, false),
                    cache_object,
                    method.Name(),
                    bind_list<write_parameter_name_with_modifier>(", ", params_without_objects),
                    [&](writer& w) {w.write("%", params_without_objects.empty() ? " " : ", "); },
                    bind([&](writer& w)
                        {
                            if (is_manually_gen_default_interface)
                            {
                                w.write("_defaultLazy = new Lazy<%>(() => (%)new SingleInterfaceOptimizedObject(typeof(%), _inner));", default_interface_name, default_interface_name, default_interface_name);
                            }
                        }),
                    bind<write_lazy_interface_initialization>(class_type),
                    bind<write_class_objrefs_definition>(class_type, "_inner", false));
            }
        }
    }

    void write_static_method(writer& w, MethodDef const& method, std::string_view method_target, bool factory_class = false, std::string_view platform_attribute = ""sv)
    {
        if (method.SpecialName())
        {
            return;
        }
        method_signature signature{ method };
        auto return_type = w.write_temp("%", [&](writer& w) {
            write_projection_return_type(w, signature);
        });
        write_method(w, signature, method.Name(), return_type, method_target, "public "sv, factory_class ? ""sv : "static "sv, platform_attribute, settings.netstandard_compat || factory_class ? std::nullopt : std::optional(std::pair(method.Parent(), method)));
    }

    void write_static_property(writer& w, Property const& prop, std::string_view prop_target, bool factory_class = false, std::string_view platform_attribute = ""sv)
    {
        auto [getter, setter] = get_property_methods(prop);
        auto getter_target = getter ? prop_target : "";
        auto setter_target = setter ? prop_target : "";
        write_property(w, prop.Name(), prop.Name(), write_prop_type(w, prop),
            getter_target, setter_target, "public "sv, factory_class ? ""sv : "static "sv, platform_attribute, platform_attribute, 
            settings.netstandard_compat || factory_class || !getter ? std::nullopt : std::optional(std::pair(prop.Parent(), prop)), 
            settings.netstandard_compat || factory_class || !setter ? std::nullopt : std::optional(std::pair(prop.Parent(), prop)));
    }

    void write_static_event(writer& w, Event const& event, std::string_view event_target, bool factory_class = false, std::string_view platform_attribute = ""sv)
    {
        write_event(w, event.Name(), event, event_target, "public "sv, factory_class ? ""sv : "static "sv, platform_attribute,
            settings.netstandard_compat || factory_class ? std::nullopt : std::optional(std::tuple(event.Parent(), event, true)));
    }

    void write_static_members(writer& w, TypeDef const& static_type, TypeDef const& class_type)
    {
        auto cache_object = settings.netstandard_compat ? write_static_cache_object(w, static_type.TypeName(), class_type) : "";
        auto platform_attribute = write_platform_attribute_temp(w, static_type);
        w.write_each<write_static_method>(static_type.MethodList(), cache_object, false, platform_attribute);
        w.write_each<write_static_property>(static_type.PropertyList(), cache_object, false, platform_attribute);
        w.write_each<write_static_event>(static_type.EventList(), cache_object, false, platform_attribute);
    }

    void write_attributed_types(writer& w, TypeDef const& type)
    {
        bool factory_written{};
        for (auto&& [interface_name, factory] : get_attributed_types(w, type))
        {
            if (factory.activatable)
            {
                write_factory_constructors(w, factory.type, type);
            }
            else if (factory.composable)
            {
                write_composable_constructors(w, factory.type, type, factory.visible ? "public"sv : "protected"sv);
            }
            else if (factory.statics)
            {
                if (!factory_written)
                {
                    factory_written = true;

                    bool has_base_factory{};
                    auto extends = type.Extends();
                    while(!has_base_factory)
                    {
                        auto base_semantics = get_type_semantics(extends);
                        if (std::holds_alternative<object_type>(base_semantics))
                        {
                            break;
                        }
                        for_typedef(w, base_semantics, [&](auto base_type)
                        {
                            for (auto&& [_, base_factory] : get_attributed_types(w, base_type))
                            {
                                if (base_factory.statics)
                                {
                                    has_base_factory = true;
                                    break;
                                }
                            }
                            extends = base_type.Extends();
                        });
                    }

                    if (is_static(type))
                    {
                        w.write(R"(
internal static %BaseActivationFactory _factory = new BaseActivationFactory("%", "%.%");
public static %I As<I>() => _factory.AsInterface<I>();
%
)",
<<<<<<< HEAD
                        has_base_factory ? "new " : "",
                        type.TypeNamespace(),
                        type.TypeNamespace(),
                        type.TypeName(),
                        has_base_factory ? "new " : "",
                        bind([&](writer& w)
                            {
                                if (!settings.netstandard_compat)
                                {
                                    write_class_static_objrefs_declaration(w, type);
                                }
                            }));
=======
                            has_base_factory ? "new " : "",
                            type.TypeNamespace(),
                            type.TypeNamespace(),
                            type.TypeName(),
                            has_base_factory ? "new " : "");
                    }
                    else
                    {
                        w.write(R"(
public static %I As<I>() => ActivationFactory<%>.AsInterface<I>();
)",
                            has_base_factory ? "new " : "",
                            type.TypeName());
                    }
>>>>>>> 4427779d
                }

                write_static_members(w, factory.type, type);
            }
        }
    }

    void write_nongeneric_enumerable_members(writer& w, std::string_view target)
    {
        w.write(R"(
IEnumerator IEnumerable.GetEnumerator() => %.GetEnumerator();
)",
            target);
    }

    void write_enumerable_members(writer& w, std::string_view target, bool include_nongeneric, bool emit_explicit)
    {
        auto element = w.write_temp("%", bind<write_generic_type_name>(0));
        auto self = emit_explicit ? w.write_temp("global::System.Collections.Generic.IEnumerable<%>.", element) : "";
        auto visibility = emit_explicit ? "" : "public ";
        w.write(R"(
%IEnumerator<%> %GetEnumerator() => %.GetEnumerator();
)",         
            visibility, element, self,  target);

        if (!include_nongeneric) return;

        if (emit_explicit)
        {
            w.write(R"(
IEnumerator IEnumerable.GetEnumerator() => %.GetEnumerator();
)", target);
        }
        else
        {
            w.write(R"(
IEnumerator IEnumerable.GetEnumerator() => GetEnumerator();
)");
        }
    }

    void write_enumerator_members(writer& w, std::string_view target, bool emit_explicit)
    {
        auto element = w.write_temp("%", bind<write_generic_type_name>(0));
        auto self = emit_explicit ? w.write_temp("global::System.Collections.Generic.IEnumerator<%>.", element) : "";
        auto visibility = emit_explicit ? "" : "public ";

        w.write(R"(
%bool %MoveNext() => %.MoveNext();
%void %Reset() => %.Reset();
%void %Dispose() => %.Dispose();
%% %Current => %.Current;
object IEnumerator.Current => Current;
)", 
            visibility, self, target, 
            visibility, self, target, 
            visibility, self, target, 
            visibility, element, self, target);
    }

    void write_readonlydictionary_members(writer& w, std::string_view target, bool include_enumerable, bool emit_explicit)
    {
        auto key = w.write_temp("%", bind<write_generic_type_name>(0));
        auto value = w.write_temp("%", bind<write_generic_type_name>(1));
        auto self = emit_explicit ? w.write_temp("global::System.Collections.Generic.IReadOnlyDictionary<%, %>.", key, value) : "";
        auto ireadonlycollection = emit_explicit ? w.write_temp("global::System.Collections.Generic.IReadOnlyCollection<global::System.Collections.Generic.KeyValuePair<%, %>>.", key, value ) : "";
        auto visibility = emit_explicit ? "" : "public ";
        w.write(R"(
%IEnumerable<%> %Keys => %.Keys;
%IEnumerable<%> %Values => %.Values;
%int %Count => %.Count;
%% %this[% key] => %[key];
%bool %ContainsKey(% key) => %.ContainsKey(key);
%bool %TryGetValue(% key, out % value) => %.TryGetValue(key, out value);
)", 
            visibility, key, self, target, 
            visibility, value, self, target, 
            visibility, ireadonlycollection, target,
            visibility, value, self, key, target,
            visibility, self, key, target,
            visibility, self, key, value, target);
        
        if (!include_enumerable) return;
        auto enumerable_type = emit_explicit ? w.write_temp("IEnumerable<KeyValuePair<%, %>>.", key, value) : "";
        w.write(R"(
%IEnumerator<KeyValuePair<%, %>> %GetEnumerator() => %.GetEnumerator();
IEnumerator IEnumerable.GetEnumerator() => GetEnumerator();
)",
            visibility, key, value, enumerable_type, target);
    }

    void write_dictionary_members(writer& w, std::string_view target, bool include_enumerable, bool emit_explicit)
    {
        auto key = w.write_temp("%", bind<write_generic_type_name>(0));
        auto value = w.write_temp("%", bind<write_generic_type_name>(1));
        auto self = emit_explicit ? w.write_temp("global::System.Collections.Generic.IDictionary<%, %>.", key, value) : "";
        auto icollection = emit_explicit ? w.write_temp("global::System.Collections.Generic.ICollection<global::System.Collections.Generic.KeyValuePair<%, %>>.", key, value ) : "";
        auto visibility = emit_explicit ? "" : "public ";
        w.write(R"(
%ICollection<%> %Keys => %.Keys;
%ICollection<%> %Values => %.Values;
%int %Count => %.Count;
%bool %IsReadOnly => %.IsReadOnly;
%% %this[% key] 
{
get => %[key];
set => %[key] = value;
}
%void %Add(% key, % value) => %.Add(key, value);
%bool %ContainsKey(% key) => %.ContainsKey(key);
%bool %Remove(% key) => %.Remove(key);
%bool %TryGetValue(% key, out % value) => %.TryGetValue(key, out value);
%void %Add(KeyValuePair<%, %> item) => %.Add(item);
%void %Clear() => %.Clear();
%bool %Contains(KeyValuePair<%, %> item) => %.Contains(item);
%void %CopyTo(KeyValuePair<%, %>[] array, int arrayIndex) => %.CopyTo(array, arrayIndex);
bool ICollection<KeyValuePair<%, %>>.Remove(KeyValuePair<%, %> item) => %.Remove(item);
)", 
            visibility, key, self, target, 
            visibility, value, self, target, 
            visibility, icollection, target, 
            visibility, icollection, target, 
            visibility, value, self, key, target, target, 
            visibility, self, key, value, target, 
            visibility, self, key, target, 
            visibility, self, key, target, 
            visibility, self, key, value, target,
            visibility, icollection, key, value, target,
            visibility, icollection, target,
            visibility, icollection, key, value, target,
            visibility, icollection, key, value, target,
            key, value, key, value, target);
        
        if (!include_enumerable) return;
        auto enumerable_type = emit_explicit ? w.write_temp("IEnumerable<KeyValuePair<%, %>>.", key, value) : "";
        w.write(R"(
%IEnumerator<KeyValuePair<%, %>> %GetEnumerator() => %.GetEnumerator();
IEnumerator IEnumerable.GetEnumerator() => GetEnumerator();
)",
            visibility, key, value, enumerable_type, target);
    }

    void write_readonlylist_members(writer& w, std::string_view target, bool include_enumerable, bool emit_explicit)
    {
        auto element = w.write_temp("%", bind<write_generic_type_name>(0));
        auto self = emit_explicit ? w.write_temp("global::System.Collections.Generic.IReadOnlyList<%>.", element) : "";
        auto ireadonlycollection = emit_explicit ? w.write_temp("global::System.Collections.Generic.IReadOnlyCollection<%>.", element) : "";
        auto visibility = emit_explicit ? "" : "public ";
        w.write(R"(
%int %Count => %.Count;
%
%% %this[int index] => %[index];
)",
            visibility, ireadonlycollection, target,
            !emit_explicit ? R"([global::System.Runtime.CompilerServices.IndexerName("ReadOnlyListItem")])" : "",
            visibility, element, self, target);
        
        if (!include_enumerable) return;
        auto enumerable_type = emit_explicit ? w.write_temp("IEnumerable<%>.", element) : "";
        w.write(R"(
%IEnumerator<%> %GetEnumerator() => %.GetEnumerator();
IEnumerator IEnumerable.GetEnumerator() => GetEnumerator();
)",
            visibility, element, enumerable_type, target);
    }

    void write_nongeneric_list_members(writer& w, std::string_view target, bool include_enumerable, bool emit_explicit)
    {
        auto self = emit_explicit ? "global::System.Collections.IList." : "";
        auto icollection = emit_explicit ? "global::System.Collections.ICollection." : "";
        auto visibility = emit_explicit ? "" : "public ";
        w.write(R"(
%int %Count => %.Count;
%bool %IsSynchronized => %.IsSynchronized;
%object %SyncRoot => %.SyncRoot;
%void %CopyTo(Array array, int index) => %.CopyTo(array, index);
%
%object %this[int index]
{
get => %[index];
set => %[index] = value;
}
%bool %IsFixedSize => %.IsFixedSize;
%bool %IsReadOnly => %.IsReadOnly;
%int %Add(object value) => %.Add(value);
%void %Clear() => %.Clear();
%bool %Contains(object value) => %.Contains(value);
%int %IndexOf(object value) => %.IndexOf(value);
%void %Insert(int index, object value) => %.Insert(index, value);
%void %Remove(object value) => %.Remove(value);
%void %RemoveAt(int index) => %.RemoveAt(index);
)", 
            visibility, icollection, target,
            visibility, icollection, target,
            visibility, icollection, target,
            visibility, icollection, target,
            !emit_explicit ? R"([global::System.Runtime.CompilerServices.IndexerName("NonGenericListItem")])" : "",
            visibility, self,
            target,
            target,
            visibility, self, target,
            visibility, self, target,
            visibility, self, target,
            visibility, self, target,
            visibility, self, target,
            visibility, self, target,
            visibility, self, target,
            visibility, self, target, 
            visibility, self, target);
        
        if (!include_enumerable) return;
        w.write(R"(
IEnumerator IEnumerable.GetEnumerator() => %.GetEnumerator();
)",
            target);
    }

    void write_list_members(writer& w, std::string_view target, bool include_enumerable, bool emit_explicit)
    {
        auto element = w.write_temp("%", bind<write_generic_type_name>(0));
        auto self = emit_explicit ? w.write_temp("global::System.Collections.Generic.IList<%>.", element) : "";
        auto icollection = emit_explicit ? w.write_temp("global::System.Collections.Generic.ICollection<%>.", element) : "";
        auto visibility = emit_explicit ? "" : "public ";
        w.write(R"(
%int %Count => %.Count;
%bool %IsReadOnly => %.IsReadOnly;
%
%% %this[int index] 
{
get => %[index];
set => %[index] = value;
}
%int %IndexOf(% item) => %.IndexOf(item);
%void %Insert(int index, % item) => %.Insert(index, item);
%void %RemoveAt(int index) => %.RemoveAt(index);
%void %Add(% item) => %.Add(item);
%void %Clear() => %.Clear();
%bool %Contains(% item) => %.Contains(item);
%void %CopyTo(%[] array, int arrayIndex) => %.CopyTo(array, arrayIndex);
%bool %Remove(% item) => %.Remove(item);
)", 
            visibility, icollection, target, 
            visibility, icollection, target,
            !emit_explicit ? R"([global::System.Runtime.CompilerServices.IndexerName("ListItem")])" : "",
            visibility, element, self, target, target, 
            visibility, self, element, target,
            visibility, self, element, target,
            visibility, self, target, 
            visibility, icollection, element, target,
            visibility, icollection, target, 
            visibility, icollection, element, target,
            visibility, icollection, element, target,
            visibility, icollection, element, target);
        
        if (!include_enumerable) return;
        auto enumerable_type = emit_explicit ? w.write_temp("IEnumerable<%>.", element) : "";
        w.write(R"(
%IEnumerator<%> %GetEnumerator() => %.GetEnumerator();
IEnumerator IEnumerable.GetEnumerator() => GetEnumerator();
)",
            visibility, element, enumerable_type, target);
    }

    void write_idisposable_members(writer& w, std::string_view target, bool emit_explicit)
    {
        auto self = emit_explicit ? "global::System.IDisposable." : "";
        auto visibility = emit_explicit ? "" : "public ";
        w.write(R"(
%void %Dispose() => %.Dispose();
)",
            visibility, self, target);
    }

    void write_notify_data_error_info_members(writer& w, std::string_view target, bool emit_explicit)
    {
        auto self = emit_explicit ? "global::System.ComponentModel.INotifyDataErrorInfo." : "";
        auto visibility = emit_explicit ? "" : "public ";

        w.write(R"(
%global::System.Collections.IEnumerable %GetErrors(string propertyName) => %.GetErrors(propertyName);

%event global::System.EventHandler<global::System.ComponentModel.DataErrorsChangedEventArgs> %ErrorsChanged
{
add => %.ErrorsChanged += value;
remove => %.ErrorsChanged -= value;
}
%bool %HasErrors {get => %.HasErrors; }
)", 
    visibility, self, target,
    visibility, self, target, target,
    visibility, self, target);
    }

    void write_custom_mapped_type_members(writer& w, std::string_view target, mapped_type const& mapping, bool is_private)
    {
        if (mapping.abi_name == "IIterable`1") 
        {
            write_enumerable_members(w, target, true, is_private);
        }
        else if (mapping.abi_name == "IIterator`1") 
        {
            write_enumerator_members(w, target, is_private);
        }
        else if (mapping.abi_name == "IMapView`2") 
        {
            write_readonlydictionary_members(w, target, false, is_private);
        }
        else if (mapping.abi_name == "IMap`2") 
        {
            write_dictionary_members(w, target, false, is_private);
        }
        else if (mapping.abi_name == "IVectorView`1")
        {
            write_readonlylist_members(w, target, false, is_private);
        }
        else if (mapping.abi_name == "IVector`1")
        {
            write_list_members(w, target, false, is_private);
        }
        else if (mapping.mapped_namespace == "System.Collections" && mapping.mapped_name == "IEnumerable")
        {
            write_nongeneric_enumerable_members(w, target);
        }
        else if (mapping.mapped_namespace == "System.Collections" && mapping.mapped_name == "IList")
        {
            write_nongeneric_list_members(w, target, false, is_private);
        }
        else if (mapping.mapped_namespace == "System" && mapping.mapped_name == "IDisposable")
        {
            write_idisposable_members(w, target, is_private);
        }
        else if (mapping.mapped_namespace == "System.ComponentModel" && mapping.mapped_name == "INotifyDataErrorInfo")
        {
            write_notify_data_error_info_members(w, target, is_private);
        }
    }

    std::pair<TypeDef, bool> find_property_interface(writer& w, TypeDef const& setter_iface, std::string_view prop_name)
    {
        TypeDef getter_iface;

        auto search_interface = [&](TypeDef const& type)
        {
            for (auto&& prop : type.PropertyList())
            {
                if (prop.Name() == prop_name)
                {
                    getter_iface = type;
                    return true;
                }
            }
            return false;
        };

        std::function<bool(TypeDef const&)> search_interfaces = [&](TypeDef const& type)
        {
            for (auto&& iface : type.InterfaceImpl())
            {
                auto semantics = get_type_semantics(iface.Interface());
                if (for_typedef(w, semantics, [&](auto&& type)
                    {
                        return (setter_iface != type) && (search_interface(type) || search_interfaces(type));
                    })) {
                    return true;
                }
            }
            return false;
        };

        // first search base interfaces for property getter
        if (search_interfaces(setter_iface))
        {
            return { getter_iface, true };
        }

        // then search peer exclusive-to interfaces and their bases
        if (auto exclusive_to_attr = get_attribute(setter_iface, "Windows.Foundation.Metadata", "ExclusiveToAttribute"))
        {
            auto sig = exclusive_to_attr.Value();
            auto const& fixed_args = sig.FixedArgs();
            XLANG_ASSERT(fixed_args.size() == 1);
            auto sys_type = std::get<ElemSig::SystemType>(std::get<ElemSig>(fixed_args[0].value).value);
            auto exclusive_to_type = setter_iface.get_cache().find_required(sys_type.name);
            if (search_interfaces(exclusive_to_type))
            {
                return { getter_iface, false };
            }
        }

        throw_invalid("Could not find property getter interface");
    }

    void write_class_members(writer& w, TypeDef const& type, bool wrapper_type)
    {
        std::map<std::string, std::tuple<std::string, std::string, std::string, std::string, std::string, bool, bool, bool, std::optional<std::pair<type_semantics, Property>>, std::optional<std::pair<type_semantics, Property>>>> properties;
        for (auto&& ii : type.InterfaceImpl())
        {
            auto semantics = get_type_semantics(ii.Interface());

            auto write_class_interface = [&](TypeDef const& interface_type)
            {
                auto interface_name = write_type_name_temp(w, interface_type);
                auto interface_abi_name = write_type_name_temp(w, interface_type, "%", typedef_name_type::ABI);

                auto is_default_interface = has_attribute(ii, "Windows.Foundation.Metadata", "DefaultAttribute");
                auto static_iface_target = w.write_temp("%", bind<write_type_name>(semantics, typedef_name_type::StaticAbiClass, true));
                auto target = wrapper_type ? write_type_name_temp(w, interface_type, "((%) _comp)") :
                        (is_default_interface ? "_default" : write_type_name_temp(w, interface_type, "AsInternal(new InterfaceTag<%>())"));
                if (!is_default_interface && !wrapper_type)
                {
                    if (settings.netstandard_compat)
                    {
                        w.write(R"(
private % AsInternal(InterfaceTag<%> _) => ((Lazy<%>)_lazyInterfaces[typeof(%)]).Value;
)",
                            interface_name,
                            interface_name,
                            interface_abi_name,
                            interface_name);
                    }
                    else if (is_manually_generated_iface(interface_type))
                    {
                        w.write(R"(
private % AsInternal(InterfaceTag<%> _) =>  ((Lazy<%>)_lazyInterfaces[typeof(%)]).Value;
)",
                            interface_name,
                            interface_name,
                            interface_name,
                            interface_name);
                    }
                }

                if(auto mapping = get_mapped_type(interface_type.TypeNamespace(), interface_type.TypeName()); mapping && mapping->has_custom_members_output)
                {
                    bool is_private = is_implemented_as_private_mapped_interface(w, type, interface_type);
                    write_custom_mapped_type_members(w, target, *mapping, is_private);
                    return;
                }

                auto is_overridable_interface = has_attribute(ii, "Windows.Foundation.Metadata", "OverridableAttribute");
                auto is_protected_interface = has_attribute(ii, "Windows.Foundation.Metadata", "ProtectedAttribute");

                auto platform_attribute = write_platform_attribute_temp(w, interface_type);
                bool call_static_method = !(settings.netstandard_compat || wrapper_type || is_manually_generated_iface(interface_type));
                w.write_each<write_class_method>(interface_type.MethodList(), type, is_overridable_interface, is_protected_interface, target, platform_attribute, call_static_method ? std::optional(semantics) : std::nullopt);
                w.write_each<write_class_event>(interface_type.EventList(), type, is_overridable_interface, is_protected_interface, target, platform_attribute, call_static_method ? std::optional(semantics) : std::nullopt);

                
                // Merge property getters/setters, since such may be defined across interfaces
                for (auto&& prop : interface_type.PropertyList())
                {
                    MethodDef getter, setter;
                    std::tie(getter, setter) = get_property_methods(prop);
                    auto prop_type = write_prop_type(w, prop);
                    auto is_private = getter && is_implemented_as_private_method(w, type, getter);  // for explicitly implemented interfaces, assume there is always a get.
                    auto property_name = is_private ? w.write_temp("%.%", interface_name, prop.Name()) : std::string(prop.Name());
                    auto [prop_targets, inserted]  = properties.try_emplace(property_name,
                        prop_type,
                        getter ? target : "",
                        getter ? platform_attribute : "",
                        setter ? target : "",
                        setter ? platform_attribute : "",
                        is_overridable_interface,
                        !is_protected_interface && !is_overridable_interface, // By default, an overridable member is protected.
                        is_private,
                        call_static_method && getter ? std::optional(std::pair(semantics, prop)) : std::nullopt,
                        call_static_method && setter ? std::optional(std::pair(semantics, prop)) : std::nullopt
                    );
                    if (!inserted)
                    {
                        auto& [property_type, getter_target, getter_platform, setter_target, setter_platform, is_overridable, is_public, _, getter_prop, setter_prop] = prop_targets->second;
                        XLANG_ASSERT(property_type == prop_type);
                        if (getter)
                        {
                            XLANG_ASSERT(getter_target.empty());
                            getter_target = target;
                            getter_platform = platform_attribute;
                            getter_prop = call_static_method ? std::optional(std::pair(semantics, prop)) : std::nullopt;
                        }
                        if (setter)
                        {
                            XLANG_ASSERT(setter_target.empty());
                            setter_target = target;
                            setter_platform = platform_attribute;
                            setter_prop = call_static_method ? std::optional(std::pair(semantics, prop)) : std::nullopt;
                        }
                        is_overridable |= is_overridable_interface;
                        is_public |= !is_overridable_interface && !is_protected_interface;
                        XLANG_ASSERT(!getter_target.empty() || !setter_target.empty());
                    }
                    bool call_static_method = !(settings.netstandard_compat || wrapper_type || is_manually_generated_iface(interface_type));
                    // If this interface is overridable then we need to emit an explicit implementation of the property for that interface.
                    if (is_overridable_interface || !is_exclusive_to(interface_type))
                    {
                        w.write("\n%% %.% {%%}",
                            platform_attribute,
                            prop_type,
                            bind<write_type_name>(interface_type, typedef_name_type::CCW, false),
                            prop.Name(),
                            bind([&](writer& w)
                            {
                                bool base_getter{};
                                std::string base_getter_platform_attribute{};
                                TypeDef getter_property_iface;
                                if (!getter)
                                {
                                    auto property_interface = find_property_interface(w, interface_type, prop.Name());
                                    base_getter = property_interface.second;
                                    getter_property_iface = property_interface.first;
                                    base_getter_platform_attribute = write_platform_attribute_temp(w, property_interface.first);

                                }
                                if (getter || base_getter)
                                {
                                    w.write("%get => %; ", base_getter_platform_attribute, bind([&](writer& w) {
                                            if (call_static_method)
                                            {
                                                auto iface = base_getter ? getter_property_iface : prop.Parent();
                                                w.write("%", bind<write_abi_get_property_static_method_call>(iface, prop,
                                                    w.write_temp("%.Value", bind<write_objref_type_name>(iface))));
                                            }
                                            else
                                            {
                                                w.write("%%", is_private ? target + "." : "", prop.Name());
                                            }
                                        }));
                                }
                            }),
                            bind([&](writer& w)
                            {
                                if (setter)
                                {
                                    w.write("set => %;", bind([&](writer& w) {
                                            if (call_static_method)
                                            {
                                                w.write("%", bind<write_abi_set_property_static_method_call>(prop.Parent(), prop,
                                                    w.write_temp("%.Value", bind<write_objref_type_name>(prop.Parent()))));
                                            }
                                            else
                                            {
                                                w.write("%% = value", is_private ? target + "." : "", prop.Name());
                                            }
                                        }));
                                }
                            }));
                    }
                }
            };
            for_typedef(w, semantics, [&](auto type)
            {
                write_class_interface(type);
            });
        }

        // Write properties with merged accessors
        for (auto& [prop_name, prop_data] : properties)
        {
            auto& [prop_type, getter_target, getter_platform, setter_target, setter_platform, is_overridable, is_public, is_private, getter_prop, setter_prop] = prop_data;
            if (is_private) continue;
            std::string_view access_spec = is_public ? "public "sv : "protected "sv;
            std::string_view method_spec = is_overridable ? "virtual "sv : ""sv;
            write_property(w, prop_name, prop_name, prop_type, getter_target, setter_target, access_spec, method_spec, getter_platform, setter_platform, getter_prop, setter_prop);
        }
    }

    void write_winrt_attribute(writer& w, TypeDef const& type)
    {
        std::filesystem::path db_path(type.get_database().path());
        w.write(R"([global::WinRT.WindowsRuntimeType("%")])",
db_path.stem().string());
    }

    auto get_invoke_info(writer& w, MethodDef const& method)
    {
        TypeDef const& type = method.Parent();
        if (!settings.netstandard_compat && distance(type.GenericParam()) == 0)
        {
            return std::pair{
                w.write_temp("(*(delegate* unmanaged[Stdcall]<%, int>**)ThisPtr)[%]",
                    bind<write_abi_parameter_types>(method_signature { method }),
                    get_vmethod_index(type, method) + 6 /* number of methods in IInspectable */),
                false
            };
        }
        auto vmethod_name = get_vmethod_name(w, type, method);
        return std::pair{
            "_obj.Vftbl." + vmethod_name,
            abi_signature_has_generic_parameters(w, method_signature { method })};
    };

    void write_static_class(writer& w, TypeDef const& type)
    {
        w.write(R"(%%public static class %
{
%})",
            bind<write_winrt_attribute>(type),
            bind<write_type_custom_attributes>(type, true),
            bind<write_type_name>(type, typedef_name_type::Projected, false),
            bind<write_attributed_types>(type)
        );
    }

    void write_event_source_generic_args(writer& w, cswinrt::type_semantics eventTypeSemantics);

    void write_event_source_ctor(writer& w, Event const& evt, int index)
    {
        if (for_typedef(w, get_type_semantics(evt.EventType()), [&](TypeDef const& eventType)
            {
                if ((eventType.TypeNamespace() == "Windows.Foundation" || eventType.TypeNamespace() == "System") && eventType.TypeName() == "EventHandler`1")
                {
                    auto [add, remove] = get_event_methods(evt);
                    w.write(R"( new EventSource__EventHandler%(_obj,
%,
%,
%))",
bind<write_type_params>(eventType),
get_invoke_info(w, add).first,
get_invoke_info(w, remove).first,
index);
                    return true;
                }
                return false;
            }))
        {
            return;
        }

        auto [add, remove] = get_event_methods(evt);
        w.write(R"(
new %%(_obj,
%,
%,
%))",
            bind<write_event_source_type_name>(get_type_semantics(evt.EventType())),
            bind<write_event_source_generic_args>(get_type_semantics(evt.EventType())),
            get_invoke_info(w, add).first,
            get_invoke_info(w, remove).first,
            index);
    }

    void write_event_sources(writer& w, TypeDef const& type)
    {
        for (auto&& evt : type.EventList())
        {
            w.write(R"(
private EventSource<%> _%;)",
bind<write_type_name>(get_type_semantics(evt.EventType()), typedef_name_type::Projected, false),
evt.Name());
        }
    }

    void write_event_source_table(writer& w, Event const& evt)
    {
        w.write(R"(
private readonly static global::System.Lazy<global::System.Runtime.CompilerServices.ConditionalWeakTable<object, EventSource<%>>> _%Lazy = new();
private static global::System.Runtime.CompilerServices.ConditionalWeakTable<object, EventSource<%>> _% => _%Lazy.Value;
)",
            bind<write_type_name>(get_type_semantics(evt.EventType()), typedef_name_type::Projected, false),
            evt.Name(),
            bind<write_type_name>(get_type_semantics(evt.EventType()), typedef_name_type::Projected, false),
            evt.Name(),
            evt.Name());
    }

    void write_interface_member_signatures(writer& w, TypeDef const& type)
    {
        for (auto&& method : type.MethodList())
        {
            if (is_special(method))
            {
                continue;
            }

            method_signature signature{ method };
            w.write(R"(
%% %(%);)",
                bind<write_custom_attributes>(method.CustomAttribute(), false),
                bind<write_projection_return_type>(signature),
                method.Name(),
                bind_list<write_projection_parameter>(", ", signature.params())
            );
        }

        for (auto&& prop : type.PropertyList())
        {
            auto [getter, setter] = get_property_methods(prop);
            // "new" required if overriding a getter in a base interface
            auto new_keyword = (!getter && setter && find_property_interface(w, type, prop.Name()).second) ? "new " : "";
            w.write(R"(
%% % {%% })",
                new_keyword,
                write_prop_type(w, prop),
                prop.Name(),
                getter || setter ? " get;" : "",
                setter ? " set;" : ""
            );
        }

        for (auto&& evt : type.EventList())
        {
            w.write(R"(
event % %;)",
                bind<write_type_name>(get_type_semantics(evt.EventType()), typedef_name_type::Projected, false),
                evt.Name());
        }
    }

    struct abi_marshaler
    {
        std::string param_name;
        int param_index;
        param_category category;
        bool is_return;
        std::string param_type;
        std::string local_type;
        std::string marshaler_type;
        bool is_value_type;

        bool is_out() const
        {
            return (category == param_category::out) ||
                (category == param_category::receive_array);
        }

        bool is_ref() const
        {
            return (category == param_category::fill_array);
        }

        bool is_generic() const
        {
            return param_index > -1;
        }

        bool is_array() const
        {
            return category >= param_category::pass_array;
        }

        bool is_object_in() const
        {
            return ((category == param_category::in) || (category == param_category::ref)) &&
                marshaler_type.empty() && local_type == "IntPtr";
        }

        std::string get_marshaler_local(writer& w) const
        {
            return w.write_temp("__%", param_name);
        }

        std::string get_param_local(writer& w) const
        {
            if (!is_generic())
            {
                return is_array() ?
                    w.write_temp("(__%_length, __%_data)",
                        param_name, param_name) :
                    get_marshaler_local(w);
            }
            return is_array() ?
                w.write_temp("(__params[%], __params[%])",
                    param_index, param_index + 1) :
                w.write_temp("__params[%]", param_index);
        }

        void write_locals(writer& w) const
        {
            if (is_generic())
            {
                if (!is_out() && !marshaler_type.empty())
                {
                    w.write("% __% = default;\n", local_type, param_name);
                }
                return;
            }

            if (is_object_in() || local_type.empty())
                return;

            if (!is_array() || !is_out())
            {
                w.write("% __% = default;\n",
                    local_type,
                    param_name);
            }

            if (is_array())
            {
                w.write("int __%_length = default;\n", param_name);
                w.write("IntPtr __%_data = default;\n", param_name);
            }
        }

        void write_create(writer& w, std::string_view source) const
        {
            w.write("%.CreateMarshaler%(%)",
                marshaler_type,
                is_array() ? "Array" : "",
                source);
        }

        auto get_escaped_param_name(writer& w) const
        {
            return w.write_temp("%", bind<write_escaped_identifier>(param_name));
        }

        void write_assignments(writer& w) const
        {
            if (is_object_in() || is_out() || local_type.empty())
                return;

            w.write("% = %.CreateMarshaler%(%);\n",
                get_marshaler_local(w),
                marshaler_type,
                is_array() ? "Array" : "",
                bind<write_escaped_identifier>(param_name));

            if (is_generic() || is_array())
            {
                w.write("% = %.GetAbi%(%);\n",
                    get_param_local(w),
                    marshaler_type,
                    is_array() ? "Array" : "",
                    get_marshaler_local(w));
            }
        }

        void write_marshal_to_abi(writer& w, std::string_view source = "") const
        {
            if (!is_generic())
            {
                if (is_array())
                {
                    w.write("%__%_length, %__%_data",
                        is_out() ? "out " : "", param_name,
                        is_out() ? "out " : "", param_name);
                    return;
                }

                if (is_out())
                {
                    w.write("%__%", "out ", param_name);
                    return;
                }

                if (is_object_in())
                {
                    w.write("%%.ThisPtr", source, bind<write_escaped_identifier>(param_name));
                    return;
                }

                if (marshaler_type.empty())
                {
                    if (param_type == "bool")
                    {
                        w.write("(byte)(%% ? 1 : 0)",
                            source, bind<write_escaped_identifier>(param_name));
                        return;
                    }
                    if (param_type == "char")
                    {
                        w.write("(ushort)%%",
                            source, bind<write_escaped_identifier>(param_name));
                        return;
                    }
                    w.write("%%",
                        source, bind<write_escaped_identifier>(param_name));
                    return;
                }
            }

            if (is_array())
            {
                w.write("__%_length, __%_data",
                    param_name,
                    param_name);
                return;
            }

            if (marshaler_type.empty())
            {
                write_escaped_identifier(w, param_name);
                return;
            }

            w.write("%.GetAbi%(%)",
                marshaler_type,
                is_array() ? "Array" : "",
                get_marshaler_local(w));
        }

        void write_from_abi(writer& w, std::string_view source) const
        {
            auto param_cast = is_generic() ?
                w.write_temp("(%)", param_type) : "";

            if (marshaler_type.empty())
            {
                if (local_type == "IntPtr" && param_type != "IntPtr")
                {
                    w.write("%.FromAbi(%)", param_type, source);
                    return;
                }
                if (param_type == "bool")
                {
                    w.write(is_generic() ? "(byte)% != 0" : "% != 0", source);
                    return;
                }
                if (param_type == "char")
                {
                    w.write(is_generic() ? "(char)(ushort)%" : "(char)%", source);
                    return;
                }
                w.write("%%", param_cast, source);
                return;
            }

            w.write("%.FromAbi%(%)",
                marshaler_type,
                is_array() ? "Array" : "",
                source);
        }

        void write_from_managed(writer& w, std::string_view source) const
        {
            auto param_cast = is_generic() ?
                w.write_temp("(%)", param_type) : "";

            if (marshaler_type.empty())
            {
                if (local_type == "IntPtr")
                {
                    w.write("%.FromManaged(%)", param_type, source);
                    return;
                }
                if (param_type == "bool")
                {
                    w.write("(byte)(% ? 1 : 0)", source);
                    return;
                }
                if (param_type == "char")
                {
                    w.write("(ushort)%", source);
                    return;
                }
                w.write("%%", param_cast, source);
                return;
            }

            w.write("%.FromManaged%(%)",
                marshaler_type,
                is_array() ? "Array" : "",
                source);
        }

        void write_marshal_from_abi(writer& w) const
        {
            if (!is_ref() && (!is_out() || local_type.empty()))
                return;
            if (is_ref())
            {
                if (!starts_with(marshaler_type, "MarshalBlittable"))
                {
                    w.write("%.CopyAbiArray(%, (__%_length, __%_data));\n",
                        marshaler_type,
                        bind<write_escaped_identifier>(param_name),
                        param_name,
                        param_name);
                }
                return;
            }
            is_return ?
                w.write("return ") :
                w.write("% = ", bind<write_escaped_identifier>(param_name));
            write_from_abi(w, get_param_local(w));
            w.write(";\n");
        }

        void write_dispose(writer& w) const
        {
            if (is_object_in() || local_type.empty())
                return;

            if (marshaler_type.empty())
            {
                if (is_out() && (local_type == "IntPtr" && param_type != "IntPtr"))
                {
                    w.write("MarshalInspectable<object>.DisposeAbi(%);\n", get_marshaler_local(w));
                }
                return;
            }

            if (is_out())
            {
                w.write("%.DisposeAbi%(%);\n",
                    marshaler_type,
                    is_array() ? "Array" : "",
                    get_param_local(w));
            }
            else
            {
                w.write("%.DisposeMarshaler%(%);\n",
                    marshaler_type,
                    is_array() ? "Array" : "",
                    get_marshaler_local(w));
            }
        }
    };

    void set_abi_marshaler(writer& w, TypeSig const& type_sig, abi_marshaler& m, std::string_view prop_name = "")
    {
        auto semantics = get_type_semantics(type_sig);
        m.param_type = w.write_temp("%", bind<write_projection_type>(semantics));
        m.is_value_type = is_value_type(semantics);

        auto get_abi_type = [&]()
        {
            auto abi_type = w.write_temp("%", bind<write_type_name>(semantics, typedef_name_type::ABI, false));
            if (abi_type != prop_name)
            {
                return abi_type;
            }
            return w.write_temp("%", bind<write_type_name>(semantics, typedef_name_type::ABI, true));
        };

        auto set_simple_marshaler_type = [&](abi_marshaler& m, TypeDef const& type)
        {
            if (m.is_array())
            {
                m.marshaler_type = is_type_blittable(semantics, true) ? "MarshalBlittable" : "MarshalNonBlittable";
                m.marshaler_type += "<" + m.param_type + ">";
                m.local_type = m.marshaler_type + ".MarshalerArray";
            }
            else if (!is_type_blittable(type))
            {
                m.marshaler_type = get_abi_type();
                m.local_type = m.marshaler_type;
                if (!m.is_out()) m.local_type += ".Marshaler";
            }
        };

        auto set_typedef_marshaler = [&](abi_marshaler& m, TypeDef const& type)
        {
            switch (get_category(type))
            {
            case category::enum_type:
                break;
            case category::struct_type:
                set_simple_marshaler_type(m, type);
                break;
            case category::interface_type:
                m.marshaler_type = "MarshalInterface<" + m.param_type + ">";    
                if (m.is_array())
                {
                    m.local_type = w.write_temp("MarshalInterfaceHelper<%>.MarshalerArray", m.param_type);
                }
                else
                {
                    m.local_type = m.is_out() ? "IntPtr" : "IObjectReference";
                }
                break;
            case category::class_type:
                m.marshaler_type = w.write_temp("%", bind<write_type_name>(semantics, typedef_name_type::ABI, true));
                if (m.is_array())
                {
                    m.local_type = w.write_temp("MarshalInterfaceHelper<%>.MarshalerArray", m.param_type);
                }
                else
                {
                    m.local_type = m.is_out() ? "IntPtr" : "IObjectReference";
                }
                break;
            case category::delegate_type:
                m.marshaler_type = get_abi_type();
                if (m.is_array())
                {
                    m.local_type = w.write_temp("MarshalInterfaceHelper<%>.MarshalerArray", m.param_type);
                }
                else
                {
                    m.local_type = m.is_out() ? "IntPtr" : "IObjectReference";
                }
                break;
            }
        };

        call(semantics,
            [&](object_type)
            {
                m.marshaler_type = "MarshalInspectable<object>";
                if (m.is_array())
                {
                    m.local_type = "MarshalInterfaceHelper<object>.MarshalerArray";
                }
                else
                {
                    m.local_type = m.is_out() ? "IntPtr" : "IObjectReference";
                }
            },
            [&](type_definition const& type)
            {
                set_typedef_marshaler(m, type);
            },
            [&](generic_type_index const& /*var*/)
            {
                m.param_type = w.write_temp("%", bind<write_projection_type>(semantics));
                m.marshaler_type = w.write_temp("Marshaler<%>", m.param_type);
                m.local_type = "object";
            },
            [&](generic_type_instance const& type)
            {
                auto guard{ w.push_generic_args(type) };
                set_typedef_marshaler(m, type.generic_type);
            },
            [&](fundamental_type type)
            {
                if (type == fundamental_type::String)
                {
                    if (m.is_array())
                    {
                        m.marshaler_type = "MarshalString";
                        m.local_type = "MarshalString.MarshalerArray";
                    }
                    else
                    {
                        m.marshaler_type = "MarshalString";
                        m.local_type = m.is_out() ? "IntPtr" : "MarshalString";
                    }
                }
            },
            [&](auto const&) {});

        if (m.is_out() && m.local_type.empty())
        {
            m.local_type = w.write_temp("%", bind<write_abi_type>(semantics));
        }

        if (m.is_array() && m.marshaler_type.empty())
        {
            if (m.is_generic())
            {
                m.marshaler_type = w.write_temp("Marshaler<%>", m.param_type);
                m.local_type = "object";
            }
            else
            {
                m.marshaler_type = is_type_blittable(semantics, true) ? "MarshalBlittable" : "MarshalNonBlittable";
                m.marshaler_type += "<" + m.param_type + ">";
                m.local_type = m.marshaler_type + ".MarshalerArray";
            }
        }
    }

    auto get_abi_marshalers(writer& w, method_signature const& signature, bool is_generic, std::string_view prop_name = "", bool raw_return_type = false)
    {
        std::vector<abi_marshaler> marshalers;
        int param_index = 1;

        for (auto&& param : signature.params())
        {
            abi_marshaler m{
                std::string(param.first.Name()),
                is_generic ? param_index : -1,
                get_param_category(param)
            };
            param_index += m.is_array() ? 2 : 1;
            set_abi_marshaler(w, param.second->Type(), m, prop_name);
            marshalers.push_back(std::move(m));
        }

        if (auto ret = signature.return_signature())
        {
            abi_marshaler m{
                "retval",
                is_generic ? param_index : -1,
                ret.Type().is_szarray() && !raw_return_type ? param_category::receive_array : param_category::out,
                true
            };
            param_index += m.is_array() ? 2 : 1;
            if (!raw_return_type)
            {
                set_abi_marshaler(w, ret.Type(), m, prop_name);
            }
            else
            {
                m.param_type = w.write_temp("%", bind<write_abi_type>(get_type_semantics(ret.Type())));
                m.local_type = m.param_type;
                m.is_value_type = true;
            }
            marshalers.push_back(std::move(m));
        }

        return marshalers;
    }

    void write_abi_method_call_marshalers(writer& w, std::string_view invoke_target, bool is_generic, std::vector<abi_marshaler> const& marshalers, bool has_noexcept_attr = false)
    {
        auto write_abi_invoke = [&](writer& w)
        {
            if (is_generic)
            {
                w.write("%.DynamicInvokeAbi(__params);\n", invoke_target);
            }
            else if (!has_noexcept_attr)
            {
                w.write("global::WinRT.ExceptionHelpers.ThrowExceptionForHR(%(ThisPtr%));\n",
                    invoke_target,
                    bind_each([](writer& w, abi_marshaler const& m)
                    {
                        w.write(", ");
                        m.write_marshal_to_abi(w);
                    }, marshalers));
            }
            else {
                w.write("%(ThisPtr%);\n",
                    invoke_target,
                    bind_each([](writer& w, abi_marshaler const& m)
                        {
                            w.write(", ");
                            m.write_marshal_to_abi(w);
                        }, marshalers));
            }
            for (auto&& m : marshalers)
            {
                m.write_marshal_from_abi(w);
            }
        };

        w.write("\n");
        for (auto&& m : marshalers)
        {
            m.write_locals(w);
        }
        if (is_generic)
        {
            w.write("var __params = new object[]{ ThisPtr");
            for (auto&& m : marshalers)
            {
                w.write(", ");
                if (m.is_array()) w.write("null, null");
                else if (!m.is_out() && m.marshaler_type.empty()) m.write_marshal_to_abi(w);
                else w.write("null");
            }
            w.write(" };\n");
        }

        bool have_disposers = std::find_if(marshalers.begin(), marshalers.end(), [](abi_marshaler const& m)
        {
            return !m.marshaler_type.empty();
        }) != marshalers.end();

        if (!have_disposers)
        {
            write_abi_invoke(w);
            return;
        }

        w.write(R"(try
{
%%}
finally
{
%}
)",
            bind_each([](writer& w, abi_marshaler const& m)
            {
                m.write_assignments(w);
            }, marshalers),
            bind(write_abi_invoke),
            bind_each([](writer& w, abi_marshaler const& m)
            {
                m.write_dispose(w);
            }, marshalers)
        );
    }

    void write_abi_method_call(writer& w, method_signature signature, std::string_view invoke_target, bool is_generic, bool raw_return_type = false, bool has_noexcept_attr = false)
    {
        write_abi_method_call_marshalers(w, invoke_target, is_generic, get_abi_marshalers(w, signature, is_generic, "", raw_return_type), has_noexcept_attr);
    }

    void write_abi_method_with_raw_return_type(writer& w, MethodDef const& method)
    {
        if (is_special(method))
        {
            return;
        }

        auto write_raw_return_type = [](writer& w, method_signature const& sig)
        {
            if (auto return_sig = sig.return_signature())
            {
                write_abi_type(w, get_type_semantics(return_sig.Type()));
            }
            else
            {
                w.write("void");
            }
        };

        method_signature signature{ method };
        auto [invoke_target, is_generic] = get_invoke_info(w, method);
        w.write(R"(
public unsafe %% %(%)
{%}
)",
            // In the .NET Standard 2.0 code-gen, the fully-projected signature will be available in the base class, so we need to specify new to hide it
            settings.netstandard_compat ? "new " : "", 
            bind(write_raw_return_type, signature),
            method.Name(),
            bind_list<write_projection_parameter>(", ", signature.params()),
            bind<write_abi_method_call>(signature, invoke_target, is_generic, true, is_noexcept(method)));
    }


    void write_composing_factory_method(writer& w, MethodDef const& method)
    {
        if (is_special(method))
        {
            return;
        }

        auto write_composable_constructor_params = [&](writer& w, method_signature const& method_sig)
        {
            auto const& params = method_sig.params();
            // We need to special case the last parameter
            separator s{ w };
            for (size_t i = 0; i < params.size() - 1; i++)
            {
                s();
                write_projection_parameter(w, params[i]);
            }

            // The innerIterface parameter is always an out IntPtr.
            XLANG_ASSERT(get_param_category(params[params.size() - 1]) == param_category::out);

            s();
            w.write("out IntPtr %",
                bind<write_parameter_name>(params[params.size() - 1]));
        };

        auto write_raw_return_type = [](writer& w, method_signature const& sig)
        {
            if (auto return_sig = sig.return_signature())
            {
                write_abi_type(w, get_type_semantics(return_sig.Type()));
            }
            else
            {
                w.write("void");
            }
        };

        method_signature signature{ method };
        auto [invoke_target, is_generic] = get_invoke_info(w, method);

        auto abi_marshalers = get_abi_marshalers(w, signature, is_generic, "", true);
        // The last abi marshaler is the return value and the second-to-last one
        // is the inner object (which is the return value we want).
        size_t inner_inspectable_index = abi_marshalers.size() - 2;
        abi_marshaler const& inner_inspectable_ref = abi_marshalers[inner_inspectable_index];
        abi_marshalers[inner_inspectable_index] = {
            inner_inspectable_ref.param_name,
            inner_inspectable_ref.param_index,
            inner_inspectable_ref.category,
            inner_inspectable_ref.is_return,
            "IntPtr",
            "IntPtr",
            {},
            true
        };

        w.write(R"(
public unsafe % %(%)
{%}
)",
            bind(write_raw_return_type, signature),
            method.Name(),
            bind(write_composable_constructor_params, signature),
            bind<write_abi_method_call_marshalers>(invoke_target, is_generic, abi_marshalers, is_noexcept(method)));
    }
    
    template<auto method_writer>
    std::string write_factory_cache_object(writer& w, TypeDef const& factory_type, TypeDef const& class_type)
    {
        std::string_view cache_type_name = factory_type.TypeName();
        if (settings.netstandard_compat)
        {
            auto cache_vftbl_type = w.write_temp("ABI.%.%.Vftbl", class_type.TypeNamespace(), cache_type_name);
            auto cache_interface =
                w.write_temp(
                    R"(ActivationFactory<%>.As<%>)",
                    class_type.TypeName(),
                    cache_vftbl_type);

            w.write(R"(
internal class _% : ABI.%.%
{
public _%() : base(%()) { }
private static _% _instance = new _%();
internal static _% Instance => _instance;
%
}
)",
                cache_type_name,
                class_type.TypeNamespace(),
                cache_type_name,
                cache_type_name,
                cache_interface,
                cache_type_name,
                cache_type_name,
                cache_type_name,
                bind_each<method_writer>(factory_type.MethodList())
                );
        }
        else
        {
            w.write(R"(
internal class _% : IWinRTObject
{
private IObjectReference _obj;
private IntPtr ThisPtr => _obj.ThisPtr;
public _%()
{
_obj = ActivationFactory<%>.As(GuidGenerator.GetIID(typeof(%.%).GetHelperType()));
}

private static _% _instance = new _%();
internal static _% Instance => _instance;

IObjectReference IWinRTObject.NativeObject => _obj;
bool IWinRTObject.HasUnwrappableNativeObject => false;
private Lazy<global::System.Collections.Concurrent.ConcurrentDictionary<global::System.RuntimeTypeHandle, IObjectReference>> _lazyQueryInterfaceCache = new();
global::System.Collections.Concurrent.ConcurrentDictionary<global::System.RuntimeTypeHandle, IObjectReference> IWinRTObject.QueryInterfaceCache => _lazyQueryInterfaceCache.Value;
private Lazy<global::System.Collections.Concurrent.ConcurrentDictionary<global::System.RuntimeTypeHandle, object>> _lazyAdditionalTypeData = new();
global::System.Collections.Concurrent.ConcurrentDictionary<global::System.RuntimeTypeHandle, object> IWinRTObject.AdditionalTypeData => _lazyAdditionalTypeData.Value;

%
}
)",
                cache_type_name,
                cache_type_name,
                class_type.TypeName(),
                class_type.TypeNamespace(),
                cache_type_name,
                cache_type_name,
                cache_type_name,
                cache_type_name,
                bind_each<method_writer>(factory_type.MethodList()));
        }

        return w.write_temp("_%.Instance", cache_type_name);
    }

    void write_interface_members_netstandard(writer& w, TypeDef const& type)
    {
        bool generic_type = distance(type.GenericParam()) > 0;

        for (auto&& method : type.MethodList())
        {
            if (is_special(method))
            {
                continue;
            }
            method_signature signature{ method };
            auto [invoke_target, is_generic] = get_invoke_info(w, method);
            w.write(R"(
public unsafe %% %(%)
{
%}
)",
            method.Name() == "ToString"sv ? "override " : "",
            bind<write_projection_return_type>(signature),
            method.Name(),
            bind_list<write_projection_parameter>(", ", signature.params()),
            bind<write_abi_method_call>(signature, invoke_target, is_generic, false, is_noexcept(method)));
        }

        for (auto&& prop : type.PropertyList())
        {
            auto [getter, setter] = get_property_methods(prop);
            w.write(R"(
%unsafe % %%
{
)",
settings.netstandard_compat ? "public " : "",
write_prop_type(w, prop),
bind([&](writer& w)
    {
        if (!settings.netstandard_compat)
        {
            w.write("%.", bind<write_type_name>(type, typedef_name_type::CCW, false));
        }
    }),
                prop.Name());

            if (getter)
            {
                auto [invoke_target, is_generic] = get_invoke_info(w, getter);
                auto signature = method_signature(getter);
                auto marshalers = get_abi_marshalers(w, signature, is_generic, prop.Name());
                w.write(R"(get
{%}
)",
bind<write_abi_method_call_marshalers>(invoke_target, is_generic, marshalers, is_noexcept(prop)));
            }
            if (setter)
            {
                if (!getter)
                {
                    auto getter_interface = write_type_name_temp(w,
                        find_property_interface(w, type, prop.Name()).first,
                        "%",
                        settings.netstandard_compat ? typedef_name_type::ABI : typedef_name_type::CCW);
                    auto getter_cast = settings.netstandard_compat ? "As<%>()"s : "((%)(IWinRTObject)this)"s;
                    w.write("get{ return " + getter_cast + ".%; }\n", getter_interface, prop.Name());
                }
                auto [invoke_target, is_generic] = get_invoke_info(w, setter);
                auto signature = method_signature(setter);
                auto marshalers = get_abi_marshalers(w, signature, is_generic, prop.Name());
                marshalers[0].param_name = "value";
                w.write(R"(set
{%}
)",
bind<write_abi_method_call_marshalers>(invoke_target, is_generic, marshalers, is_noexcept(prop)));
            }
            w.write("}\n");
        }

        int index = 0;
        for (auto&& evt : type.EventList())
        {
            auto semantics = get_type_semantics(evt.EventType());
            auto event_source = w.write_temp(settings.netstandard_compat ? "_%" : "Get_%()", evt.Name());
            w.write(R"(
%event % %%
{
add => %.Subscribe(value);
remove => %.Unsubscribe(value);
}
)",

                settings.netstandard_compat ? "public " : "",
        bind<write_type_name>(get_type_semantics(evt.EventType()), typedef_name_type::Projected, false),
        bind([&](writer& w)
            {
                if (!settings.netstandard_compat)
                {
                    w.write("%.", bind<write_type_name>(type, typedef_name_type::CCW, false));
                }
            }),
        evt.Name(),
                event_source,
                event_source);
            index++;
        }
    }

    void write_interface_members(writer& w, TypeDef const& type)
    {
        if (is_exclusive_to(type))
        {
            return;
        }

        bool generic_type = distance(type.GenericParam()) > 0;

        auto init_call_variables = [&](writer& w)
        {
            if (!settings.netstandard_compat)
            {
                w.write("\nvar _obj = ((%)((IWinRTObject)this).GetObjectReferenceForType(typeof(%).TypeHandle));",
                    generic_type ? "ObjectReference<Vftbl>" : "IObjectReference",
                    bind<write_type_name>(type, typedef_name_type::CCW, false));
            }
        };

        for (auto&& method : type.MethodList())
        {
            if (is_special(method))
            {
                continue;
            }
            method_signature signature{ method };
            auto [invoke_target, is_generic] = get_invoke_info(w, method);
            w.write(R"(
%unsafe %% %%(%)
{%
%%;
}
)",
                settings.netstandard_compat ? "public " : "",
                (settings.netstandard_compat && method.Name() == "ToString"sv) ? "override " : "",
                bind<write_projection_return_type>(signature),
                bind([&](writer& w)
                    {
                        if (!settings.netstandard_compat)
                        {
                            w.write("%.", bind<write_type_name>(type, typedef_name_type::CCW, false));
                        }
                    }),
                method.Name(),
                bind_list<write_projection_parameter>(", ", signature.params()),
                bind(init_call_variables),
                signature.return_signature() ? "return " : "",
                bind<write_abi_static_method_call>(type, method, "_obj")
            );
        }

        for (auto&& prop : type.PropertyList())
        {
            auto [getter, setter] = get_property_methods(prop);
            w.write(R"(
%unsafe % %%
{
)",
settings.netstandard_compat ? "public " : "",
write_prop_type(w, prop),
bind([&](writer& w)
    {
        if (!settings.netstandard_compat)
        {
            w.write("%.", bind<write_type_name>(type, typedef_name_type::CCW, false));
        }
    }),
                prop.Name());

            if (getter)
            {
                auto [invoke_target, is_generic] = get_invoke_info(w, getter);
                auto signature = method_signature(getter);
                auto marshalers = get_abi_marshalers(w, signature, is_generic, prop.Name());
                w.write(R"(get
{%
return %;
}
)",
                    bind(init_call_variables),
                    bind<write_abi_get_property_static_method_call>(type, prop, "_obj")
                );
            }
            if (setter)
            {
                if (!getter)
                {
                    auto getter_interface = write_type_name_temp(w,
                        find_property_interface(w, type, prop.Name()).first,
                        "%",
                        settings.netstandard_compat ? typedef_name_type::ABI : typedef_name_type::CCW);
                    auto getter_cast = settings.netstandard_compat ? "As<%>()"s : "((%)(IWinRTObject)this)"s;
                    w.write("get{ return " + getter_cast + ".%; }\n", getter_interface, prop.Name());
                }
                auto [invoke_target, is_generic] = get_invoke_info(w, setter);
                auto signature = method_signature(setter);
                auto marshalers = get_abi_marshalers(w, signature, is_generic, prop.Name());
                marshalers[0].param_name = "value";
                w.write(R"(set
{%
%;
}
)",
                    bind(init_call_variables),
                    bind<write_abi_set_property_static_method_call>(type, prop, "_obj")
                );
            }
            w.write("}\n");
        }

        int index = 0;
        for (auto&& evt : type.EventList())
        {
            auto semantics = get_type_semantics(evt.EventType());
            auto event_source = w.write_temp(settings.netstandard_compat ? "_%" : "Get_%()", evt.Name());
            w.write(R"(
%event % %%
{
add 
{%
%;
}
remove
{%
%;
}
}
)",

                settings.netstandard_compat ? "public " : "",
                bind<write_type_name>(get_type_semantics(evt.EventType()), typedef_name_type::Projected, false),
                bind([&](writer& w)
                    {
                        if (!settings.netstandard_compat)
                        {
                            w.write("%.", bind<write_type_name>(type, typedef_name_type::CCW, false));
                        }
                    }),
                evt.Name(),
                bind(init_call_variables),
                bind<write_abi_event_source_static_method_call>(type, evt, true, "_obj", false),
                bind(init_call_variables),
                bind<write_abi_event_source_static_method_call>(type, evt, false, "_obj", false));
            index++;
        }
    }

    void write_static_abi_class_members(writer& w, TypeDef const& iface)
    {
        bool generic_type = distance(iface.GenericParam()) > 0;

        auto init_call_variables = [&](writer& w)
        {
            if (generic_type)
            {
                w.write("\nvar _obj = (ObjectReference<%.Vftbl>)_genericObj;", bind<write_type_name>(iface, typedef_name_type::ABI, false));
            }
            w.write("\nvar ThisPtr = _obj.ThisPtr;\n");   
        };

        for (auto&& method : iface.MethodList())
        {
            if (is_special(method))
            {
                continue;
            }
            method_signature signature{ method };
            auto [invoke_target, is_generic] = get_invoke_info(w, method);
            w.write(R"(
public static unsafe %% %(IObjectReference %%%)
{%%}
)",
                (settings.netstandard_compat && method.Name() == "ToString"sv) ? "override " : "",
                bind<write_projection_return_type>(signature),
                method.Name(),
                generic_type ? "_genericObj" : "_obj",
                signature.has_params() ? ", " : "",
                bind_list<write_projection_parameter>(", ", signature.params()),
                bind(init_call_variables),
                bind<write_abi_method_call>(signature, invoke_target, is_generic, false, is_noexcept(method)));
        }

        for (auto&& prop : iface.PropertyList())
        {
            auto [getter, setter] = get_property_methods(prop);

            if (getter)
            {
                auto [invoke_target, is_generic] = get_invoke_info(w, getter);
                auto signature = method_signature(getter);
                auto marshalers = get_abi_marshalers(w, signature, is_generic, prop.Name());
                w.write(R"(public static unsafe % get_%(IObjectReference %)
{%%}
)",
                    write_prop_type(w, prop),
                    prop.Name(),
                    generic_type ? "_genericObj" : "_obj",
                    bind(init_call_variables),
                    bind<write_abi_method_call_marshalers>(invoke_target, is_generic, marshalers, is_noexcept(prop)));
            }
            if (setter)
            {
                auto [invoke_target, is_generic] = get_invoke_info(w, setter);
                auto signature = method_signature(setter);
                auto marshalers = get_abi_marshalers(w, signature, is_generic, prop.Name());
                marshalers[0].param_name = "value";
                w.write(R"(public static unsafe void set_%(IObjectReference %, % value)
{%%}
)",                 
                    prop.Name(),
                    generic_type ? "_genericObj" : "_obj",
                    write_prop_type(w, prop),
                    bind(init_call_variables),
                    bind<write_abi_method_call_marshalers>(invoke_target, is_generic, marshalers, is_noexcept(prop)));
            }
            w.write("\n");
        }

        int index = 0;
        for (auto&& evt : iface.EventList())
        {
                    w.write(R"(%
public static unsafe Tuple<Action<%>, Action<%>> Get_%(IObjectReference %, object _thisObj)
{
var eventSource = _%.GetValue(_thisObj, (key) =>
{
%
return %;
});
return new Tuple<Action<%>, Action<%>>(eventSource.Subscribe, eventSource.Unsubscribe);
}
)",
                        bind<write_event_source_table>(evt),
                        bind<write_type_name>(get_type_semantics(evt.EventType()), typedef_name_type::Projected, false),
                        bind<write_type_name>(get_type_semantics(evt.EventType()), typedef_name_type::Projected, false),
                        evt.Name(),
                        generic_type ? "_genericObj" : "_obj",
                        evt.Name(),
                        bind(init_call_variables),
                        bind<write_event_source_ctor>(evt, index),
                        bind<write_type_name>(get_type_semantics(evt.EventType()), typedef_name_type::Projected, false),
                        bind<write_type_name>(get_type_semantics(evt.EventType()), typedef_name_type::Projected, false)
                    );
            index++;
        }
    }

    struct required_interface
    {
        std::string members;
        std::string helper_wrapper;
        std::string adapter;
    };

    void write_required_interface_members_for_abi_type(writer& w, TypeDef const& type, 
        std::map<std::string, required_interface>& required_interfaces, bool emit_mapped_type_helpers)
    {
        auto write_required_interface = [&](TypeDef const& iface)
        {
            auto interface_name = write_type_name_temp(w, iface);
            if (required_interfaces.find(interface_name) != required_interfaces.end())
            {
                // We've already written this required interface, so don't write it again.
                return;
            }

            if (auto mapping = get_mapped_type(iface.TypeNamespace(), iface.TypeName()))
            {
                auto remove_enumerable = [&](std::string generic_enumerable = "")
                {
                    required_interfaces["global::System.Collections.IEnumerable"] = {};
                    if(generic_enumerable.empty()) return;
                    required_interfaces[std::move(generic_enumerable)] = {};
                };

                if (mapping->abi_name == "IIterable`1") // IEnumerable`1
                {
                    auto element = w.write_temp("%", bind<write_generic_type_name>(0));
                    required_interfaces[std::move(interface_name)] =
                    {
                        w.write_temp("%", bind<write_enumerable_members>(
                            emit_mapped_type_helpers ? "_iterableToEnumerable"
                            : w.write_temp("((global::System.Collections.Generic.IEnumerable<%>)(IWinRTObject)this)", element),
                            true,
                            !emit_mapped_type_helpers)),
                        w.write_temp("ABI.System.Collections.Generic.IEnumerable<%>", element),
                        "_iterableToEnumerable"
                    };
                    remove_enumerable();
                }
                else if (mapping->abi_name == "IIterator`1") // IEnumerator`1
                {
                    auto element = w.write_temp("%", bind<write_generic_type_name>(0));
                    required_interfaces[std::move(interface_name)] =
                    {
                        w.write_temp("%", bind<write_enumerator_members>(
                            emit_mapped_type_helpers ? "_iteratorToEnumerator"
                            : w.write_temp("((global::System.Collections.Generic.IEnumerator<%>)(IWinRTObject)this)", element),
                            !emit_mapped_type_helpers
                        )),
                        w.write_temp("ABI.System.Collections.Generic.IEnumerator<%>", element),
                        "_iteratorToEnumerator"
                    };
                }
                else if (mapping->abi_name == "IMapView`2") // IReadOnlyDictionary`2
                {
                    auto key = w.write_temp("%", bind<write_generic_type_name>(0));
                    auto value = w.write_temp("%", bind<write_generic_type_name>(1));
                    required_interfaces[std::move(interface_name)] =
                    {
                        w.write_temp("%", bind<write_readonlydictionary_members>(
                            emit_mapped_type_helpers ? "_mapViewToReadOnlyDictionary"
                            : w.write_temp("((global::System.Collections.Generic.IReadOnlyDictionary<%, %>)(IWinRTObject)this)", key, value),
                            true,
                            !emit_mapped_type_helpers)),
                        w.write_temp("ABI.System.Collections.Generic.IReadOnlyDictionary<%, %>", key, value),
                        "_mapViewToReadOnlyDictionary"
                    };
                    remove_enumerable(w.write_temp("global::System.Collections.Generic.IEnumerable<global::System.Collections.Generic.KeyValuePair<%, %>>", key, value));
                }
                else if (mapping->abi_name == "IMap`2") // IDictionary<TKey, TValue> 
                {
                    auto key = w.write_temp("%", bind<write_generic_type_name>(0));
                    auto value = w.write_temp("%", bind<write_generic_type_name>(1));
                    required_interfaces[std::move(interface_name)] =
                    {
                        w.write_temp("%", bind<write_dictionary_members>(
                            emit_mapped_type_helpers ? "_mapToDictionary"
                            : w.write_temp("((global::System.Collections.Generic.IDictionary<%, %>)(IWinRTObject)this)", key, value),
                            true,
                            !emit_mapped_type_helpers)),
                        w.write_temp("ABI.System.Collections.Generic.IDictionary<%, %>", key, value),
                        "_mapToDictionary"
                    };
                    remove_enumerable(w.write_temp("global::System.Collections.Generic.IEnumerable<global::System.Collections.Generic.KeyValuePair<%, %>>", key, value));
                }
                else if (mapping->abi_name == "IVectorView`1") // IReadOnlyList`1
                {
                    auto element = w.write_temp("%", bind<write_generic_type_name>(0));
                    required_interfaces[std::move(interface_name)] =
                    {
                        w.write_temp("%", bind<write_readonlylist_members>(
                            emit_mapped_type_helpers ? "_vectorViewToReadOnlyList"
                            : w.write_temp("((global::System.Collections.Generic.IReadOnlyList<%>)(IWinRTObject)this)", element),
                            true,
                            !emit_mapped_type_helpers)),
                        w.write_temp("ABI.System.Collections.Generic.IReadOnlyList<%>", element),
                        "_vectorViewToReadOnlyList"
                    };
                    remove_enumerable(w.write_temp("global::System.Collections.Generic.IEnumerable<%>", element));
                }
                else if (mapping->abi_name == "IVector`1") // IList`1
                {
                    auto element = w.write_temp("%", bind<write_generic_type_name>(0));
                    required_interfaces[std::move(interface_name)] =
                    {
                        w.write_temp("%", bind<write_list_members>(
                            emit_mapped_type_helpers ? "_vectorToList"
                            : w.write_temp("((global::System.Collections.Generic.IList<%>)(IWinRTObject)this)", element),
                            true,
                            !emit_mapped_type_helpers)),
                        w.write_temp("ABI.System.Collections.Generic.IList<%>", element),
                        "_vectorToList"
                    };
                    remove_enumerable(w.write_temp("global::System.Collections.Generic.IEnumerable<%>", element));
                }
                else if (mapping->abi_name == "IBindableIterable") // IEnumerable
                {
                    required_interfaces[std::move(interface_name)] =
                    {
                        w.write_temp("%", bind<write_nongeneric_enumerable_members>(
                            emit_mapped_type_helpers ? "_bindableIterableToEnumerable"
                            : "((global::System.Collections.IEnumerable)(IWinRTObject)this)")),
                        "ABI.System.Collections.IEnumerable",
                        "_bindableIterableToEnumerable"
                    };
                }
                else if (mapping->abi_name == "IBindableVector") // IList
                {
                    required_interfaces[std::move(interface_name)] =
                    {
                        w.write_temp("%", bind<write_nongeneric_list_members>(
                            emit_mapped_type_helpers ? "_bindableVectorToList"
                            : "((global::System.Collections.IList)(IWinRTObject)this)",
                            true,
                            !emit_mapped_type_helpers)),
                        "ABI.System.Collections.IList",
                        "_bindableVectorToList"
                    };
                    remove_enumerable();
                }
                else if (mapping->mapped_name == "IDisposable")
                {
                    required_interfaces[std::move(interface_name)] =
                    {
                        w.write_temp("%", bind<write_idisposable_members>(emit_mapped_type_helpers ? "As<global::ABI.System.IDisposable>()" : "((global::System.IDisposable)(IWinRTObject)this)",
                            !emit_mapped_type_helpers))
                    };
                }
                return;
            }

            auto methods = w.write_temp("%",
            [&](writer& w)
            {
                for (auto&& method : iface.MethodList())
                {
                    if (!method.SpecialName())
                    {
                        std::string method_target;
                        if (settings.netstandard_compat)
                        {
                            method_target = w.write_temp("As<%>()", bind<write_type_name>(iface, typedef_name_type::ABI, false));
                        }
                        else
                        {
                            method_target = w.write_temp("((%)(IWinRTObject)this)", bind<write_type_name>(iface, typedef_name_type::Projected, false));
                        }
                        auto return_type = w.write_temp("%", bind<write_projection_return_type>(method_signature{ method }));
                        write_explicitly_implemented_method_for_abi(w, method, return_type, iface, method_target);
                    }
                }
                w.write_each<write_explicitly_implemented_property_for_abi>(iface.PropertyList(), iface, true);
                w.write_each<write_explicitly_implemented_event_for_abi>(iface.EventList(), iface, true);
            });
            required_interfaces[std::move(interface_name)] = { methods };
        };
        
        for (auto&& iface : type.InterfaceImpl())
        {
            for_typedef(w, get_type_semantics(iface.Interface()), [&](auto type)
            {
                if (has_attribute(iface, "Windows.Foundation.Metadata", "OverridableAttribute") || !is_exclusive_to(type))
                {
                    write_required_interface(type);
                    write_required_interface_members_for_abi_type(w, type, required_interfaces, emit_mapped_type_helpers);
                }
            });
        }
    }

    void write_guid_attribute(writer& w, TypeDef const& type)
    {
        auto fully_qualify_guid = (type.TypeNamespace() == "Windows.Foundation.Metadata");

        auto attribute = get_attribute(type, "Windows.Foundation.Metadata", "GuidAttribute");
        if (!attribute)
        {
            throw_invalid("'Windows.Foundation.Metadata.GuidAttribute' attribute for type '", type.TypeNamespace(), ".", type.TypeName(), "' not found");
        }

        auto args = attribute.Value().FixedArgs();

        using std::get;

        auto get_arg = [&](decltype(args)::size_type index) { return get<ElemSig>(args[index].value).value; };

        w.write_printf(R"([%s("%08X-%04X-%04X-%02X%02X-%02X%02X%02X%02X%02X%02X")])",
            fully_qualify_guid ? "global::System.Runtime.InteropServices.Guid" : "Guid",
            get<uint32_t>(get_arg(0)),
            get<uint16_t>(get_arg(1)),
            get<uint16_t>(get_arg(2)),
            get<uint8_t>(get_arg(3)),
            get<uint8_t>(get_arg(4)),
            get<uint8_t>(get_arg(5)),
            get<uint8_t>(get_arg(6)),
            get<uint8_t>(get_arg(7)),
            get<uint8_t>(get_arg(8)),
            get<uint8_t>(get_arg(9)),
            get<uint8_t>(get_arg(10)));
    }

    void write_type_inheritance(writer& w, TypeDef const& type, type_semantics base_semantics, bool add_custom_qi, bool include_exclusive_interface)
    {
        auto delimiter{ " : " };
        auto write_delimiter = [&]()
        {
            w.write(delimiter);
            delimiter = ", ";
        };

        if (!std::holds_alternative<object_type>(base_semantics))
        {
            write_delimiter();
            write_projection_type(w, base_semantics);
        }

        for (auto&& iface : type.InterfaceImpl())
        {
            for_typedef(w, get_type_semantics(iface.Interface()), [&](auto type)
            {
                if (has_attribute(iface, "Windows.Foundation.Metadata", "OverridableAttribute") || !is_exclusive_to(type) || include_exclusive_interface)
                {
                    write_delimiter();
                    w.write("%", bind<write_type_name>(type, typedef_name_type::CCW, false));
                }
            });
        }

        if (add_custom_qi)
        {
            write_delimiter();
            w.write("global::System.Runtime.InteropServices.ICustomQueryInterface");
        }
    }
    
    std::string get_vmethod_delegate_type(writer& w, MethodDef const& method, std::string vmethod_name)
    {
        method_signature signature{ method };
        if (is_special(method))
        {
            bool getter = starts_with(method.Name(), "get_");
            bool setter = starts_with(method.Name(), "put_");
            if (getter || setter)
            {
                std::string suffix{};
                auto prop_type = getter ? signature.return_signature().Type() : signature.params()[0].second->Type();
                if (prop_type.is_szarray())
                {
                    return "";
                }
                call(get_type_semantics(prop_type),
                    [&](guid_type) { suffix = "Guid"; },
                    [&](type_type) { throw_invalid("System.Type not implemented"); },
                    [&](fundamental_type const& type) { suffix = get_delegate_type_suffix(type); },
                    [&](generic_type_index const& /*var*/) {},
                    [&](type_definition const& /*type*/) {},
                    [&](auto) { suffix = "Object"; });
                if (!suffix.empty())
                {
                    return w.write_temp("%_PropertyAs%", (getter ? "_get" : "_put"), suffix);
                }
            }
            else if (starts_with(method.Name(), "add_"))
            {
                return "_add_EventHandler";
            }
            else if (starts_with(method.Name(), "remove_"))
            {
                return "_remove_EventHandler";
            }
        }
        return "";
    }


    struct generic_abi_param
    {
        std::string abi_type;
        std::string generic_param;
        std::string param_name;
    };

    std::pair<std::string, std::string> get_generic_abi_type(writer& w, type_semantics semantics)
    {
        std::string generic_param{};
        writer::write_generic_type_name_guard g(w, [&](writer& w, uint32_t index)
        {
            auto generic_type_name = w.write_temp("%", bind<write_generic_type_name_base>(index));
            generic_param = generic_type_name + "Abi";
            w.write("Marshaler<%>.AbiType", generic_type_name);
        });
        auto generic_abi_type = w.write_temp("%", bind<write_abi_type>(semantics));
        return {generic_abi_type, generic_param};
    }

    auto get_generic_abi_types(writer& w, method_signature const& signature)
    {
        std::vector<std::pair<std::string, std::string>> generic_abi_types;
        auto add_generic_abi_type = [&](TypeSig sig, bool byref)
        {
            auto const [generic_abi_type, generic_param] = get_generic_abi_type(w, get_type_semantics(sig));
            generic_abi_types.push_back({w.write_temp(!generic_param.empty() ? "%%" : "typeof(%)%",
                generic_abi_type, byref ? ".MakeByRefType()" : ""), generic_param });
        };

        auto add_array_param = [&](param_category category)
        {
            XLANG_ASSERT(category > param_category::out);
            switch (category)
            {
            case param_category::pass_array:
                generic_abi_types.push_back({ "typeof(int)", "" });
                generic_abi_types.push_back({ "typeof(IntPtr)", "" });
                break;
            case param_category::fill_array:
                generic_abi_types.push_back({ "typeof(int)", "" });
                generic_abi_types.push_back({ "typeof(IntPtr).MakeByRefType()", "" });
                break;
            case param_category::receive_array:
                generic_abi_types.push_back({ "typeof(int).MakeByRefType()", "" });
                generic_abi_types.push_back({ "typeof(IntPtr).MakeByRefType()", "" });
                break;
            }
        };

        for (auto&& param : signature.params())
        {
            param_category category = get_param_category(param);
            if (category <= param_category::out)
            {
                add_generic_abi_type(param.second->Type(), category == param_category::out);
            }
            else
            {
                add_array_param(category);
            }
        }
        if (signature.return_signature())
        {
            if (!signature.return_signature().Type().is_szarray())
            {
                add_generic_abi_type(signature.return_signature().Type(), true);
            }
            else
            {
                add_array_param(param_category::receive_array);
            }
        }
        return generic_abi_types;
    }

    void write_abi_signature(writer& w, MethodDef const& method)
    {
        bool is_generic = distance(method.GenericParam()) > 0;
        method_signature signature{ method };
        auto generic_abi_types = get_generic_abi_types(w, signature);
        bool have_generic_params = std::find_if(generic_abi_types.begin(), generic_abi_types.end(),
            [](auto&& pair) { return !pair.second.empty(); }) != generic_abi_types.end();

        if (!is_generic && !have_generic_params)
        {
            w.write("(%)", bind<write_abi_parameters>(signature));
            return;
        }
        if (have_generic_params)
        {
            w.write("<");
            int count = 0;
            for (auto&& pair : generic_abi_types)
            {
                if (pair.second.empty()) continue;
                w.write(count++ == 0 ? "" : ", ");
                w.write(pair.second);
            }
            w.write(">");
        }
        w.write(have_generic_params ? "(void* thisPtr" : "(IntPtr thisPtr");
        int index = 0;
        for (auto&& param : signature.params())
        {
            auto generic_type = generic_abi_types[index++].second;
            auto param_cat = get_param_category(param);
            if (!generic_type.empty() && (param_cat <= param_category::out))
            {
                std::string_view param_prefix = "";
                std::string_view param_suffix = "";
                
                if (param_cat == param_category::ref)
                {
                    if (settings.netstandard_compat)
                    {
                        param_prefix = "in ";
                    }
                    else
                    {
                        param_suffix = "*";
                    }
                }

                if (param_cat == param_category::out)
                {
                    if (settings.netstandard_compat)
                    {
                        param_prefix = "out ";
                    }
                    else
                    {
                        param_suffix = "*";
                    }
                }

                w.write(", %%% %",
                    param_prefix,
                    generic_type,
                    param_suffix,
                    bind<write_parameter_name>(param));
            }
            else
            {
                write_abi_parameter(w, param);
            }
        }
        if (auto return_sig = signature.return_signature())
        {
            auto generic_type = generic_abi_types[index++].second;
            if (!return_sig.Type().is_szarray() && !generic_type.empty())
            {
                if (settings.netstandard_compat || have_generic_params)
                {
                    w.write(", out % %", generic_type, 
                        bind<write_escaped_identifier>(signature.return_param_name()));
                }
                else
                {
                    w.write(", %* %", generic_type, 
                        bind<write_escaped_identifier>(signature.return_param_name()));
                }
            }
            else
            {
                write_abi_return(w, signature);
            }
        }
        w.write(")");
    }

    struct managed_marshaler
    {
        std::string param_name;
        param_category category;
        std::string param_type;
        std::string local_type;
        std::string marshaler_type;
        bool abi_boxed;
        bool use_pointers;

        bool is_out() const
        {
            return (category == param_category::out) ||
                (category == param_category::receive_array);
        }

        bool is_ref() const
        {
            return (category == param_category::fill_array);
        }

        bool is_array() const
        {
            return category >= param_category::pass_array;
        }

        std::string get_param_local(writer& w) const
        {
            return w.write_temp("__%", param_name);
        }

        void write_local(writer& w) const
        {
            if ((category == param_category::in) || (category == param_category::pass_array))
                return;
            if (category == param_category::fill_array)
            {
                w.write("% __% = %.FromAbiArray((__%Size, %));\n",
                    local_type,
                    param_name,
                    marshaler_type,
                    param_name, bind<write_escaped_identifier>(param_name));
                return;
            }
            if (category == param_category::ref)
            {
                if (!use_pointers)
                {
                    w.write("var __% = %;\n",
                        param_name,
                        bind<write_escaped_identifier>(param_name));
                }
                return;
            }
            std::string_view out_local_type;
            if (param_type == "bool")
            {
                out_local_type = is_array() ? "bool[]" : "bool";
            }
            else if (param_type == "char")
            {
                out_local_type = is_array() ? "char[]" : "char";
            }
            else
            {
                out_local_type = local_type;
            }
            w.write("% __% = default;\n",
                out_local_type,
                param_name);
        }

        void write_out_initialize(writer& w) const
        {
            XLANG_ASSERT(is_out());
            if (!use_pointers)
            {
                w.write("% = default;\n", bind<write_escaped_identifier>(param_name));
                if (is_array())
                {
                    w.write("__%Size = default;\n", param_name);
                }
            }
            else
            {
                w.write("*% = default;\n", bind<write_escaped_identifier>(param_name));
                if (is_array())
                {
                    w.write("*__%Size = default;\n", param_name);
                }
            }
        }

        void write_marshal_to_managed(writer& w) const
        {
            if(is_out() || is_ref())
            {
                w.write("% __%", is_out() ? "out" : "", param_name);
            }
            else if (marshaler_type.empty())
            {
                std::string_view format_string;
                if (param_type == "bool")
                {
                    format_string = "% != 0";
                } 
                else if (param_type == "char")
                {
                    format_string = "(char)%";
                }
                else if (category == param_category::ref)
                {
                    if (!use_pointers)
                    {
                        format_string = "in __%";
                    }
                    else
                    {
                        format_string = "*%";
                    }
                }
                else
                {
                    format_string = "%";
                }
                w.write(format_string, bind<write_escaped_identifier>(param_name));
            }
            else if (is_array())
            {
                w.write("%.FromAbiArray((__%Size, %))",
                    marshaler_type,
                    param_name, bind<write_escaped_identifier>(param_name));
            }
            else
            {
                w.write("%.FromAbi(%%)",
                    marshaler_type,
                    category == param_category::ref ? use_pointers ? "*" : "__" : "",
                    bind<write_escaped_identifier>(param_name));
            }
        }

        void write_marshal_from_managed(writer& w) const
        {
            if (!is_ref() && (!is_out() || local_type.empty()))
                return;
            auto param_local = get_param_local(w);
            if (is_ref())
            {
                w.write("%.CopyManagedArray(%, %);\n",
                    marshaler_type,
                    param_local,
                    bind<write_escaped_identifier>(param_name));
                return;
            }
            if (!use_pointers)
            {
                is_array() ?
                    w.write("(__%Size, %) = ", param_name, bind<write_escaped_identifier>(param_name)) :
                    w.write("% = ", bind<write_escaped_identifier>(param_name));
            }
            else
            {
                is_array() ?
                    w.write("(*__%Size, *%) = ", param_name, bind<write_escaped_identifier>(param_name)) :
                    w.write("*% = ", bind<write_escaped_identifier>(param_name));
            }
            if (marshaler_type.empty())
            {
                if (local_type == "IntPtr")
                {
                    w.write("%.FromManaged(%);",
                        param_type,
                        param_local);
                }
                else
                {
                    if (param_type == "bool")
                    {
                        w.write("(byte)(% ? 1 : 0);", param_local);
                    }
                    else if (param_type == "char")
                    {
                        w.write("(ushort)%;", param_local);
                    }
                    else
                    {
                        w.write("%;", param_local);
                    }
                }
            }
            else
            {
                w.write("%%.FromManaged%(%);",
                    abi_boxed && !is_array() ?
                        w.write_temp("(%)", param_type) : "",
                    marshaler_type,
                    is_array() ? "Array" : "",
                    param_local);
            }
            w.write("\n");
        }
    };

    auto get_managed_marshalers(writer& w, method_signature const& signature, bool is_generic)
    {
        std::vector<managed_marshaler> marshalers;

        auto set_marshaler = [is_generic](writer& w, type_semantics const& semantics, managed_marshaler& m)
        {
            m.param_type = w.write_temp("%", bind<write_projection_type>(semantics));

            auto get_abi_type = [&]()
            {
                return w.write_temp("%", bind<write_type_name>(semantics, typedef_name_type::ABI, true));
            };

            auto set_typedef_marshaler = [&](TypeDef const& type)
            {
                switch (get_category(type))
                {
                case category::enum_type:
                    break;
                case category::struct_type:
                    if (!is_type_blittable(type))
                    {
                        if (!m.is_array())
                        {
                            m.marshaler_type = get_abi_type();
                        }
                        m.local_type = m.param_type;
                    }
                    break;
                case category::interface_type:
                    m.marshaler_type = w.write_temp("MarshalInterface<%>", m.param_type);
                    m.local_type = m.param_type;
                    break;
                case category::class_type:
                    m.marshaler_type = get_abi_type();
                    m.local_type = m.param_type;
                    break;
                case category::delegate_type:
                    m.marshaler_type = get_abi_type();
                    m.local_type = m.param_type;
                    break;
                }
            };

            call(semantics,
                [&](object_type const&)
                {
                    m.marshaler_type = "MarshalInspectable<object>";
                    m.local_type = "object";
                },
                [&](type_definition const& type)
                {
                    set_typedef_marshaler(type);
                },
                [&](generic_type_index const& /*var*/)
                {
                    m.param_type = get_generic_abi_type(w, semantics).second;
                    m.local_type = w.write_temp("%", bind<write_projection_type>(semantics));
                    m.marshaler_type = w.write_temp("Marshaler<%>", m.local_type);
                    m.abi_boxed = true;
                },
                [&](generic_type_instance const& type)
                {
                    auto guard{ w.push_generic_args(type) };
                    set_typedef_marshaler(type.generic_type);
                },
                [&](fundamental_type type)
                {
                    if (type == fundamental_type::String)
                    {
                        m.marshaler_type = "MarshalString";
                        m.local_type = m.is_out() ? "string" : "";
                    }
                },
                [&](auto const&) {});

            if ((m.is_out() || (m.category == param_category::ref)) && m.local_type.empty())
            {
                m.local_type = w.write_temp("%", bind<write_abi_type>(semantics));
            }
            if (m.is_array())
            {
                if (m.marshaler_type.empty())
                {
                    m.marshaler_type = is_type_blittable(semantics, true) ? "MarshalBlittable" : "MarshalNonBlittable";
                    m.marshaler_type += "<" + m.param_type + ">";
                }
                m.local_type = (m.local_type.empty() ? m.param_type : m.local_type) + "[]";
            }
            m.use_pointers = !settings.netstandard_compat && !is_generic;
        };

        for (auto&& param : signature.params())
        {
            managed_marshaler m{
                std::string(param.first.Name())
            };
            m.category = get_param_category(param);
            set_marshaler(w, get_type_semantics(param.second->Type()), m);
            marshalers.push_back(std::move(m));
        }

        if (auto ret = signature.return_signature())
        {
            managed_marshaler m{
                std::string(signature.return_param_name()),
                ret.Type().is_szarray() ? param_category::receive_array : param_category::out
            };
            set_marshaler(w, get_type_semantics(ret.Type()), m);
            return std::pair{ marshalers, m };
        }

        return std::pair{ marshalers, managed_marshaler{} };
    }

    void write_managed_method_call(writer& w, method_signature signature, std::string invoke_expression_format)
    {
        auto generic_abi_types = get_generic_abi_types(w, signature);
        bool have_generic_params = std::find_if(generic_abi_types.begin(), generic_abi_types.end(),
            [](auto&& pair) { return !pair.second.empty(); }) != generic_abi_types.end();
        auto managed_marshalers = get_managed_marshalers(w, signature, have_generic_params);
        auto marshalers = managed_marshalers.first;
        auto return_marshaler = managed_marshalers.second;
        auto return_sig = signature.return_signature();
        
        w.write(
R"(%
%
try
{
%
%%
}
catch (Exception __exception__)
{
global::WinRT.ExceptionHelpers.SetErrorInfo(__exception__);
return global::WinRT.ExceptionHelpers.GetHRForException(__exception__);
}
return 0;)",
            [&](writer& w) {
                if (!return_sig) return;
                return_marshaler.write_local(w);
            },
            [&](writer& w) {
                w.write(bind_each([](writer& w, managed_marshaler const& m)
                {
                    if (m.is_out())
                    {
                        m.write_out_initialize(w);
                    }
                }, marshalers));
                if (return_sig)
                {
                    return_marshaler.write_out_initialize(w);
                }
                w.write(bind_each([](writer& w, managed_marshaler const& m)
                {
                    m.write_local(w);
                }, marshalers));
            },
            [&](writer& w)
            {
                if (return_sig)
                {
                    w.write("__% = ", return_marshaler.param_name);
                }

                w.write(R"(%;)",
                    bind([&](writer& w)
                    {
                        w.write(invoke_expression_format,
                            bind_list([](writer& w, managed_marshaler const& m)
                                {
                                    m.write_marshal_to_managed(w);
                                }, ", ", marshalers));
                    }));
            },
            bind_each([](writer& w, managed_marshaler const& m)
            { 
                m.write_marshal_from_managed(w);
            }, marshalers),
            [&](writer& w) {
                if (!return_sig) return;
                return_marshaler.write_marshal_from_managed(w);
            });
    }

    void write_method_abi_invoke(writer& w, MethodDef const& method)
    {
        if (method.SpecialName()) return;

        auto generic_type = distance(method.Parent().GenericParam()) > 0;
        method_signature signature{ method };
        auto return_sig = signature.return_signature();
        auto type_name = write_type_name_temp(w, method.Parent());
        auto vmethod_name = get_vmethod_name(w, method.Parent(), method);

        auto generic_abi_types = get_generic_abi_types(w, signature);
        bool have_generic_params = std::find_if(generic_abi_types.begin(), generic_abi_types.end(),
            [](auto&& pair) { return !pair.second.empty(); }) != generic_abi_types.end();

        w.write(
            R"(
%
private static unsafe int Do_Abi_%%
{
%
})",
            !settings.netstandard_compat && !generic_type ? "[UnmanagedCallersOnly(CallConvs = new[] { typeof(CallConvStdcall) })]" : "",
            vmethod_name,
            bind<write_abi_signature>(method),
            bind<write_managed_method_call>(
                signature,
                w.write_temp("global::WinRT.ComWrappersSupport.FindObject<%>(%).%%",
                    type_name,
                    have_generic_params ? "new IntPtr(thisPtr)" : "thisPtr",
                    method.Name(),
                    "(%)")));
    }

    void write_property_abi_invoke(writer& w, Property const& prop)
    {
        auto [getter, setter] = get_property_methods(prop);
        auto type_name = write_type_name_temp(w, prop.Parent());
        auto generic_type = distance(prop.Parent().GenericParam()) > 0;
        if (setter)
        {
            method_signature setter_sig{ setter };
            auto vmethod_name = get_vmethod_name(w, setter.Parent(), setter);

            auto generic_abi_types = get_generic_abi_types(w, setter_sig);
            bool have_generic_params = std::find_if(generic_abi_types.begin(), generic_abi_types.end(),
                [](auto&& pair) { return !pair.second.empty(); }) != generic_abi_types.end();

            // WinRT properties can't be indexers.
            XLANG_ASSERT(setter_sig.params().size() == 1);

        w.write(
            R"(
%
private static unsafe int Do_Abi_%%
{
%
})",
            !settings.netstandard_compat && !generic_type ? "[UnmanagedCallersOnly(CallConvs = new[] { typeof(CallConvStdcall) })]" : "",
            vmethod_name,
            bind<write_abi_signature>(setter),
            bind<write_managed_method_call>(
                setter_sig,
                w.write_temp("global::WinRT.ComWrappersSupport.FindObject<%>(%).% = %",
                    type_name,
                    have_generic_params ? "new IntPtr(thisPtr)" : "thisPtr",
                    prop.Name(),
                    "%")));
        }

        if (getter)
        {
            method_signature getter_sig{ getter };
            auto vmethod_name = get_vmethod_name(w, getter.Parent(), getter);

            auto generic_abi_types = get_generic_abi_types(w, getter_sig);
            bool have_generic_params = std::find_if(generic_abi_types.begin(), generic_abi_types.end(),
                [](auto&& pair) { return !pair.second.empty(); }) != generic_abi_types.end();

            // WinRT properties can't be indexers.
            XLANG_ASSERT(getter_sig.params().size() == 0);
            w.write(
                R"(
%
private static unsafe int Do_Abi_%%
{
%
})",
                !settings.netstandard_compat && !generic_type ? "[UnmanagedCallersOnly(CallConvs = new[] { typeof(CallConvStdcall) })]" : "",
                vmethod_name,
                bind<write_abi_signature>(getter),
                bind<write_managed_method_call>(
                    getter_sig,
                    w.write_temp("global::WinRT.ComWrappersSupport.FindObject<%>(%).%%",
                        type_name,
                        have_generic_params ? "new IntPtr(thisPtr)" : "thisPtr",
                        prop.Name(),
                        "%")));
        }

    }

    void write_event_abi_invoke(writer& w, Event const& evt)
    {
        auto type_name = write_type_name_temp(w, evt.Parent());
        auto generic_type = distance(evt.Parent().GenericParam()) > 0;
        auto semantics = get_type_semantics(evt.EventType());
        auto [add_method, remove_method] = get_event_methods(evt);
        auto add_signature = method_signature{ add_method };

        auto handler_parameter_name = add_signature.params().back().first.Name();
        auto add_handler_event_token_name = add_signature.return_param_name();
        auto remove_handler_event_token_name = method_signature{ remove_method }.params().back().first.Name();

        w.write(R"(
private readonly static global::System.Lazy<global::System.Runtime.CompilerServices.ConditionalWeakTable<%, global::WinRT.EventRegistrationTokenTable<%>>> _%_TokenTablesLazy = new ();
private static global::System.Runtime.CompilerServices.ConditionalWeakTable<%, global::WinRT.EventRegistrationTokenTable<%>> _%_TokenTables => _%_TokenTablesLazy.Value;
)",
            type_name,
            bind<write_type_name>(semantics, typedef_name_type::Projected, false),
            evt.Name(),
            type_name,
            bind<write_type_name>(semantics, typedef_name_type::Projected, false),
            evt.Name(),
            evt.Name());

        w.write(
            R"(
%
private static unsafe int Do_Abi_%%
{
%% = default;
try
{
var __this = global::WinRT.ComWrappersSupport.FindObject<%>(thisPtr);
var __handler = %.FromAbi(%);
%% = _%_TokenTables.GetOrCreateValue(__this).AddEventHandler(__handler);
__this.% += __handler;
return 0;
}
catch (Exception __ex)
{
return __ex.HResult;
}
})",
            !settings.netstandard_compat && !generic_type ? "[UnmanagedCallersOnly(CallConvs = new[] { typeof(CallConvStdcall) })]" : "",
            get_vmethod_name(w, add_method.Parent(), add_method),
            bind<write_abi_signature>(add_method),
            settings.netstandard_compat ? "" : "*",
            add_handler_event_token_name,
            type_name,
            bind<write_type_name>(semantics, typedef_name_type::ABI, false),
            handler_parameter_name,
            settings.netstandard_compat ?  "" : "*",
            add_handler_event_token_name,
            evt.Name(),
            evt.Name());
        w.write(
    R"(
%
private static unsafe int Do_Abi_%%
{
try
{
var __this = global::WinRT.ComWrappersSupport.FindObject<%>(thisPtr);
if(__this != null && _%_TokenTables.TryGetValue(__this, out var __table) && __table.RemoveEventHandler(%, out var __handler))
{
__this.% -= __handler;
}
return 0;
}
catch (Exception __ex)
{
return __ex.HResult;
}
})",
            !settings.netstandard_compat && !generic_type ? "[UnmanagedCallersOnly(CallConvs = new[] { typeof(CallConvStdcall) })]" : "",
            get_vmethod_name(w, remove_method.Parent(), remove_method),
            bind<write_abi_signature>(remove_method),
            type_name,
            evt.Name(),
            remove_handler_event_token_name,
            evt.Name());
    }

    void write_vtable(writer& w, TypeDef const& type, std::string const& type_name,
        std::string const& nongenerics_class,
        std::vector<std::string>& nongeneric_delegates)
    {
        auto methods = type.MethodList();
        auto is_generic = distance(type.GenericParam()) > 0;
        std::vector<std::string> method_marshals_to_abi;
        std::vector<std::string> method_marshals_to_projection;
        std::vector<std::string> method_create_delegates_to_projection;

        w.write(R"(%
public struct Vftbl
{
internal IInspectable.Vftbl IInspectableVftbl;
%%%%%%
})",
            bind<write_guid_attribute>(type),
            bind_each([&](writer& w, MethodDef const& method)
            {
                bool signature_has_generic_parameters{};

                auto generic_abi_types = get_generic_abi_types(w, method_signature{ method });
                bool have_generic_type_parameters = std::find_if(generic_abi_types.begin(), generic_abi_types.end(),
                    [](auto&& pair) { return !pair.second.empty(); }) != generic_abi_types.end();

                auto vmethod_name = get_vmethod_name(w, type, method);
                auto delegate_type = get_vmethod_delegate_type(w, method, vmethod_name);
                std::string vtable_field_type;
                bool function_pointer = false;
                if(vtable_field_type == "")
                {
                    delegate_type = nongenerics_class + "." + vmethod_name;
                    writer::write_generic_type_name_guard g(w, [&](writer& /*w*/, uint32_t /*index*/) {
                        signature_has_generic_parameters = true;
                    });
                    auto delegate_definition = w.write_temp("public unsafe delegate int %(%);\n",
                        vmethod_name,
                        bind<write_abi_parameters>(method_signature{ method }));
                    if (signature_has_generic_parameters)
                    {
                        delegate_type = vtable_field_type = "global::System.Delegate";
                    }
                    else
                    {
                        if (settings.netstandard_compat || is_generic)
                        {
                            nongeneric_delegates.push_back(delegate_definition);
                        }

                        vtable_field_type = w.write_temp("delegate* unmanaged[Stdcall]<%, int>", bind<write_abi_parameter_types>(method_signature{ method }));
                        function_pointer = true;
                    }
                }
                else
                {
                    // We're a well-known delegate type, but we still need to get the function pointer type.
                    vtable_field_type = w.write_temp("delegate* unmanaged[Stdcall]<%, int>", bind<write_abi_parameter_types>(method_signature{ method }));
                    function_pointer = true;
                }
                if (!function_pointer)
                {
                    w.write("public % %;", vtable_field_type, vmethod_name);
                }
                else if (settings.netstandard_compat || is_generic)
                {
                    // Work around https://github.com/dotnet/runtime/issues/37295
                    w.write("private void* _%;\n", vmethod_name);
                    w.write("public % % { get => (%)_%; set => _%=(void*)value; }\n",
                        vtable_field_type, vmethod_name, vtable_field_type, vmethod_name, vmethod_name);
                }
                else
                {
                    // Work around C# compiler's lack of support for UnmanagedCallersOnly
                    w.write("private delegate* unmanaged[Stdcall]<%, int> _%;\n", bind<write_abi_parameter_types_pointer>(method_signature{ method }), vmethod_name);
                    w.write("public % % { get => (%)_%; set => _%=(delegate* unmanaged[Stdcall]<%, int>)value; }\n",
                        vtable_field_type, vmethod_name, vtable_field_type, vmethod_name, vmethod_name,
                        bind<write_abi_parameter_types_pointer>(method_signature{ method }));
                }
                uint32_t const delegate_cache_index = method.index() - methods.first.index();
                uint32_t const vtable_index = delegate_cache_index + 6;
                if (is_generic)
                {
                    method_marshals_to_abi.emplace_back(signature_has_generic_parameters ?
                        w.write_temp("% = Marshal.GetDelegateForFunctionPointer(vftbl[%], %_Type);\n",
                            vmethod_name, vtable_index, vmethod_name) :
                        w.write_temp("% = (%)(vftbl[%]);\n",
                            vmethod_name, vtable_field_type, vtable_index)
                        );

                    method_marshals_to_projection.emplace_back(signature_has_generic_parameters ?
                        w.write_temp("nativeVftbl[%] = Marshal.GetFunctionPointerForDelegate(AbiToProjectionVftable.%);\n",
                            vtable_index, vmethod_name) :
                        w.write_temp("nativeVftbl[%] = (IntPtr)AbiToProjectionVftable._%;", vtable_index, vmethod_name)
                        );

                    if (have_generic_type_parameters)
                    {
                        method_create_delegates_to_projection.emplace_back(
                            w.write_temp(R"(% = %global::System.Delegate.CreateDelegate(%, typeof(Vftbl).GetMethod("Do_Abi_%", BindingFlags.NonPublic | BindingFlags.Static).MakeGenericMethod(%)))",
                                vmethod_name,
                                !signature_has_generic_parameters ? w.write_temp("(%)", vtable_field_type) : "",
                                !signature_has_generic_parameters ? w.write_temp("typeof(%)", vtable_field_type) : vmethod_name + "_Type",
                                vmethod_name,
                                bind([&](writer& w, method_signature const& sig)
                                    {
                                        separator s{ w };
                                        auto write_abi_type = [&](writer& w, type_semantics type)
                                        {
                                            auto const [generic_abi_type, generic_type_parameter] = get_generic_abi_type(w, type);
                                            if (!generic_type_parameter.empty())
                                            {
                                                s();
                                                w.write(generic_abi_type);
                                            }
                                        };
                                        for (auto&& param : sig.params())
                                        {
                                            write_abi_type(w, get_type_semantics(param.second->Type()));
                                        }
                                        if (sig.return_signature())
                                        {
                                            write_abi_type(w, get_type_semantics(sig.return_signature().Type()));
                                        }
                                    }, method_signature{ method })));
                    }
                    else
                    {
                        method_create_delegates_to_projection.emplace_back(
                            w.write_temp("_% = (void*)Marshal.GetFunctionPointerForDelegate(DelegateCache[%] = new %(Do_Abi_%))",
                                vmethod_name,
                                delegate_cache_index,
                                delegate_type,
                                vmethod_name));
                    }
                }
                else if (settings.netstandard_compat)
                {
                    method_create_delegates_to_projection.emplace_back(
                        w.write_temp("_% = (void*)Marshal.GetFunctionPointerForDelegate(DelegateCache[%] = new %(Do_Abi_%))",
                            vmethod_name,
                            delegate_cache_index,
                            delegate_type,
                            vmethod_name));
                }
                else
                {
                    // Work around C# compiler's lack of support for UnmanagedCallersOnly
                    method_create_delegates_to_projection.emplace_back(
                        w.write_temp("_% = &Do_Abi_%",
                            vmethod_name, vmethod_name)
                    );
                }
            }, methods),
            [&](writer& w)
            {
                if (!is_generic) return;
                w.write("public static Guid PIID = GuidGenerator.CreateIID(typeof(%));\n", type_name);
                w.write(R"(%
internal unsafe Vftbl(IntPtr thisPtr) : this()
{
var vftblPtr = Marshal.PtrToStructure<VftblPtr>(thisPtr);
var vftbl = (IntPtr*)vftblPtr.Vftbl;
IInspectableVftbl = Marshal.PtrToStructure<IInspectable.Vftbl>(vftblPtr.Vftbl);
%}
)",
                    bind_each([&](writer& w, MethodDef const& method)
                    {
                        auto vmethod_name = get_vmethod_name(w, type, method);

                        if (abi_signature_has_generic_parameters(w, method_signature{ method }))
                        {
                            auto generic_abi_types = get_generic_abi_types(w, method_signature{ method });

                            w.write("public static readonly Type %_Type = Expression.GetDelegateType(new Type[]{ typeof(void*), %typeof(int) });\n",
                                vmethod_name,
                                bind_each([&](writer& w, auto&& pair)
                                {
                                    w.write("%, ", pair.first);
                                }, generic_abi_types));
                        }
                    }, methods),
                    bind_each(method_marshals_to_abi)
                );
            },
            bind([&](writer& w)
            {
                if (is_generic)
                {
                    w.write(R"(
private static readonly Vftbl AbiToProjectionVftable;
public static readonly IntPtr AbiToProjectionVftablePtr;
private static Delegate[] DelegateCache = new Delegate[%];
static unsafe Vftbl()
{
AbiToProjectionVftable = new Vftbl
{
IInspectableVftbl = global::WinRT.IInspectable.Vftbl.AbiToProjectionVftable, 
%
};
var nativeVftbl = (IntPtr*)ComWrappersSupport.AllocateVtableMemory(typeof(Vftbl), Marshal.SizeOf<global::WinRT.IInspectable.Vftbl>() + sizeof(IntPtr) * %);
%
AbiToProjectionVftablePtr = (IntPtr)nativeVftbl;
}
)",
                        std::to_string(distance(methods)),
                        bind_list(",\n", method_create_delegates_to_projection),
                        std::to_string(distance(methods)),
                        bind([&](writer& w)
                            {
                                if (!is_generic)
                                {
                                    w.write("Marshal.StructureToPtr(AbiToProjectionVftable, (IntPtr)nativeVftbl, false);");
                                }
                                else
                                {
                                    w.write("Marshal.StructureToPtr(AbiToProjectionVftable.IInspectableVftbl, (IntPtr)nativeVftbl, false);\n");
                                    w.write("%", bind_each(method_marshals_to_projection));
                                }
                            }));
                }
                else
                {
                        w.write(R"(
public static readonly IntPtr AbiToProjectionVftablePtr;
%
static unsafe Vftbl()
{
AbiToProjectionVftablePtr = ComWrappersSupport.AllocateVtableMemory(typeof(Vftbl), Marshal.SizeOf<global::WinRT.IInspectable.Vftbl>() + sizeof(IntPtr) * %);
(*(Vftbl*)AbiToProjectionVftablePtr) = new Vftbl
{
IInspectableVftbl = global::WinRT.IInspectable.Vftbl.AbiToProjectionVftable, 
%
};
}
)",
                            bind([&](writer& w)
                            {   
                                if (settings.netstandard_compat)
                                {
                                    w.write("private static Delegate[] DelegateCache = new Delegate[%];", std::to_string(distance(methods)));
                                }
                            }),
                            std::to_string(distance(methods)),
                            bind_list(",\n", method_create_delegates_to_projection)
                            );
                    }
                }),
                bind_each<write_method_abi_invoke>(methods),
                bind_each<write_property_abi_invoke>(type.PropertyList()),
                bind_each<write_event_abi_invoke>(type.EventList())
        );
    }

    void write_base_constructor_dispatch_netstandard(writer& w, type_semantics type)
    {
        std::string base_default_interface_name;
        call(type,
            [&](object_type) {},
            [&](type_definition const& def)
            {
                base_default_interface_name = get_default_interface_name(w, def);
            },
            [&](generic_type_instance const& inst)
            {
                auto guard{ w.push_generic_args(inst) };
                base_default_interface_name = get_default_interface_name(w, inst.generic_type);
            },
                [](auto)
            {
                throw_invalid("Invalid base class type.");
            });

        if (!std::holds_alternative<object_type>(type))
        {
            w.write(R"(
    : base(ifc.As<%>())
)",
                base_default_interface_name);
        }
    }

    void write_base_constructor_dispatch(writer& w, type_semantics type)
    {
        if (!std::holds_alternative<object_type>(type))
        {
            w.write(R"(
    : base(global::WinRT.DerivedComposed.Instance)
)");
        }
    }

    void write_authoring_metadata_type(writer& w, TypeDef const& type)
    {
        w.write("%%internal class % {}\n",
            bind<write_winrt_attribute>(type),
            bind<write_type_custom_attributes>(type, false),
            bind<write_type_name>(type, typedef_name_type::CCW, false));
    }

    void write_contract(writer& w, TypeDef const& type)
    {
        auto type_name = write_type_name_temp(w, type);
        w.write(R"(%public enum %
{
}
)",
            bind<write_type_custom_attributes>(type, false),
            type_name);
    }

    void write_attribute(writer& w, TypeDef const& type)
    {
        auto type_name = write_type_name_temp(w, type);

        w.write(R"(%%public sealed class %: Attribute
{
%}
)",
            bind<write_winrt_attribute>(type),
            bind<write_type_custom_attributes>(type, true),
            type_name,
            [&](writer& w)
            {
                auto methods = type.MethodList();
                for (auto&& method : methods)
                {
                    if (method.Name() != ".ctor") continue;
                    method_signature signature{ method };
                    w.write("public %(%){}\n",
                        type_name,
                        bind_list<write_projection_parameter>(", ", signature.params()));
                }
                for (auto&& field : type.FieldList())
                {
                    w.write("public % %;\n",
                        bind<write_projection_type>(get_type_semantics(field.Signature().Type())),
                        field.Name());
                }
            });
    }

    void write_interface(writer& w, TypeDef const& type)
    {
        XLANG_ASSERT(get_category(type) == category::interface_type);
        auto type_name = write_type_name_temp(w, type, "%", typedef_name_type::CCW);

        w.write(R"(%%
%% interface %%
{%
}
)",
            // Interface
            bind<write_winrt_attribute>(type),
            bind<write_guid_attribute>(type),
            bind<write_type_custom_attributes>(type, false),
            is_exclusive_to(type) || is_projection_internal(type) ? "internal" : "public",
            type_name,
            bind<write_type_inheritance>(type, object_type{}, false, false),
            bind<write_interface_member_signatures>(type)
        );
    }

    bool write_abi_interface_netstandard(writer& w, TypeDef const& type)
    {
        XLANG_ASSERT(get_category(type) == category::interface_type);
        auto type_name = write_type_name_temp(w, type, "%", typedef_name_type::ABI);
        auto nongenerics_class = w.write_temp("%_Delegates", bind<write_typedef_name>(type, typedef_name_type::ABI, false));
        auto is_generic = distance(type.GenericParam()) > 0;
        std::vector<std::string> nongeneric_delegates;

        std::map<std::string, required_interface> required_interfaces;
        write_required_interface_members_for_abi_type(w, type, required_interfaces, true);

        w.write(R"([global::WinRT.ObjectReferenceWrapper(nameof(_obj))]
%
public unsafe class % : %
{
%
internal static ObjectReference<Vftbl> FromAbi(IntPtr thisPtr)%
public static implicit operator %(IObjectReference obj) => (obj != null) ? new %(obj) : null;
protected readonly ObjectReference<Vftbl> _obj;
public IObjectReference ObjRef { get => _obj; }
public IntPtr ThisPtr => _obj.ThisPtr;
public ObjectReference<I> AsInterface<I>() => _obj.As<I>();
public A As<A>() => _obj.AsType<A>();
public @(IObjectReference obj) : this(obj.As<Vftbl>()) {}
internal @(ObjectReference<Vftbl> obj)
{
_obj = obj;%
%}
%%%%}
)",
            // Interface abi implementation
            bind<write_guid_attribute>(type),
            type_name,
            bind<write_type_name>(type, typedef_name_type::CCW, false),
            // Vftbl
            bind<write_vtable>(type, type_name, nongenerics_class, nongeneric_delegates),
            // Interface impl
            [&](writer& w) {
                if (!is_generic)
                {
                    w.write(" => ObjectReference<Vftbl>.FromAbi(thisPtr);\n");
                    return;
                }
                w.write(R"(
{
if (thisPtr == IntPtr.Zero)
{
return null;
}
var vftblT = new Vftbl(thisPtr);
return ObjectReference<Vftbl>.FromAbi(thisPtr, vftblT);
}
public static Guid PIID = Vftbl.PIID;
)");
            },
            type_name,
            type_name,
            type.TypeName(),
            type.TypeName(),
            [&](writer& w) 
            {
                int index = 0;
                for (auto&& evt : type.EventList())
                {
                    w.write("_% = %;\n", evt.Name(), bind<write_event_source_ctor>(evt, index++));
                }
            },
            [&](writer& w) {
                for (auto required_interface : required_interfaces)
                {
                    if (required_interface.second.helper_wrapper.empty()) 
                        continue;
                    w.write("% = new %.FromAbiHelper(ObjRef);\n", 
                        required_interface.second.adapter,
                        required_interface.second.helper_wrapper);
                }
            },
            [&](writer& w) {
                for (auto required_interface : required_interfaces)
                {
                    if (required_interface.second.helper_wrapper.empty())
                        continue;
                    w.write("%.FromAbiHelper %;\n",
                        required_interface.second.helper_wrapper,
                        required_interface.second.adapter);
                }
            },
            bind<write_interface_members_netstandard>(type),
            bind<write_event_sources>(type),
            [&](writer& w) {
                for (auto required_interface : required_interfaces)
                {
                    w.write("%", required_interface.second.members);
                }
            }
        );

        if (!nongeneric_delegates.empty())
        {
            w.write(R"([global::System.ComponentModel.EditorBrowsable(global::System.ComponentModel.EditorBrowsableState.Never)]
public static class %
{
%}
)",
                nongenerics_class,
                bind_each(nongeneric_delegates));
        }
        w.write("\n");

        return true;
    }

    void write_static_abi_classes(writer& w, TypeDef const& iface)
    {
        w.write(R"(% static class %
{
%
}
)", is_exclusive_to(iface) ? "internal" : "public", bind<write_type_name>(iface, typedef_name_type::StaticAbiClass, false), bind<write_static_abi_class_members>(iface));
    }

    bool write_abi_interface(writer& w, TypeDef const& type)
    {

        bool is_generic = distance(type.GenericParam()) > 0;
        XLANG_ASSERT(get_category(type) == category::interface_type);
        auto type_name = write_type_name_temp(w, type, "%", typedef_name_type::ABI);

        auto nongenerics_class = w.write_temp("%_Delegates", bind<write_typedef_name>(type, typedef_name_type::ABI, false));

        std::vector<std::string> nongeneric_delegates;

        std::map<std::string, required_interface> required_interfaces;
        write_required_interface_members_for_abi_type(w, type, required_interfaces, false);

        w.write(R"([DynamicInterfaceCastableImplementation]
%
internal unsafe interface % : %
{
%%%%%}
)",
// Interface abi implementation
            bind<write_guid_attribute>(type),
            type_name,
            bind<write_type_name>(type, typedef_name_type::CCW, false),
            [&](writer& w) {
                w.write(distance(type.GenericParam()) > 0 ? "public static Guid PIID = Vftbl.PIID;\n\n" : "");
            },
            // Vftbl
            bind([&](writer& w)
            {
                auto methods = type.MethodList();
                if (is_generic)
                {
                    write_vtable(w, type, type_name, nongenerics_class, nongeneric_delegates);
                }
                else
                {
                    w.write(R"(
public static IntPtr AbiToProjectionVftablePtr;
static unsafe @()
{
AbiToProjectionVftablePtr = ComWrappersSupport.AllocateVtableMemory(typeof(@), sizeof(IInspectable.Vftbl) + sizeof(IntPtr) * %);
*(IInspectable.Vftbl*)AbiToProjectionVftablePtr = IInspectable.Vftbl.AbiToProjectionVftable;
%
}
%%%
)",
                    type.TypeName(),
                    type.TypeName(),
                    distance(methods),
                    bind_list([&](writer& w, MethodDef const& method)
                    {
                        auto method_index = get_vmethod_index(method.Parent(), method);
                        auto method_name = method.Name();
                        w.write("((delegate* unmanaged[Stdcall]<%, int>*)AbiToProjectionVftablePtr)[%] = &Do_Abi_%_%;",
                            bind<write_abi_parameter_types_pointer>(method_signature{ method }),
                            method_index + 6 /* number of entries in IInspectable */,
                            method_name,
                            method_index);
                    }, "\n", methods),
                    bind_each<write_method_abi_invoke>(methods),
                    bind_each<write_property_abi_invoke>(type.PropertyList()),
                    bind_each<write_event_abi_invoke>(type.EventList()));
                }
            }),
            bind<write_interface_members>(type),
            "",
            [&](writer& w) {
                for (auto required_interface : required_interfaces)
                {
                    w.write("%", required_interface.second.members);
                }
            }
        );

        if (!nongeneric_delegates.empty())
        {
            w.write(R"([global::System.ComponentModel.EditorBrowsable(global::System.ComponentModel.EditorBrowsableState.Never)]
public static class %
{
%}
)",
nongenerics_class,
bind_each(nongeneric_delegates));
        }
        w.write("\n");

        return true;
    }

    void write_custom_query_interface_impl(writer& w, TypeDef const& type)
    {

        bool has_base_class = !std::holds_alternative<object_type>(get_type_semantics(type.Extends()));
        separator s{ w, " || " };
        w.write(R"(
%bool IsOverridableInterface(Guid iid) => %%;

global::System.Runtime.InteropServices.CustomQueryInterfaceResult global::System.Runtime.InteropServices.ICustomQueryInterface.GetInterface(ref Guid iid, out IntPtr ppv)
{
ppv = IntPtr.Zero;
if (IsOverridableInterface(iid) || typeof(global::WinRT.IInspectable).GUID == iid)
{
return global::System.Runtime.InteropServices.CustomQueryInterfaceResult.NotHandled;
}

if (%.TryAs(iid, out ppv) >= 0)
{
return global::System.Runtime.InteropServices.CustomQueryInterfaceResult.Handled;
}

return global::System.Runtime.InteropServices.CustomQueryInterfaceResult.NotHandled;
})",
            bind([&](writer& w)
            {
                auto visibility = "protected ";
                auto overridable = "virtual ";
                if (has_base_class)
                {
                    overridable = "override ";
                }
                else if (type.Flags().Sealed())
                {
                    visibility = "private ";
                    overridable = "";
                }
                w.write(visibility);
                w.write(overridable);
            }),
            bind_each([&](writer& w, InterfaceImpl const& iface)
            {
                if (has_attribute(iface, "Windows.Foundation.Metadata", "OverridableAttribute"))
                {
                    s();
                    w.write("GuidGenerator.GetIID(typeof(%)) == iid",
                        bind<write_type_name>(get_type_semantics(iface.Interface()), typedef_name_type::ABI, false));
                }
            }, type.InterfaceImpl()),
            bind([&](writer& w)
            {
                if (has_base_class)
                {
                    s();
                    w.write("base.IsOverridableInterface(iid)");
                }
                if (s.first)
                {
                    w.write("false");
                }
            }),
            settings.netstandard_compat ? "GetReferenceForQI()" : "((IWinRTObject)this).NativeObject");
    }

    void write_wrapper_class(writer& w, TypeDef const& type)
    {
        if (is_static(type))
        {
            return;
        }

        auto type_name = write_type_name_temp(w, type, "%", typedef_name_type::CCW);
        auto wrapped_type_name = write_type_name_temp(w, type, "%", typedef_name_type::Projected);
        auto default_interface_name = get_default_interface_name(w, type, false, true);
        auto base_semantics = get_type_semantics(type.Extends());
        auto from_abi_new = !std::holds_alternative<object_type>(base_semantics) ? "new " : "";

        w.write(R"(%[global::WinRT.ProjectedRuntimeClass(typeof(%))]
%internal %class %%
{
public %(% comp)
{
_comp = comp;
}
public static implicit operator %(% comp)
{
return comp._comp;
}
public static implicit operator %(% comp)
{
return new %(comp);
}
public static %% FromAbi(IntPtr thisPtr)
{
if (thisPtr == IntPtr.Zero) return null;
return MarshalInspectable<%>.FromAbi(thisPtr);
}
%
private readonly % _comp;
}
)",
        bind<write_winrt_attribute>(type),
        default_interface_name,
        bind<write_type_custom_attributes>(type, false),
        bind<write_class_modifiers>(type),
        type_name,
        bind<write_type_inheritance>(type, base_semantics, false, true),
        type_name,
        wrapped_type_name,
        wrapped_type_name,
        type_name,
        type_name,
        wrapped_type_name,
        type_name,
        from_abi_new,
        wrapped_type_name,
        wrapped_type_name,
        bind<write_class_members>(type, true),
        wrapped_type_name);
    }

    void write_class_netstandard(writer& w, TypeDef const& type)
    {
        if (settings.component)
        {
            write_wrapper_class(w, type);
            return;
        }

        if (is_static(type))
        {
            write_static_class(w, type);
            return;
        }

        auto type_name = write_type_name_temp(w, type);
        auto default_interface_name = get_default_interface_name(w, type, false);
        auto default_interface_abi_name = get_default_interface_name(w, type, true);
        auto base_semantics = get_type_semantics(type.Extends());
        auto derived_new = std::holds_alternative<object_type>(base_semantics) ? "" : "new ";

        auto gc_pressure_amount = 0;
        if (auto gc_pressure_attr = get_attribute(type, "Windows.Foundation.Metadata", "GCPressureAttribute"))
        {
            auto sig = gc_pressure_attr.Value();
            auto const& args = sig.NamedArgs();
            auto amount = std::get<int32_t>(std::get<ElemSig::EnumValue>(std::get<ElemSig>(args[0].value.value).value).value);
            gc_pressure_amount = amount == 0 ? 12000 : amount == 1 ? 120000 : 1200000;
        }

        w.write(R"(%[global::WinRT.ProjectedRuntimeClass(nameof(_default))]
%public %class %%, IEquatable<%>
{
public %IntPtr ThisPtr => _default.ThisPtr;

private IObjectReference _inner = null;
private readonly Lazy<%> _defaultLazy;
private readonly Dictionary<Type, object> _lazyInterfaces;

private % _default => _defaultLazy.Value;
%
public static %% FromAbi(IntPtr thisPtr)
{
if (thisPtr == IntPtr.Zero) return null;
return MarshalInspectable<%>.FromAbi(thisPtr);
}

% %(% ifc)%
{
_defaultLazy = new Lazy<%>(() => ifc);
%
%}
%

public static bool operator ==(% x, % y) => (x?.ThisPtr ?? IntPtr.Zero) == (y?.ThisPtr ?? IntPtr.Zero);
public static bool operator !=(% x, % y) => !(x == y);
public bool Equals(% other) => this == other;
public override bool Equals(object obj) => obj is % that && this == that;
public override int GetHashCode() => ThisPtr.GetHashCode();
%

private struct InterfaceTag<I>{};

private % AsInternal(InterfaceTag<%> _) => _default;
%%
}
)",
            bind<write_winrt_attribute>(type),
            bind<write_type_custom_attributes>(type, false),
            bind<write_class_modifiers>(type),
            type_name,
            bind<write_type_inheritance>(type, base_semantics, true, false),
            type_name,
            derived_new,
            default_interface_abi_name,
            default_interface_abi_name,
            bind<write_attributed_types>(type),
            derived_new,
            type_name,
            type_name,
            type.Flags().Sealed() ? "internal" : "protected internal",
            type_name,
            default_interface_abi_name,
            bind<write_base_constructor_dispatch_netstandard>(base_semantics),
            default_interface_abi_name,
            bind<write_lazy_interface_initialization>(type),
            [&](writer& w)
            {
                if (!gc_pressure_amount) return;
                w.write("GC.AddMemoryPressure(%);\n", gc_pressure_amount);
            },
            [&](writer& w)
            {
                if (!gc_pressure_amount) return;
                w.write(R"(~%()
{
GC.RemoveMemoryPressure(%);
}
)", 
                    type_name,
                    gc_pressure_amount);
            },
            type_name,
            type_name,
            type_name,
            type_name,
            type_name,
            type_name,
            bind([&](writer& w)
            {
                bool has_base_type = !std::holds_alternative<object_type>(get_type_semantics(type.Extends()));

                if (!type.Flags().Sealed())
                {
                    w.write(R"(
protected %(global::WinRT.DerivedComposed _)%
{
_defaultLazy = new Lazy<%>(() => GetDefaultReference<%.Vftbl>());
%
})",
                        type.TypeName(),
                        has_base_type ? ":base(_)" : "",
                        default_interface_abi_name,
                        default_interface_abi_name,
                        bind<write_lazy_interface_initialization>(type));
                }

                std::string_view access_spec = "protected ";
                std::string_view override_spec = has_base_type ? "override " : "virtual ";

                if (type.Flags().Sealed() && !has_base_type)
                {
                    access_spec = "private ";
                    override_spec = " ";
                }

                w.write(R"(
%%IObjectReference GetDefaultReference<T>() => _default.AsInterface<T>();)",
                    access_spec,
                    override_spec);

                w.write(R"(
%%IObjectReference GetReferenceForQI() => _inner ?? _default.ObjRef;)",
                    access_spec,
                    override_spec);
            }),
            default_interface_name,
            default_interface_name,
            bind<write_class_members>(type, false),
            bind<write_custom_query_interface_impl>(type));
    }

    
    void write_class(writer& w, TypeDef const& type)
    {
        writer::write_platform_guard guard{ w };

        if (settings.component)
        {
            write_wrapper_class(w, type);
            return;
        }

        if (is_static(type))
        {
            write_static_class(w, type);
            return;
        }

        auto type_name = write_type_name_temp(w, type);
        auto default_interface_name = get_default_interface_name(w, type, false);
        auto base_semantics = get_type_semantics(type.Extends());
        auto derived_new = std::holds_alternative<object_type>(base_semantics) ? "" : "new ";

        auto default_interface_typedef = for_typedef(w, get_type_semantics(get_default_interface(type)), [&](auto&& iface) { return iface; });
        auto is_manually_gen_default_interface = is_manually_generated_iface(default_interface_typedef);

        w.write(R"(%
[global::WinRT.ProjectedRuntimeClass(nameof(_default))]
[global::WinRT.ObjectReferenceWrapper(nameof(_inner))]
%public %class %%, IWinRTObject, IEquatable<%>
{
private IntPtr ThisPtr => _inner == null ? (((IWinRTObject)this).NativeObject).ThisPtr : _inner.ThisPtr;

private IObjectReference _inner = null;
%
private readonly Dictionary<Type, object> _lazyInterfaces;

%
%
%
public static %% FromAbi(IntPtr thisPtr)
{
if (thisPtr == IntPtr.Zero) return null;
return MarshalInspectable<%>.FromAbi(thisPtr);
}

% %(IObjectReference objRef)%
{
_inner = objRef.As(GuidGenerator.GetIID(typeof(%).GetHelperType()));
%
%
%}

public static bool operator ==(% x, % y) => (x?.ThisPtr ?? IntPtr.Zero) == (y?.ThisPtr ?? IntPtr.Zero);
public static bool operator !=(% x, % y) => !(x == y);
public bool Equals(% other) => this == other;
public override bool Equals(object obj) => obj is % that && this == that;
public override int GetHashCode() => ThisPtr.GetHashCode();
%

private struct InterfaceTag<I>{};
%
%%
}
)",
            bind<write_winrt_attribute>(type),
            bind<write_type_custom_attributes>(type, true),
            bind<write_class_modifiers>(type),
            type_name,
            bind<write_type_inheritance>(type, base_semantics, true, false),
            type_name,
            bind([&](writer& w)
                {
                    if (is_manually_gen_default_interface)
                    {
                        w.write("private readonly Lazy<%> _defaultLazy;", default_interface_name);
                    }
                }),
            bind<write_class_objrefs_declaration>(type),
            bind([&](writer& w)
                {
                    w.write("private % _default => %;", default_interface_name, is_manually_gen_default_interface ? "_defaultLazy.Value" : "null");
                }),
            bind<write_attributed_types>(type),
            // FromAbi
            derived_new,
            type_name,
            type_name,
            // ObjectReference constructor
            type.Flags().Sealed() ? "internal" : "protected internal",
            type_name,
            bind<write_base_constructor_dispatch>(base_semantics),
            default_interface_name,
            bind([&](writer& w)
                {
                    if (is_manually_gen_default_interface)
                    {
                        w.write("_defaultLazy = new Lazy<%>(() => (%)new SingleInterfaceOptimizedObject(typeof(%), _inner));", default_interface_name, default_interface_name, default_interface_name);
                    }
                }),
            bind<write_lazy_interface_initialization>(type),
            bind<write_class_objrefs_definition>(type, "objRef", true),
            // Equality operators
            type_name,
            type_name,
            type_name,
            type_name,
            type_name,
            type_name,
            bind([&](writer& w)
            {
                bool has_base_type = !std::holds_alternative<object_type>(get_type_semantics(type.Extends()));
                if (!type.Flags().Sealed())
                {
                    w.write(R"(
protected %(global::WinRT.DerivedComposed _)%
{
%
%
%
})",
                        type.TypeName(),
                        has_base_type ? ":base(_)" : "",
                        bind([&](writer& w)
                            {
                                if (is_manually_gen_default_interface)
                                {
                                    w.write("_defaultLazy = new Lazy<%>(() => (%)new IInspectable(((IWinRTObject)this).NativeObject));", default_interface_name, default_interface_name);
                                }
                            }),
                        bind<write_lazy_interface_initialization>(type),
                        bind<write_class_objrefs_definition>(type, "((IWinRTObject)this).NativeObject", false));
                    w.write(R"(
bool IWinRTObject.HasUnwrappableNativeObject => this.GetType() == typeof(%);)",
                        type.TypeName());
                }
                else
                {
                    w.write(R"(
bool IWinRTObject.HasUnwrappableNativeObject => true;)");
                }

                w.write(R"(
IObjectReference IWinRTObject.NativeObject => _inner;)");
                if (!has_base_type)
                { 
                w.write(R"(
private Lazy<global::System.Collections.Concurrent.ConcurrentDictionary<global::System.RuntimeTypeHandle, IObjectReference>> _lazyQueryInterfaceCache = new();
global::System.Collections.Concurrent.ConcurrentDictionary<global::System.RuntimeTypeHandle, IObjectReference> IWinRTObject.QueryInterfaceCache => _lazyQueryInterfaceCache.Value;
private Lazy<global::System.Collections.Concurrent.ConcurrentDictionary<global::System.RuntimeTypeHandle, object>> _lazyAdditionalTypeData = new();
global::System.Collections.Concurrent.ConcurrentDictionary<global::System.RuntimeTypeHandle, object> IWinRTObject.AdditionalTypeData => _lazyAdditionalTypeData.Value;)");
                }
            }),
            bind([&](writer& w) 
                {
                    if (is_manually_gen_default_interface)
                    {
                        w.write("private % AsInternal(InterfaceTag<%> _) => _default;", default_interface_name, default_interface_name);
                    }
                }),
            bind<write_class_members>(type, false),
            bind<write_custom_query_interface_impl>(type));
    }

    void write_abi_class(writer& w, TypeDef const& type)
    {
        if (is_static(type))
        {
            return;
        }

        auto abi_type_name = write_type_name_temp(w, type, "%", typedef_name_type::ABI);
        auto projected_type_name = write_type_name_temp(w, type);
        auto ccw_type_name = write_type_name_temp(w, type, "%", typedef_name_type::CCW);
        auto default_interface_abi_name = get_default_interface_name(w, type, true);

        w.write(R"([global::System.ComponentModel.EditorBrowsable(global::System.ComponentModel.EditorBrowsableState.Never)]
public struct %
{
%
public static IntPtr GetAbi(IObjectReference value) => value is null ? IntPtr.Zero : MarshalInterfaceHelper<object>.GetAbi(value);
public static % FromAbi(IntPtr thisPtr) => %.FromAbi(thisPtr);
public static IntPtr FromManaged(% obj) => obj is null ? IntPtr.Zero : CreateMarshaler(obj).GetRef();
public static unsafe MarshalInterfaceHelper<%>.MarshalerArray CreateMarshalerArray(%[] array) => MarshalInterfaceHelper<%>.CreateMarshalerArray(array, (o) => CreateMarshaler(o));
public static (int length, IntPtr data) GetAbiArray(object box) => MarshalInterfaceHelper<%>.GetAbiArray(box);
public static unsafe %[] FromAbiArray(object box) => MarshalInterfaceHelper<%>.FromAbiArray(box, FromAbi);
public static (int length, IntPtr data) FromManagedArray(%[] array) => MarshalInterfaceHelper<%>.FromManagedArray(array, (o) => FromManaged(o));
public static void DisposeMarshaler(IObjectReference value) => MarshalInspectable<object>.DisposeMarshaler(value);
public static void DisposeMarshalerArray(MarshalInterfaceHelper<%>.MarshalerArray array) => MarshalInterfaceHelper<%>.DisposeMarshalerArray(array);
public static void DisposeAbi(IntPtr abi) => MarshalInspectable<object>.DisposeAbi(abi);
public static unsafe void DisposeAbiArray(object box) => MarshalInspectable<object>.DisposeAbiArray(box);
}
)",
            abi_type_name,
            bind([&](writer& w)
            {
                bool is_exclusive_to_default = false;
                for_typedef(w, get_type_semantics(get_default_interface(type)), [&](auto&& type)
                {
                    is_exclusive_to_default = is_exclusive_to(type);
                });
                if (is_exclusive_to_default)
                {
                    auto default_interface_abi_name = get_default_interface_name(w, type, true);
                    w.write("public static IObjectReference CreateMarshaler(% obj) => obj is null ? null : MarshalInspectable<%>.CreateMarshaler(obj)%;",
                        projected_type_name,
                        projected_type_name,
                        bind([&](writer& w)
                        {
                            if (distance(type.GenericParam()) > 0)
                            {
                                w.write(".As<%.Vftbl>()", default_interface_abi_name);
                            }
                            else
                            {
                                w.write(
                                    ".As<IUnknownVftbl>(GuidGenerator.GetIID(typeof(%).GetHelperType()))",
                                    bind<write_type_name>(get_type_semantics(get_default_interface(type)), typedef_name_type::CCW, false));
                            }
                        }));
                }
                else
                {
                    auto default_interface_name = get_default_interface_name(w, type, false);
                    w.write("public static IObjectReference CreateMarshaler(% obj) => obj is null ? null : MarshalInterface<%>.CreateMarshaler(obj);",
                        projected_type_name,
                        default_interface_name);
                }
            }),
            projected_type_name,
            ccw_type_name,
            projected_type_name,
            projected_type_name,
            projected_type_name,
            projected_type_name,
            projected_type_name,
            projected_type_name,
            projected_type_name,
            projected_type_name,
            projected_type_name,
            projected_type_name,
            projected_type_name);
    }

    void write_delegate(writer& w, TypeDef const& type)
    {
        if (settings.component)
        {
            write_authoring_metadata_type(w, type);
            return;
        }

        method_signature signature{ get_delegate_invoke(type) };
        w.write(R"(%%public delegate % %(%);
)",
            bind<write_winrt_attribute>(type),
            bind<write_type_custom_attributes>(type, false),
            bind<write_projection_return_type>(signature),
            bind<write_type_name>(type, typedef_name_type::Projected, false),
            bind_list<write_projection_parameter>(", ", signature.params()));
    }

    void write_abi_delegate(writer& w, TypeDef const& type)
    {
        auto method = get_delegate_invoke(type);
        method_signature signature{ method };
        auto type_name = write_type_name_temp(w, type);
        auto type_params = w.write_temp("%", bind<write_type_params>(type));
        auto is_generic = distance(type.GenericParam()) > 0;
        auto generic_abi_types = get_generic_abi_types(w, signature);
        bool have_generic_params = std::find_if(generic_abi_types.begin(), generic_abi_types.end(),
            [](auto&& pair){ return !pair.second.empty(); }) != generic_abi_types.end();

        w.write(R"([global::System.ComponentModel.EditorBrowsable(global::System.ComponentModel.EditorBrowsableState.Never)]
%
public static class @%
{%
%
private static readonly global::WinRT.Interop.IDelegateVftbl AbiToProjectionVftable;
public static readonly IntPtr AbiToProjectionVftablePtr;

static unsafe @()
{%
AbiToProjectionVftable = new global::WinRT.Interop.IDelegateVftbl
{
IUnknownVftbl = global::WinRT.Interop.IUnknownVftbl.AbiToProjectionVftbl,
Invoke = %
};
var nativeVftbl = ComWrappersSupport.AllocateVtableMemory(typeof(@%), Marshal.SizeOf<global::WinRT.Interop.IDelegateVftbl>());
Marshal.StructureToPtr(AbiToProjectionVftable, nativeVftbl, false);
AbiToProjectionVftablePtr = nativeVftbl;
}
%
public static unsafe IObjectReference CreateMarshaler(% managedDelegate) => 
managedDelegate is null ? null : MarshalDelegate.CreateMarshaler(managedDelegate, GuidGenerator.GetIID(typeof(@%)));

public static IntPtr GetAbi(IObjectReference value) => MarshalInterfaceHelper<%>.GetAbi(value);

public static unsafe % FromAbi(IntPtr nativeDelegate)
{
var abiDelegate = ComWrappersSupport.GetObjectReferenceForInterface(nativeDelegate)?.As<IDelegateVftbl>(GuidGenerator.GetIID(typeof(@%)));
return abiDelegate is null ? null : (%)ComWrappersSupport.TryRegisterObjectForInterface(new %(new NativeDelegateWrapper(abiDelegate).Invoke), nativeDelegate);
}

[global::WinRT.ObjectReferenceWrapper(nameof(_nativeDelegate))]
#if NETSTANDARD2_0
private class NativeDelegateWrapper
#else
private class NativeDelegateWrapper : IWinRTObject
#endif
{
private readonly ObjectReference<global::WinRT.Interop.IDelegateVftbl> _nativeDelegate;

public NativeDelegateWrapper(ObjectReference<global::WinRT.Interop.IDelegateVftbl> nativeDelegate)
{
_nativeDelegate = nativeDelegate;
}

#if !NETSTANDARD2_0
IObjectReference IWinRTObject.NativeObject => _nativeDelegate;
bool IWinRTObject.HasUnwrappableNativeObject => true;
private Lazy<global::System.Collections.Concurrent.ConcurrentDictionary<global::System.RuntimeTypeHandle, IObjectReference>> _lazyQueryInterfaceCache = new();
global::System.Collections.Concurrent.ConcurrentDictionary<global::System.RuntimeTypeHandle, IObjectReference> IWinRTObject.QueryInterfaceCache => _lazyQueryInterfaceCache.Value;
private Lazy<global::System.Collections.Concurrent.ConcurrentDictionary<global::System.RuntimeTypeHandle, object>> _lazyAdditionalTypeData = new();
global::System.Collections.Concurrent.ConcurrentDictionary<global::System.RuntimeTypeHandle, object> IWinRTObject.AdditionalTypeData => _lazyAdditionalTypeData.Value;
#endif

public unsafe % Invoke(%)
{
IntPtr ThisPtr = _nativeDelegate.ThisPtr;
%%
}
}

public static IntPtr FromManaged(% managedDelegate) => CreateMarshaler(managedDelegate)?.GetRef() ?? IntPtr.Zero;

public static void DisposeMarshaler(IObjectReference value) => MarshalInterfaceHelper<%>.DisposeMarshaler(value);

public static void DisposeAbi(IntPtr abi) => MarshalInterfaceHelper<%>.DisposeAbi(abi);
%
private static unsafe int Do_Abi_Invoke%
{
%
}
}

)",
            bind<write_guid_attribute>(type),
            type.TypeName(),
            type_params,
            [&](writer& w) {
                if (type_params.empty()) return;
                w.write(R"(
public static Guid PIID = GuidGenerator.CreateIID(typeof(%));)",
                    type_name
                );
            },
            [&](writer& w) {
                if (!is_generic)
                {
                    if (settings.netstandard_compat)
                    {
                        w.write("private unsafe delegate int Abi_Invoke(%);\n",
                            bind<write_abi_parameters>(signature));
                    }
                    return;
                }
                w.write(R"(private static readonly Type Abi_Invoke_Type = Expression.GetDelegateType(new Type[] { typeof(void*), %typeof(int) });
)",
                    bind_each([&](writer& w, auto&& pair)
                    {
                        w.write("%, ", pair.first);
                    }, generic_abi_types));
            },
            // class constructor
            type.TypeName(),
            [&](writer& w) {
                if (!is_generic)
                {
                    if (settings.netstandard_compat)
                    {
                        w.write("\nAbiInvokeDelegate = new Abi_Invoke(Do_Abi_Invoke);");
                    }
                    return;
                }
                w.write("\nAbiInvokeDelegate = global::System.Delegate.CreateDelegate(Abi_Invoke_Type, typeof(@%).GetMethod(nameof(Do_Abi_Invoke), BindingFlags.Static | BindingFlags.NonPublic)%);",
                    type.TypeName(),
                    type_params,
                    [&](writer& w) {
                        if (!have_generic_params) return;
                        w.write(".MakeGenericMethod(new Type[]{ % })\n",
                            [&](writer& w) {
                                int count = 0;
                                for (auto&& pair : generic_abi_types)
                                {
                                    if (pair.second.empty()) continue;
                                    w.write(count++ == 0 ? "" : ", ");
                                    w.write(pair.first);
                                }
                            });
                    });
            },
            bind([&](writer& w)
            {
                if (settings.netstandard_compat || is_generic)
                {
                    w.write("Marshal.GetFunctionPointerForDelegate(AbiInvokeDelegate)");
                }
                else
                {
                    w.write("(IntPtr)(delegate* unmanaged[Stdcall]<%, int>)&Do_Abi_Invoke", bind<write_abi_parameter_types_pointer>(signature));
                }
            }),
            type.TypeName(),
            type_params,
            settings.netstandard_compat || is_generic ? "\npublic static global::System.Delegate AbiInvokeDelegate { get; }\n" : "",
            // CreateMarshaler
            type_name,
            type.TypeName(),
            type_params,
            // GetAbi
            type_name,
            // FromAbi
            type_name,
            type.TypeName(),
            type_params,
            type_name,
            type_name,
            // NativeDelegateWrapper.Invoke
            bind<write_projection_return_type>(signature),
            bind_list<write_projection_parameter>(", ", signature.params()),
            bind([&](writer& w)
            {
                if (is_generic || settings.netstandard_compat)
                {
                    w.write("var abiInvoke = Marshal.GetDelegateForFunctionPointer%(_nativeDelegate.Vftbl.Invoke%);",
                        is_generic ? "" : "<Abi_Invoke>",
                        is_generic ? ", Abi_Invoke_Type" : "");
                }
                else
                {
                    w.write("var abiInvoke = (delegate* unmanaged[Stdcall]<%, int>)(_nativeDelegate.Vftbl.Invoke);",
                        bind<write_abi_parameter_types>(signature));
                }
            }),
            bind<write_abi_method_call>(signature, "abiInvoke", is_generic, false, is_noexcept(method)),
            // FromManaged
            type_name,
            // DisposeMarshaler
            type_name,
            // DisposeAbi
            type_name,
            // Do_Abi_Invoke
            !is_generic && !settings.netstandard_compat ? "\n[UnmanagedCallersOnly(CallConvs = new[] { typeof(CallConvStdcall) })]" : "",
            [&](writer& w) {
                if (!is_generic)
                {
                    w.write("(%)", bind<write_abi_parameters>(signature));
                    return;
                }
                if (have_generic_params)
                {
                    w.write("<");
                    int count = 0;
                    for (auto&& pair : generic_abi_types)
                    {
                        if (pair.second.empty()) continue;
                        w.write(count++ == 0 ? "" : ", ");
                        w.write(pair.second);
                    }
                    w.write(">");
                }
                w.write("(void* thisPtr");
                int index = 0;
                for (auto&& param : signature.params())
                {
                    auto generic_type = generic_abi_types[index++].second;
                    auto param_cat = get_param_category(param);
                    if (!generic_type.empty() && (param_cat <= param_category::out))
                    {
                        w.write(", %% %",
                            param_cat == param_category::out ? "out " : "",
                            generic_type,
                            bind<write_parameter_name>(param));
                    }
                    else
                    {
                        write_abi_parameter(w, param);
                    }
                }
                if (auto return_sig = signature.return_signature())
                {
                    auto generic_type = generic_abi_types[index++].second;
                    if (!return_sig.Type().is_szarray() && !generic_type.empty())
                    {
                        w.write(", out % %", generic_type, signature.return_param_name());
                    }
                    else
                    {
                        write_abi_return(w, signature);
                    }
                }
                w.write(")");
            },
            bind<write_managed_method_call>(signature,
                w.write_temp(R"(global::WinRT.ComWrappersSupport.MarshalDelegateInvoke(%, (% invoke) =>
{
    %
}))",
                    is_generic ? "new IntPtr(thisPtr)" : "thisPtr",
                    is_generic ? "global::System.Delegate" : type_name,
                    bind([&](writer& w)
                    {
                        if (is_generic)
                        {
                            w.write(R"(invoke.DynamicInvoke(%);)", "%");
                        }
                        else if (signature.return_signature())
                        {
                            w.write("return invoke(%);", "%");
                        }
                        else
                        {
                            w.write("invoke(%);");
                        }
                    })
        )));
    }

    void write_constant(writer& w, Constant const& value)
    {
        switch (value.Type())
        {
        case ConstantType::Int32:
            w.write_printf("%#0x", value.ValueInt32());
            break;
        case ConstantType::UInt32:
            w.write_printf("%#0x", value.ValueUInt32());
            break;
        }
    }

    void write_enum(writer& w, TypeDef const& type)
    {
        if (settings.component)
        {
            write_authoring_metadata_type(w, type);
            return;
        }

        if (is_flags_enum(type))
        {
            w.write("[FlagsAttribute]\n");
        }

        auto enum_underlying_type = is_flags_enum(type) ? "uint" : "int";

        w.write(R"(%%public enum % : %
{
)", 
        bind<write_winrt_attribute>(type),
        bind<write_type_custom_attributes>(type, true),
        bind<write_type_name>(type, typedef_name_type::Projected, false), enum_underlying_type);
        {
            for (auto&& field : type.FieldList())
            {
                if (auto constant = field.Constant())
                {
                    w.write("%% = unchecked((%)%),\n", 
                        bind<write_platform_attribute>(field.CustomAttribute()),
                        field.Name(), enum_underlying_type, bind<write_constant>(constant));
                }
            }
        }
        w.write("}\n");
    }

    void write_struct(writer& w, TypeDef const& type)
    {
        if (settings.component)
        {
            write_authoring_metadata_type(w, type);
            return;
        }

        auto name = w.write_temp("%", bind<write_type_name>(type, typedef_name_type::Projected, false));

        struct field_info
        {
            std::string type;
            std::string name;
            bool is_interface;
        };
        std::vector<field_info> fields;
        for (auto&& field : type.FieldList())
        {
            auto semantics = get_type_semantics(field.Signature().Type());
            field_info field_info{};
            field_info.type = w.write_temp("%", [&](writer& w){ write_projection_type(w, semantics); });
            field_info.name = field.Name();
            if (auto td = std::get_if<type_definition>(&semantics))
            {
                field_info.is_interface = get_category(*td) == category::interface_type;
            }
            else if (auto gti = std::get_if<generic_type_instance>(&semantics))
            {
                field_info.is_interface = get_category(gti->generic_type) == category::interface_type;
            }
            fields.emplace_back(field_info);
        }

        w.write(R"(%%public struct %: IEquatable<%>
{
%
public %(%)
{
%
}

public static bool operator ==(% x, % y) => %;
public static bool operator !=(% x, % y) => !(x == y);
public bool Equals(% other) => this == other;
public override bool Equals(object obj) => obj is % that && this == that;
public override int GetHashCode() => %;
}
)",
            // struct
            bind<write_winrt_attribute>(type),
            bind<write_type_custom_attributes>(type, true),
            name,
            name,
            bind_each([](writer& w, auto&& field)
            {
                w.write("public % %;\n", field.type, field.name);
            }, fields),
            // ctor
            name,
            bind_list([](writer& w, auto&& field)
            {
                w.write("% _%", field.type, field.name);
            }, ", ", fields),
            bind_each([](writer& w, auto&& field)
            {
                w.write("% = _%; ", field.name, field.name);
            }, fields),
            // ==
            name,
            name,
            bind_list([](writer& w, auto&& field)
            {
                w.write("x.% == y.%", 
                    field.name, field.name);
            }, " && ", fields),
            // !=, Equals
            name,
            name,
            name,
            name,
            // GetHashCode
            bind_list([](writer& w, auto&& field)
            {
                w.write("%.GetHashCode()", field.name);
            }, " ^ ", fields)
        );
    }

    void write_abi_struct(writer& w, TypeDef const& type)
    {
        if (is_type_blittable(type))
        {
            return;
        }

        w.write("[global::System.ComponentModel.EditorBrowsable(global::System.ComponentModel.EditorBrowsableState.Never)]\npublic struct %\n{\n", bind<write_type_name>(type, typedef_name_type::ABI, false));
        for (auto&& field : type.FieldList())
        {
            w.write("public ");
            write_abi_type(w, get_type_semantics(field.Signature().Type()));
            w.write(" %;\n", field.Name());
        }

        auto projected_type = w.write_temp("%", bind<write_projection_type>(type));
        auto abi_type = w.write_temp("%", bind<write_type_name>(type, typedef_name_type::ABI, false));

        std::vector<abi_marshaler> marshalers;
        for (auto&& field : type.FieldList())
        {
            abi_marshaler m{ std::string(field.Name()), -1 };
            set_abi_marshaler(w, field.Signature().Type(), m);
            marshalers.push_back(std::move(m));
        }

        // blittable: (no marshaler) value type requiring no marshaling/disposing 
        // marshalable: (marshaler, is_value_type) value type requiring only marshaling, no disposing
        // disposable: (marshaler, !is_value_type) ref type requiring marshaling and disposing
        bool have_disposers = std::find_if(marshalers.begin(), marshalers.end(), [](abi_marshaler const& m)
        {
            return !m.is_value_type;
        }) != marshalers.end();

        w.write(R"(
public struct Marshaler
{
%public % __abi;
)",
            bind_each([](writer& w, abi_marshaler const& m)
            {
                if (m.marshaler_type.empty()) return;
                w.write("public % _%;\n", m.local_type, m.param_name);
            }, marshalers),
            abi_type);
        if (have_disposers)
        {
            w.write(R"(public void Dispose()
{
%}
)",
                bind_each([](writer& w, abi_marshaler const& m)
                {
                    if(m.is_value_type) return;
                    w.write("%.DisposeMarshaler(_%);\n",
                        m.marshaler_type,
                        m.param_name);
                }, marshalers));
        }
        w.write("}\n");

        w.write(R"(
public static Marshaler CreateMarshaler(% arg)
{
var m = new Marshaler();)",
            projected_type);
        if (have_disposers)
        {
            w.write(R"(
Func<bool> dispose = () => { m.Dispose(); return false; };
try
{)");
        }
        for (auto&& m : marshalers)
        {
            if (m.marshaler_type.empty()) continue;
            w.write("\nm._% = ", m.param_name);
            m.write_create(w, "arg." + m.get_escaped_param_name(w));
            w.write(";");
        }
        w.write(R"(
m.__abi = new %()
{
%};
return m;)",
            abi_type,
            [&](writer& w)
            {
                int count = 0;
                for (auto&& m : marshalers)
                {
                    w.write(count++ == 0 ? "" : ", ");
                    if (m.marshaler_type.empty())
                    {
                        std::string format;
                        if (m.param_type == "bool")
                        {
                            format = "% = (byte)(arg.% ? 1 : 0)\n";
                        }
                        else if (m.param_type == "char")
                        {
                            format = "% = (ushort)arg.%\n";
                        }
                        else
                        {
                            format = "% = arg.%\n";
                        }
                        w.write(format,
                            m.get_escaped_param_name(w),
                            m.get_escaped_param_name(w));
                        continue;
                    }
                    w.write("% = %.GetAbi(m._%)\n",
                        m.get_escaped_param_name(w),
                        m.marshaler_type,
                        m.param_name);
                }
            });
        if (have_disposers)
        {
            w.write(R"(
}
catch (Exception) when (dispose())
{
// Will never execute
return default;
}
)");
        }
        w.write("}\n");

        w.write(R"(
public static % GetAbi(Marshaler m) => m.__abi;
)",
            abi_type);

        w.write(R"(
public static % FromAbi(% arg)
{
return new %()
{
%};
}
)",
            projected_type,
            abi_type,
            projected_type,
            [&](writer& w)
            {
                int count = 0;
                for (auto&& m : marshalers)
                {
                    w.write(count++ == 0 ? "" : ", ");
                    if (m.marshaler_type.empty())
                    {
                        std::string format;
                        if (m.param_type == "bool")
                        {
                            format = "% = arg.% != 0\n";
                        }
                        else if (m.param_type == "char")
                        {
                            format = "% = (char)arg.%\n";
                        }
                        else
                        {
                            format = "% = arg.%\n";
                        }
                        w.write(format,
                            m.get_escaped_param_name(w),
                            m.get_escaped_param_name(w));
                        continue;
                    }
                    w.write("% = %\n",
                        m.get_escaped_param_name(w),
                        [&](writer& w) {m.write_from_abi(w, "arg." + m.get_escaped_param_name(w)); });
                }
            });

        w.write(R"(
public static % FromManaged(% arg)
{
return new %()
{
%};
}
)",
            abi_type,
            projected_type,
            abi_type,
            [&](writer& w)
            {
                int count = 0;
                for (auto&& m : marshalers)
                {
                    w.write(count++ == 0 ? "" : ", ");
                    if (m.marshaler_type.empty())
                    {
                        std::string format;
                        if (m.param_type == "bool")
                        {
                            format = "% = (byte)(arg.% ? 1 : 0)\n";
                        }
                        else if (m.param_type == "char")
                        {
                            format = "% = (ushort)arg.%\n";
                        }
                        else
                        {
                            format = "% = arg.%\n";
                        }
                        w.write(format,
                            m.get_escaped_param_name(w),
                            m.get_escaped_param_name(w));
                        continue;
                    }
                    w.write("% = %\n",
                        m.get_escaped_param_name(w), [&](writer& w) {
                            m.write_from_managed(w, "arg." + m.get_escaped_param_name(w)); });
                }
            });

        w.write(R"(
public static unsafe void CopyAbi(Marshaler arg, IntPtr dest) => 
    *(%*)dest.ToPointer() = GetAbi(arg);
)",
            abi_type);

        w.write(R"(
public static unsafe void CopyManaged(% arg, IntPtr dest) =>
    *(%*)dest.ToPointer() = FromManaged(arg);
)",
            projected_type,
            abi_type);
    
      w.write(R"(
public static void DisposeMarshaler(Marshaler m) %
)",
            have_disposers ? "=> m.Dispose();" : "{}");

        w.write(R"(
public static void DisposeAbi(% abi){ /*todo*/ }
}

)",
            abi_type);
    }


    void write_factory_class_inheritance(writer& w, TypeDef const& type)
    {
        auto delimiter{ ", " };
        auto write_delimiter = [&]()
        {
            w.write(delimiter);
        };

        for (auto&& [interface_name, factory] : get_attributed_types(w, type))
        {
            if ((factory.activatable || factory.statics) && factory.type)
            {
                write_delimiter();
                w.write("%", bind<write_type_name>(factory.type, typedef_name_type::CCW, false));
            }
        }
    }

    void write_factory_activatable_method(writer& w, MethodDef const& method, std::string_view activatable_type)
    {
        method_signature signature{ method };
        w.write(R"(
public % %(%) => new %(%);
)",
activatable_type,
method.Name(),
bind_list<write_projection_parameter>(", ", signature.params()),
activatable_type,
bind_list<write_parameter_name_with_modifier>(", ", signature.params())
);
    }

    void write_factory_class_members(writer& w, TypeDef const& type)
    {
        auto delimiter{ ", " };
        auto write_delimiter = [&]()
        {
            w.write(delimiter);
        };

        auto projected_type_name = write_type_name_temp(w, type, "%", typedef_name_type::Projected);
        for (auto&& [interface_name, factory] : get_attributed_types(w, type))
        {
            if (factory.type)
            {
                if (factory.activatable)
                {
                w.write_each<write_factory_activatable_method>(factory.type.MethodList(), projected_type_name);
                }
                else if (factory.statics)
                {
                w.write_each<write_static_method>(factory.type.MethodList(), projected_type_name, true, ""sv);
                w.write_each<write_static_property>(factory.type.PropertyList(), projected_type_name, true, ""sv);
                w.write_each<write_static_event>(factory.type.EventList(), projected_type_name, true, ""sv);
                }
            }
        }
    }


    void write_factory_class(writer& w, TypeDef const& type)
    {
        auto factory_type_name = write_type_name_temp(w, type, "%ServerActivationFactory", typedef_name_type::CCW);
        auto base_class = (is_static(type) || !has_default_constructor(type)) ?
            "ComponentActivationFactory" : write_type_name_temp(w, type, "ActivatableComponentActivationFactory<%>", typedef_name_type::Projected);
        auto type_name = write_type_name_temp(w, type, "%", typedef_name_type::Projected);

        w.write(R"(
internal class % : %%
{

static %()
{
RuntimeHelpers.RunClassConstructor(typeof(%).TypeHandle);
}

public static IntPtr Make()
{
using var marshaler = MarshalInspectable<%>.CreateMarshaler(_factory).As<ABI.WinRT.Interop.IActivationFactory.Vftbl>();
return marshaler.GetRef();
}

static readonly % _factory = new %();
public static ObjectReference<I> ActivateInstance<I>()
{
IntPtr instance = _factory.ActivateInstance();
return ObjectReference<IInspectable.Vftbl>.Attach(ref instance).As<I>();
}

%
}
)",
factory_type_name,
base_class,
bind<write_factory_class_inheritance>(type),
factory_type_name,
type_name,
factory_type_name,
factory_type_name,
factory_type_name,
bind<write_factory_class_members>(type)
);
    }

    void write_module_activation_factory(writer& w, std::set<TypeDef> const& types)
    {
        w.write(R"(
using System;
namespace WinRT
{
public static class Module
{
public static unsafe IntPtr GetActivationFactory(String runtimeClassId)
{%
return IntPtr.Zero;
}
}
}
)",
bind_each([](writer& w, TypeDef const& type)
    {
        w.write(R"(

if (runtimeClassId == "%.%")
{
return %ServerActivationFactory.Make();
}
)",
type.TypeNamespace(),
type.TypeName(),
bind<write_type_name>(type, typedef_name_type::CCW, true)
);
    },
    types
        ));
    }

    void write_event_source_generic_args(writer& w, cswinrt::type_semantics eventTypeSemantics)
    {
        if (!std::holds_alternative<generic_type_instance>(eventTypeSemantics))
        {
            return;
        }
        for_typedef(w, eventTypeSemantics, [&](TypeDef const&)
            {
                std::vector<std::string> genericArgs;
                auto arg_count = std::get<generic_type_instance>(eventTypeSemantics).generic_args.size();
                for (int i = 0; i < (int) arg_count; ++i )
                {
                    auto semantics = w.get_generic_arg_scope(i).first;
                    if (std::holds_alternative<generic_type_param>(semantics))
                    {
                        genericArgs.push_back(w.write_temp("%", bind<write_generic_type_name>(i)));
                    }
                }                
                if (genericArgs.size() == 0)
                {
                    return;
                }
                w.write("<%>", bind_list([](writer& w, auto&& value)
                    {
                        w.write(value);
                    }, ", "sv, genericArgs));
            });
    }

    void write_event_source_subclass(writer& w, cswinrt::type_semantics eventTypeSemantics)
    {
        auto abiTypeName = w.write_temp("%", bind<write_type_name>(eventTypeSemantics, typedef_name_type::ABI, true));
        for_typedef(w, eventTypeSemantics, [&](TypeDef const& eventType)
            {
                if ((eventType.TypeNamespace() == "Windows.Foundation" || eventType.TypeNamespace() == "System") && eventType.TypeName() == "EventHandler`1")
                {
                    return;
                }
                auto eventTypeCode = w.write_temp("%", bind<write_type_name>(eventType, typedef_name_type::Projected, false));
                auto invokeMethodSig = get_event_invoke_method(eventType);
                w.write(R"(
internal sealed unsafe class %% : EventSource<%>
{
internal %(IObjectReference obj,
delegate* unmanaged[Stdcall]<System.IntPtr, System.IntPtr, out WinRT.EventRegistrationToken, int> addHandler,
delegate* unmanaged[Stdcall]<System.IntPtr, WinRT.EventRegistrationToken, int> removeHandler, int index) : base(obj, addHandler, removeHandler, index)
{
}

protected override IObjectReference CreateMarshaler(% del) =>
del is null ? null : %.CreateMarshaler(del);

protected override void DisposeMarshaler(IObjectReference marshaler) =>
%.DisposeMarshaler(marshaler);

protected override System.IntPtr GetAbi(IObjectReference marshaler) =>
marshaler is null ? System.IntPtr.Zero : %.GetAbi(marshaler);

protected override State CreateEventState() =>
new EventState(_obj.ThisPtr, _index);

private sealed class EventState : State
{
public EventState(System.IntPtr obj, int index)
: base(obj, index)
{
}

protected override System.Delegate GetEventInvoke()
{
% invoke = (%) =>
{
var localDel = del;
if (localDel == null)
{%
return %;
}
%localDel.Invoke(%);
};
return invoke;
}
}
}
)",
bind<write_event_source_type_name>(eventTypeSemantics),
bind<write_event_source_generic_args>(eventTypeSemantics),
eventTypeCode, 
bind<write_event_source_type_name>(eventTypeSemantics), 
eventTypeCode,
abiTypeName,
abiTypeName,
abiTypeName,
eventTypeCode,
bind<write_event_invoke_params>(invokeMethodSig),
bind<write_event_out_defaults>(invokeMethodSig),
bind<write_event_invoke_return_default>(invokeMethodSig),
bind<write_event_invoke_return>(invokeMethodSig),
bind<write_event_invoke_args>(invokeMethodSig));
});
    }

    void write_temp_class_event_source_subclass(writer& w, TypeDef const& classType, concurrency::concurrent_unordered_map<std::string, std::string>& typeNameToDefinitionMap)
    {
        for (auto&& ii : classType.InterfaceImpl())
        {
            for_typedef(w, get_type_semantics(ii.Interface()), [&](TypeDef const& interfaceType)
                {
                    for (auto&& eventObj : interfaceType.EventList())
                    {
                        auto&& eventTypeSemantics = get_type_semantics(eventObj.EventType());
                        auto&& eventTypeCode = w.write_temp("%", bind<write_type_name>(eventTypeSemantics, typedef_name_type::Projected, false));
                        auto&& eventClass = w.write_temp("%", bind<write_event_source_subclass>(eventTypeSemantics));
                        typeNameToDefinitionMap[eventTypeCode] = eventClass;
                    }
                });
        }
    }

    void write_temp_interface_event_source_subclass(writer& w, TypeDef const& interfaceType, concurrency::concurrent_unordered_map<std::string, std::string>& typeNameToDefinitionMap)
    {
        for (auto&& eventObj : interfaceType.EventList())
        {
            auto&& eventTypeSemantics = get_type_semantics(eventObj.EventType());
            auto&& eventTypeCode = w.write_temp("%", bind<write_type_name>(eventTypeSemantics, typedef_name_type::Projected, false));
            auto&& eventClass = w.write_temp("%", bind<write_event_source_subclass>(eventTypeSemantics));
            typeNameToDefinitionMap[eventTypeCode] = eventClass;
        }
    }
}<|MERGE_RESOLUTION|>--- conflicted
+++ resolved
@@ -1928,14 +1928,15 @@
         }
     }
 
-    void write_class_static_objrefs_declaration(writer& w, TypeDef const& classType)
+    void write_class_static_objrefs_declaration(writer& w, std::string const& target, TypeDef const& classType)
     {
         for (auto&& [interface_name, factory] : get_attributed_types(w, classType))
         {
             if (factory.statics)
             {
-                w.write("private static readonly Lazy<IObjectReference> % = new Lazy<IObjectReference>(() => _factory._As(GuidGenerator.GetIID(typeof(%).GetHelperType())));\n",
+                w.write("private static readonly Lazy<IObjectReference> % = new Lazy<IObjectReference>(() => %As(GuidGenerator.GetIID(typeof(%).GetHelperType())));\n",
                     bind<write_objref_type_name>(factory.type),
+                    target,
                     bind<write_type_name>(factory.type, typedef_name_type::Projected, false));
             }
         }
@@ -2165,35 +2166,37 @@
 public static %I As<I>() => _factory.AsInterface<I>();
 %
 )",
-<<<<<<< HEAD
-                        has_base_factory ? "new " : "",
-                        type.TypeNamespace(),
-                        type.TypeNamespace(),
-                        type.TypeName(),
-                        has_base_factory ? "new " : "",
-                        bind([&](writer& w)
-                            {
-                                if (!settings.netstandard_compat)
-                                {
-                                    write_class_static_objrefs_declaration(w, type);
-                                }
-                            }));
-=======
                             has_base_factory ? "new " : "",
                             type.TypeNamespace(),
                             type.TypeNamespace(),
                             type.TypeName(),
-                            has_base_factory ? "new " : "");
+                            has_base_factory ? "new " : "",
+                            bind([&](writer& w)
+                                {
+                                    if (!settings.netstandard_compat)
+                                    {
+                                        write_class_static_objrefs_declaration(w, "_factory._", type);
+                                    }
+                                }));
                     }
                     else
                     {
                         w.write(R"(
 public static %I As<I>() => ActivationFactory<%>.AsInterface<I>();
+%
 )",
                             has_base_factory ? "new " : "",
-                            type.TypeName());
-                    }
->>>>>>> 4427779d
+                            type.TypeName(),
+                            bind([&](writer& w)
+                                {
+                                    if (!settings.netstandard_compat)
+                                    {
+                                        write_class_static_objrefs_declaration(w, 
+                                            w.write_temp("ActivationFactory<%>.", type.TypeName()), 
+                                            type);
+                                    }
+                                }));
+                    }
                 }
 
                 write_static_members(w, factory.type, type);
