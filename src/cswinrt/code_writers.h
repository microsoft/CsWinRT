--- conflicted
+++ resolved
@@ -3798,15 +3798,9 @@
         w.write(
 R"(public static WindowsRuntimeObjectReferenceValue BoxToUnmanaged(%? value)
 {
-<<<<<<< HEAD
-    return WindowsRuntimeValueTypeMarshaller.BoxToUnmanaged(value, in %);
+    return WindowsRuntimeValueTypeMarshaller.BoxToUnmanaged(value, CreateComInterfaceFlags.TrackerSupport, in %);
 }
 )", projection_name, bind<write_iid_reference_guid>(type));
-=======
-    return WindowsRuntimeValueTypeMarshaller.BoxToUnmanaged(value, CreateComInterfaceFlags.TrackerSupport, in %ReferenceImpl.IID);
-}
-)", projection_name, type.TypeName()); // TODO: use `CreateComInterfaceFlags.None` whenever possible
->>>>>>> 769b9ba6
 
         if (!is_type_blittable(type))
         {
@@ -3932,12 +3926,7 @@
 {
     public override void* GetOrCreateComInterfaceForObject(object value)
     {
-<<<<<<< HEAD
-        return WindowsRuntimeValueTypeMarshaller.BoxToUnmanaged<%>((%) value, in %).DetachThisPtrUnsafe();
-=======
-        return WindowsRuntimeComWrappersMarshal.GetOrCreateComInterfaceForObject(value, CreateComInterfaceFlags.TrackerSupport);
->>>>>>> 769b9ba6
-    }
+        return WindowsRuntimeComWrappersMarshal.GetOrCreateComInterfaceForObject(value, CreateComInterfaceFlags.TrackerSupport);    }
 
     public override ComInterfaceEntry* ComputeVtables(out int count)
     {
@@ -3952,11 +3941,7 @@
     }
 }
 
-<<<<<<< HEAD
-)", name, projection_name, projection_name, iid_property_name, name, is_type_blittable(type) ? projection_name : abi_name, iid_property_name);
-=======
-)", name, name, is_type_blittable(type) ? projection_name : abi_name, name); // TODO: use `CreateComInterfaceFlags.None` whenever possible
->>>>>>> 769b9ba6
+)", name, name, is_type_blittable(type) ? projection_name : abi_name, iid_property_name); // TODO: use `CreateComInterfaceFlags.None` whenever possible
     }
 
     void write_interface_entries_impl(writer& w, TypeDef const& type)
