--- conflicted
+++ resolved
@@ -3354,11 +3354,7 @@
             {
                 w.write("% = %.GetAbi%(%);\n",
                     get_param_local(w),
-<<<<<<< HEAD
-                    is_marshal_by_object_reference_value() && !is_array() ? "MarshalInspectable<object>" : marshaler_type,
-=======
                     is_marshal_by_object_reference_value() ? "MarshalInspectable<object>" : marshaler_type,
->>>>>>> 4c2d0271
                     is_array() ? "Array" : "",
                     get_marshaler_local(w));
             }
@@ -3444,11 +3440,7 @@
             }
 
             w.write("%.GetAbi%(%%)",
-<<<<<<< HEAD
-                is_marshal_by_object_reference_value() && !is_array() ? "MarshalInspectable<object>" : marshaler_type,
-=======
                 is_marshal_by_object_reference_value() ? "MarshalInspectable<object>" : marshaler_type,
->>>>>>> 4c2d0271
                 is_array() ? "Array" : "",
                 is_pinnable ? "ref " : "",
                 get_marshaler_local(w));
@@ -3565,11 +3557,7 @@
             else
             {
                 w.write("%.DisposeMarshaler%(%);\n",
-<<<<<<< HEAD
-                    is_marshal_by_object_reference_value() && !is_array() ? "MarshalInspectable<object>" : marshaler_type,
-=======
                     is_marshal_by_object_reference_value() ? "MarshalInspectable<object>" : marshaler_type,
->>>>>>> 4c2d0271
                     is_array() ? "Array" : "",
                     get_marshaler_local(w));
             }
@@ -3625,52 +3613,37 @@
                 break;
             case category::interface_type:
                 m.marshaler_type = "MarshalInterface<" + m.param_type + ">";
-<<<<<<< HEAD
-                m.marshal_by_object_reference_value = true;
-=======
->>>>>>> 4c2d0271
                 if (m.is_array())
                 {
                     m.local_type = w.write_temp("MarshalInterfaceHelper<%>.MarshalerArray", m.param_type);
                 }
                 else
                 {
-<<<<<<< HEAD
-=======
                     m.marshal_by_object_reference_value = true;
->>>>>>> 4c2d0271
                     m.local_type = m.is_out() ? "IntPtr" : "ObjectReferenceValue";
                 }
                 break;
             case category::class_type:
                 m.marshaler_type = w.write_temp("%", bind<write_type_name>(semantics, typedef_name_type::ABI, true));
-                m.marshal_by_object_reference_value = true;
                 if (m.is_array())
                 {
                     m.local_type = w.write_temp("MarshalInterfaceHelper<%>.MarshalerArray", m.param_type);
                 }
                 else
                 {
-<<<<<<< HEAD
-=======
                     m.marshal_by_object_reference_value = true;
->>>>>>> 4c2d0271
                     m.local_type = m.is_out() ? "IntPtr" : "ObjectReferenceValue";
                 }
                 break;
             case category::delegate_type:
                 m.marshaler_type = get_abi_type();
-                m.marshal_by_object_reference_value = true;
                 if (m.is_array())
                 {
                     m.local_type = w.write_temp("MarshalInterfaceHelper<%>.MarshalerArray", m.param_type);
                 }
                 else
                 {
-<<<<<<< HEAD
-=======
                     m.marshal_by_object_reference_value = true;
->>>>>>> 4c2d0271
                     m.local_type = m.is_out() ? "IntPtr" : "ObjectReferenceValue";
                 }
                 break;
@@ -3681,17 +3654,13 @@
             [&](object_type)
             {
                 m.marshaler_type = "MarshalInspectable<object>";
-                m.marshal_by_object_reference_value = true;
                 if (m.is_array())
                 {
                     m.local_type = "MarshalInterfaceHelper<object>.MarshalerArray";
                 }
                 else
                 {
-<<<<<<< HEAD
-=======
                     m.marshal_by_object_reference_value = true;
->>>>>>> 4c2d0271
                     m.local_type = m.is_out() ? "IntPtr" : "ObjectReferenceValue";
                 }
             },
@@ -6569,12 +6538,7 @@
 public static IntPtr GetAbi(IObjectReference value) => value is null ? IntPtr.Zero : MarshalInterfaceHelper<object>.GetAbi(value);
 public static % FromAbi(IntPtr thisPtr) => %.FromAbi(thisPtr);
 public static IntPtr FromManaged(% obj) => obj is null ? IntPtr.Zero : CreateMarshaler2(obj).Detach();
-<<<<<<< HEAD
-public static unsafe MarshalInterfaceHelper<%>.MarshalerArray CreateMarshalerArray(%[] array) => MarshalInterfaceHelper<%>.CreateMarshalerArray(array, (o) => CreateMarshaler(o));
-public static unsafe MarshalInterfaceHelper<%>.MarshalerArray CreateMarshalerArray2(%[] array) => MarshalInterfaceHelper<%>.CreateMarshalerArray2(array, (o) => CreateMarshaler2(o));
-=======
 public static unsafe MarshalInterfaceHelper<%>.MarshalerArray CreateMarshalerArray(%[] array) => MarshalInterfaceHelper<%>.CreateMarshalerArray2(array, (o) => CreateMarshaler2(o));
->>>>>>> 4c2d0271
 public static (int length, IntPtr data) GetAbiArray(object box) => MarshalInterfaceHelper<%>.GetAbiArray(box);
 public static unsafe %[] FromAbiArray(object box) => MarshalInterfaceHelper<%>.FromAbiArray(box, FromAbi);
 public static (int length, IntPtr data) FromManagedArray(%[] array) => MarshalInterfaceHelper<%>.FromManagedArray(array, (o) => FromManaged(o));
@@ -6625,9 +6589,6 @@
             }),
             projected_type_name,
             ccw_type_name,
-            projected_type_name,
-            projected_type_name,
-            projected_type_name,
             projected_type_name,
             projected_type_name,
             projected_type_name,
