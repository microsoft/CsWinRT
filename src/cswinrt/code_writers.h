#pragma once

#include <functional>
#include <set>
#include <filesystem>
#include <iostream>
#include <regex>
#include <concurrent_unordered_map.h>

namespace cswinrt
{
    using namespace winmd::reader;

    static const struct
    {
        char const* csharp;
        char const* dotnet;
    }
    type_mappings[] =
    {
        {"bool", "Boolean"},
        {"char", "Char"},
        {"sbyte", "SByte"},
        {"byte", "Byte"},
        {"short", "Int16"},
        {"ushort", "UInt16"},
        {"int", "Int32"},
        {"uint", "UInt32"},
        {"long", "Int64"},
        {"ulong", "UInt64"},
        {"float", "Float"},
        {"double", "Double"},
        {"string", "String"},
    };

    auto to_csharp_type(fundamental_type type)
    {
        return type_mappings[(int)type].csharp;
    }

    auto to_dotnet_type(fundamental_type type)
    {
        return type_mappings[(int)type].dotnet;
    }

    auto get_delegate_type_suffix(fundamental_type type)
    {
        if (type == fundamental_type::String)
        {
            return "String";
        }
        return type_mappings[(int)type].dotnet;
    }

    static uint32_t get_vmethod_index(TypeDef const& type, MethodDef const& method)
    {
        uint32_t const vtable_base = type.MethodList().first.index();
        uint32_t const vtable_index = method.index() - vtable_base;
        return vtable_index;
    }

    static std::string get_vmethod_name(writer& w, TypeDef const& type, MethodDef const& method)
    {
        return w.write_temp("%_%", method.Name(), get_vmethod_index(type, method));
    }

    bool is_type_blittable(type_semantics const& semantics, bool for_array = false)
    {
        return call(semantics,
            [&](object_type)
            {
                return false;
            },
            [&](type_definition const& type)
            {
                switch (get_category(type))
                {
                    case category::enum_type:
                        return !for_array;
                    case category::struct_type:
                        if (auto mapping = get_mapped_type(type.TypeNamespace(), type.TypeName()))
                        {
                            return !mapping->requires_marshaling;
                        }

                        for (auto&& field : type.FieldList())
                        {
                            if (!is_type_blittable(get_type_semantics(field.Signature().Type())))
                            {
                                return false;
                            }
                        }
                        return true;
                    default:
                        return false;
                }
            },
            [&](generic_type_instance const& /*type*/)
            {
                return false;
            },
            [&](fundamental_type const& type)
            {
                return (type != fundamental_type::String) && 
                    (type != fundamental_type::Char) &&
                    (type != fundamental_type::Boolean);
            },
            [&](auto&&)
            {
                return true;
            });
    }

    bool is_value_type(type_semantics const& semantics)
    {
        return call(semantics,
            [&](object_type)
            {
                return false;
            },
            [&](type_definition const& type)
            {
                switch (get_category(type))
                {
                    case category::enum_type:
                        return true;
                    case category::struct_type:
                        if (auto mapping = get_mapped_type(type.TypeNamespace(), type.TypeName()))
                        {
                            return true;
                        }

                        for (auto&& field : type.FieldList())
                        {
                            if (!is_value_type(get_type_semantics(field.Signature().Type())))
                            {
                                return false;
                            }
                        }
                        return true;
                    default:
                        return false;
                }
            },
            [&](generic_type_instance const& /*type*/)
            {
                return false;
            },
            [&](fundamental_type const& type)
            {
                return (type != fundamental_type::String);
            },
            [&](auto&&)
            {
                return true;
            });
    }

    void write_fundamental_type(writer& w, fundamental_type type)
    {
        w.write(to_csharp_type(type));
    }

    void write_fundamental_non_projected_type(writer& w, fundamental_type type)
    {
        w.write(to_dotnet_type(type));
    }

    void write_projection_type(writer& w, type_semantics const& semantics);
    void write_projection_type_for_name_type(writer& w, type_semantics const& semantics, typedef_name_type const& nameType);

    void write_generic_type_name_base(writer& w, uint32_t index)
    {
        write_projection_type(w, w.get_generic_arg_scope(index).first);
    }

    void write_generic_type_name(writer& w, uint32_t index)
    {
        w.write_generic_type_name_custom ?
            w.write_generic_type_name_custom(w, index) :
            write_generic_type_name_base(w, index);
    }

    template<typename TAction, typename TResult = std::invoke_result_t<TAction, type_definition>>
    TResult for_typedef(writer& w, type_semantics const& semantics, TAction action)
    {
        return call(semantics,
            [&](type_definition const& type)
            {
                return action(type);
            },
            [&](generic_type_instance const& type)
            {
                auto guard{ w.push_generic_args(type) };
                return action(type.generic_type);
            },
            [](auto)
            {
                throw_invalid("type definition expected");
                #pragma warning(disable:4702)
                return TResult();
            });
    }

    void write_typedef_name(writer& w, type_definition const& type, typedef_name_type const& nameType = typedef_name_type::Projected, bool forceWriteNamespace = false)
    {
        bool authoredType = settings.component && settings.filter.includes(type);
        auto typeNamespace = type.TypeNamespace();
        auto typeName = type.TypeName();

        if (nameType == typedef_name_type::NonProjected)
        {
            w.write("%.%", typeNamespace, typeName);
            return;
        }

        if (auto proj = get_mapped_type(typeNamespace, typeName))
        {
            typeNamespace = proj->mapped_namespace;
            typeName = proj->mapped_name;
        }

        // Exclusive interfaces for authored types only exist in the CCW impl namepsace.
        // For the default interface, if the projected name is requested, use the class type.
        // For other exclusive interfaces, if the projected name is requested, use the CCW type.
        bool use_exclusive_to_type = false;
        TypeDef exclusive_to_type;
        typedef_name_type name_type_to_write = nameType;
        if (authoredType && is_exclusive_to(type) && name_type_to_write == typedef_name_type::Projected)
        {
            auto exclusive_to_attr = get_attribute(type, "Windows.Foundation.Metadata", "ExclusiveToAttribute");
            auto sig = exclusive_to_attr.Value();
            auto const& fixed_args = sig.FixedArgs();
            XLANG_ASSERT(fixed_args.size() == 1);
            auto sys_type = std::get<ElemSig::SystemType>(std::get<ElemSig>(fixed_args[0].value).value);
            exclusive_to_type = type.get_cache().find_required(sys_type.name);

            try
            {
                if (auto default_interface = get_default_interface(exclusive_to_type))
                {
                    for_typedef(w, get_type_semantics(default_interface), [&](auto&& interface_type)
                        {
                            use_exclusive_to_type = (type == interface_type);
                        });
                }
            }
            catch (const std::invalid_argument&)
            {
            }

            if (!use_exclusive_to_type)
            {
                name_type_to_write = typedef_name_type::CCW;
            }
        }

        if (forceWriteNamespace || 
            (typeNamespace != w._current_namespace) ||
            (name_type_to_write == typedef_name_type::Projected && (w._in_abi_namespace || w._in_abi_impl_namespace)) ||
            (name_type_to_write == typedef_name_type::ABI && !w._in_abi_namespace) ||
            (name_type_to_write == typedef_name_type::CCW && authoredType && !w._in_abi_impl_namespace) ||
            (name_type_to_write == typedef_name_type::CCW && !authoredType && (w._in_abi_namespace || w._in_abi_impl_namespace)))
        {
            w.write("global::");
            if (name_type_to_write == typedef_name_type::ABI)
            {
                w.write("ABI.");
            }
            else if (authoredType && name_type_to_write == typedef_name_type::CCW)
            {
                w.write("ABI.Impl.");
            }

            w.write("%.", typeNamespace);
        }

        if (use_exclusive_to_type)
        {
            w.write("@", exclusive_to_type.TypeName());
        }
        else
        {
            w.write("@", typeName);
        }
    }

    void write_type_params(writer& w, TypeDef const& type)
    {
        if (distance(type.GenericParam()) == 0)
        {
            return;
        }
        separator s{ w };
        uint32_t index = 0;
        w.write("<%>", bind_each([&](writer& w, GenericParam const& /*gp*/)
            { s(); write_generic_type_name(w, index++); }, type.GenericParam()));
    }

    void write_type_name(writer& w, type_semantics const& semantics, typedef_name_type const& nameType = typedef_name_type::Projected, bool forceWriteNamespace = false)
    {
        for_typedef(w, semantics, [&](auto type)
        {
            write_typedef_name(w, type, nameType, forceWriteNamespace);
            write_type_params(w, type);
        });
    }

    auto write_type_name_temp(writer& w, type_semantics const& type, char const* format = "%", typedef_name_type const& nameType = typedef_name_type::Projected)
    {
        return w.write_temp(format, bind<write_type_name>(type, nameType, false));
    }

    void write_projection_type_for_name_type(writer& w, type_semantics const& semantics, typedef_name_type const& nameType)
    {
        call(semantics,
            [&](object_type) { w.write("object"); },
            [&](guid_type) { w.write("Guid"); },
            [&](type_type) { w.write("Type"); },
            [&](type_definition const& type) { write_typedef_name(w, type, nameType); },
            [&](generic_type_index const& var) { write_generic_type_name(w, var.index); },
            [&](generic_type_instance const& type)
            {
                auto guard{ w.push_generic_args(type) };
                w.write("%<%>",
                    bind<write_projection_type_for_name_type>(type.generic_type, nameType),
                    bind_list<write_projection_type_for_name_type>(", ", type.generic_args, nameType));
            },
            [&](generic_type_param const& param) { w.write(param.Name()); },
            [&](fundamental_type const& type)
            { 
                if (nameType == typedef_name_type::NonProjected)
                {
                    write_fundamental_non_projected_type(w, type);
                }
                else
                {
                    write_fundamental_type(w, type);
                }
            });
    }

    void write_projection_type(writer& w, type_semantics const& semantics)
    {
        write_projection_type_for_name_type(w, semantics, typedef_name_type::Projected);
    }

    void write_projection_ccw_type(writer& w, type_semantics const& semantics)
    {
        write_projection_type_for_name_type(w, semantics, typedef_name_type::CCW);
    }

    bool is_keyword(std::string_view str)
    {
        static constexpr std::string_view keywords[] =
        {
            "abstract",  "as",       "base",     "bool",       "break",     "byte",
            "case",      "catch",    "char",     "checked",    "class",     "const",
            "continue",  "decimal",  "default",  "delegate",   "do",        "double",
            "else",      "enum",     "event",    "explicit",   "extern",    "false",
            "finally",   "fixed",    "float",    "for",        "foreach",   "goto",
            "if",        "implicit", "in",       "int",        "interface", "internal",
            "is",        "lock",     "long",     "namespace",  "new",       "null",
            "object",    "operator", "out",      "override",   "params",    "private",
            "protected", "public",   "readonly", "ref",        "return",    "sbyte",
            "sealed",    "short",    "sizeof",   "stackalloc", "static",    "string",
            "struct",    "switch",   "this",     "throw",      "true",      "try",
            "typeof",    "uint",     "ulong",    "unchecked",  "unsafe",    "ushort",
            "using",     "virtual",  "void",     "volatile",   "while"
        };
#if 0
        assert(std::is_sorted(std::begin(keywords), std::end(keywords)));
#endif
        return std::binary_search(std::begin(keywords), std::end(keywords), str);
    }

    void write_escaped_identifier(writer& w, std::string_view identifier)
    {
        if (is_keyword(identifier))
        {
            w.write("@");
        }
        w.write(identifier);
    }

    void write_parameter_name(writer& w, method_signature::param_t const& param)
    {
        write_escaped_identifier(w, param.first.Name());
    }

    void write_parameter_name_with_modifier(writer& w, method_signature::param_t const& param)
    {
        switch (get_param_category(param))
        {
        case param_category::ref:
            w.write("in ");
            break;
        case param_category::out:
        case param_category::receive_array:
            w.write("out ");
            break;
        default:
            break;
        }
        write_parameter_name(w, param);
    }

    void write_projection_parameter_type(writer& w, method_signature::param_t const& param)
    {
        auto semantics = get_type_semantics(param.second->Type());

        switch (get_param_category(param))
        {
        case param_category::in:
            w.write("%", bind<write_projection_type>(semantics));
            break;
        case param_category::ref:
            w.write("in %", bind<write_projection_type>(semantics));
            break;
        case param_category::out:
            w.write("out %", bind<write_projection_type>(semantics));
            break;
        case param_category::pass_array:
        case param_category::fill_array:
            w.write("%[]", bind<write_projection_type>(semantics));
            break;
        case param_category::receive_array:
            w.write("out %[]", bind<write_projection_type>(semantics));
            break;
        }
    }

    void write_projected_signature(writer& w, TypeSig const& type_sig)
    {
        write_projection_type(w, get_type_semantics(type_sig));
        if(type_sig.is_szarray()) w.write("[]");
    };

    void write_projection_return_type(writer& w, method_signature const& signature)
    {
        if (auto return_sig = signature.return_signature())
        {
            write_projected_signature(w, return_sig.Type());
        }
        else
        {
            w.write("void");
        }
    }

    void write_projection_parameter(writer& w, method_signature::param_t const& param)
    {
        w.write("% %",
            bind<write_projection_parameter_type>(param),
            bind<write_parameter_name>(param));
    }

    void write_projection_arg(writer& w, method_signature::param_t const& param)
    {
        w.write("%",
            bind<write_parameter_name>(param));
    }

    void write_event_source_type_name(writer& w, type_semantics const& eventTypeSemantics)
    {
        auto eventTypeCode = w.write_temp("%", bind<write_type_name>(eventTypeSemantics, typedef_name_type::Projected, false));
        std::string eventTypeName = "_EventSource_" + eventTypeCode;
        std::regex re(R"-((\ |:|<|>|,|\.))-");
        w.write("%", std::regex_replace(eventTypeName, re, "_"));
    }

    method_signature get_event_invoke_method(TypeDef const& eventType)
    {
        for (auto&& method : eventType.MethodList())
        {
            if (method.Name() == "Invoke")
            {
                return method_signature(method);
            }
        }
        throw_invalid("Event type must have an Invoke method");
    }

    void write_event_invoke_params(writer& w, method_signature const& methodSig)
    {
        w.write("%", bind_list<write_projection_parameter>(", ", methodSig.params()));
    }

    void write_event_invoke_return(writer& w, method_signature const& methodSig)
    {
        if (methodSig.return_signature())
        {
            w.write("return ");
        }
    }

    void write_event_invoke_return_default(writer& w, method_signature const& methodSig)
    {
        if (!methodSig.return_signature())
        {
            return;
        }
        auto&& semantics = get_type_semantics(methodSig.return_signature().Type());
        w.write("default(%)", bind<write_projection_type>(semantics));
    }

    void write_event_invoke_args(writer& w, method_signature const& methodSig)
    {
        w.write("%", bind_list<write_projection_arg>(", ", methodSig.params()));
    }

    void write_abi_type(writer& w, type_semantics const& semantics)
    {
        call(semantics,
            [&](object_type) { w.write("IntPtr"); },
            [&](guid_type) { w.write("Guid"); },
            [&](type_type) { throw_invalid("System.Type not implemented"); },
            [&](type_definition const& type)
            {
                switch (get_category(type))
                {
                    case category::enum_type:
                        write_type_name(w, type);
                        break;

                    case category::struct_type:
                        write_type_name(w, type, !is_type_blittable(semantics) ? typedef_name_type::ABI : typedef_name_type::Projected);
                        break;

                    default:
                        w.write("IntPtr");
                        break;
                };
            },
            [&](generic_type_index const& var)
            {
                write_generic_type_name(w, var.index);
            },
            [&](generic_type_instance const&)
            {
                w.write("IntPtr");
            },
            [&](generic_type_param const& param)
            {
                w.write(param.Name());
            },
            [&](fundamental_type type)
            {
                if (type == fundamental_type::String)
                {
                    w.write("IntPtr");
                }
                else
                {
                    if (type == fundamental_type::Boolean)
                    {
                        type = fundamental_type::UInt8;
                    }
                    if (type == fundamental_type::Char)
                    {
                        type = fundamental_type::UInt16;
                    }
                    write_fundamental_type(w, type);
                }
            });
    }

    void write_abi_parameter(writer& w, method_signature::param_t const& param)
    {
        auto semantics = get_type_semantics(param.second->Type());
        auto param_name = w.write_temp("%", bind<write_parameter_name>(param));
        switch (get_param_category(param))
        {
        case param_category::in:
            w.write(", % %", bind<write_abi_type>(semantics), param_name);
            break;
        case param_category::ref:
            w.write(settings.netstandard_compat ? ", in % %" : ", %* %", bind<write_abi_type>(semantics), param_name);
            break;
        case param_category::out:
            w.write(settings.netstandard_compat ? ", out % %" : ", %* %", bind<write_abi_type>(semantics), param_name);
            break;
        case param_category::pass_array:
        case param_category::fill_array:
            w.write(", int __%Size, IntPtr %", param_name, param_name);
            break;
        case param_category::receive_array:
            w.write(settings.netstandard_compat ? ", out int __%Size, out IntPtr %" : ", int* __%Size, IntPtr* %", param_name, param_name);
            break;
        }
    }
    
    void write_abi_parameter_type(writer& w, method_signature::param_t const& param)
    {
        auto semantics = get_type_semantics(param.second->Type());
        switch (get_param_category(param))
        {
        case param_category::in:
            w.write(", %", bind<write_abi_type>(semantics));
            break;
        case param_category::ref:
            w.write(", in %", bind<write_abi_type>(semantics));
            break;
        case param_category::out:
            w.write(", out %", bind<write_abi_type>(semantics));
            break;
        case param_category::pass_array:
        case param_category::fill_array:
            w.write(", int, IntPtr");
            break;
        case param_category::receive_array:
            w.write(", out int, out IntPtr");
            break;
        }
    } 

    void write_abi_parameter_type_pointer(writer& w, method_signature::param_t const& param)
    {
        auto semantics = get_type_semantics(param.second->Type());
        switch (get_param_category(param))
        {
        case param_category::in:
            w.write(", %", bind<write_abi_type>(semantics));
            break;
        case param_category::ref:
            w.write(", %*", bind<write_abi_type>(semantics));
            break;
        case param_category::out:
            w.write(", %*", bind<write_abi_type>(semantics));
            break;
        case param_category::pass_array:
        case param_category::fill_array:
            w.write(", int, IntPtr");
            break;
        case param_category::receive_array:
            w.write(", int*, IntPtr*");
            break;
        }
    }

    void write_abi_return(writer& w, method_signature const& signature)
    {
        if (auto return_sig = signature.return_signature())
        {
            auto semantics = get_type_semantics(return_sig.Type());
            auto return_param = w.write_temp("%", bind<write_escaped_identifier>(signature.return_param_name()));
            if (settings.netstandard_compat)
            {
                return_sig.Type().is_szarray() ?
                    w.write(", out int __%Size, out IntPtr %", signature.return_param_name(), return_param) :
                    w.write(", out % %", bind<write_abi_type>(semantics), return_param);
            }
            else
            {
                return_sig.Type().is_szarray() ?
                    w.write(", int* __%Size, IntPtr* %", signature.return_param_name(), return_param) :
                    w.write(", %* %", bind<write_abi_type>(semantics), return_param);
            }
        }
    }

    void write_abi_return_type(writer& w, method_signature const& signature)
    {
        if (auto return_sig = signature.return_signature())
        {
            auto semantics = get_type_semantics(return_sig.Type());
            return_sig.Type().is_szarray() ?
                w.write(", out int, out IntPtr") :
                w.write(", out %", bind<write_abi_type>(semantics));
        }
    }

    void write_abi_return_type_pointer(writer& w, method_signature const& signature)
    {
        if (auto return_sig = signature.return_signature())
        {
            auto semantics = get_type_semantics(return_sig.Type());
            return_sig.Type().is_szarray() ?
                w.write(", int*, IntPtr*") :
                w.write(", %*", bind<write_abi_type>(semantics));
        }
    }

    void write_abi_parameters(writer& w, method_signature const& signature)
    {
        w.write("IntPtr thisPtr");
        for (auto&& param : signature.params())
        {
            write_abi_parameter(w, param);
        }
        write_abi_return(w, signature);
    }

    void write_abi_parameter_types(writer& w, method_signature const& signature)
    {
        w.write("IntPtr");
        for (auto&& param : signature.params())
        {
            write_abi_parameter_type(w, param);
        }
        write_abi_return_type(w, signature);
    }

    void write_abi_parameter_types_pointer(writer& w, method_signature const& signature)
    {
        w.write("IntPtr");
        for (auto&& param : signature.params())
        {
            write_abi_parameter_type_pointer(w, param);
        }
        write_abi_return_type_pointer(w, signature);
    }

    bool abi_signature_has_generic_parameters(writer& w, method_signature const& signature)
    {
        bool signature_has_generic_parameters{};

        writer::write_generic_type_name_guard g(w, [&](writer& /*w*/, uint32_t /*index*/) {
            signature_has_generic_parameters = true;
            });

        auto _ = w.write_temp("%", bind<write_abi_parameters>(signature));
        return signature_has_generic_parameters;
    }

    template<typename write_params>
    void write_event_params(writer& w, row_base<Event>::value_type const& evt, write_params params)
    {
        method_signature add_sig{ std::get<0>(get_event_methods(evt)) };
        auto semantics = get_type_semantics(add_sig.params().at(0).second->Type());

        if (auto td = std::get_if<type_definition>(&semantics))
        {
            method_signature invoke_sig{ get_delegate_invoke(*td) };
            if (invoke_sig.params().size() > 0)
            {
                params(w, invoke_sig);
            }
        }
        else if (auto gti = std::get_if<generic_type_instance>(&semantics))
        {
            auto guard{ w.push_generic_args(*gti) };
            method_signature invoke_sig{ get_delegate_invoke(gti->generic_type) };
            params(w, invoke_sig);
        }
    }

    void write_event_param_types(writer& w, row_base<Event>::value_type const& evt)
    {
        auto write_params = [](writer& w, method_signature const& invoke_sig)
        {
            w.write("<%>", bind_list<write_projection_parameter_type>(", ", invoke_sig.params()));
        };
        write_event_params(w, evt, write_params);
    }

    void write_delegate_abi_call(writer& w, TypeDef const& type, std::string_view call, std::string_view name)
    {
        w.write("%%.%(%)",
            bind<write_typedef_name>(type, typedef_name_type::ABI, false),
            bind<write_type_params>(type),
            call, name);
    }

    void write_object_marshal_from_abi(writer& w, type_semantics const& param_type, TypeDef const& type, std::string_view name, bool is_boxed = false)
    {
        switch (get_category(type))
        {
        case category::enum_type:
        {
            if (is_boxed)
            {
                w.write("(%)", bind<write_type_name>(type, typedef_name_type::Projected, false));
            }
            w.write("%", name);
            return;
        }
        case category::delegate_type:
        {
            write_delegate_abi_call(w, type, "FromAbi", name);
            return;
        }
        case category::struct_type:
        {
            if (is_type_blittable(param_type))
            {
                w.write("%", name);
            }
            else
            {
                w.write("%.FromAbi(%)", bind<write_type_name>(param_type, typedef_name_type::ABI, true), name);
            }
            return;
        }
        case category::interface_type:
        {
            w.write("MarshalInterface<%>.FromAbi(%)",
                bind<write_type_name>(type, typedef_name_type::Projected, false),
                name);
            return;
        }
        case category::class_type:
        {
            w.write("%.FromAbi(%)",
                bind<write_projection_type>(param_type),
                name);
            return;
        }
        }
    }

    void write_fundamental_marshal_to_abi(writer& w, fundamental_type type, std::string_view name)
    {
        switch (type)
        {
        case fundamental_type::String:
            w.write("%.Handle", name);
            break;
        case fundamental_type::Boolean:
            w.write("(byte)(% ? 1 : 0)", name);
            break;
        case fundamental_type::Char:
            w.write("(ushort)%", name);
            break;
        default:
            w.write("%", name);
            break;
        }
    }

    void write_fundamental_marshal_from_abi(writer& w, fundamental_type type, std::string_view name, bool is_boxed = false)
    {
        if (type == fundamental_type::String)
        {
            w.write(R"(MarshalString.FromAbi(%))", name);
        }
        else if (type == fundamental_type::Boolean)
        {
            w.write(is_boxed ? "((byte)(object)% != 0)" : "(% != 0)", name);
        }
        else if (type == fundamental_type::Char)
        {
            w.write(is_boxed ? "(char)(ushort)(object)%" : "(char)%", name);
        }
        else if (is_boxed)
        {
            w.write("(%)(object)%", bind<write_fundamental_type>(type), name);
        }
        else
        {
            w.write("%", name);
        }
    }

    void write_class_modifiers(writer& w, TypeDef const& type)
    {
        if (is_static(type))
        {
            w.write("static ");
            return;
        }

        if (type.Flags().Sealed())
        {
            w.write("sealed ");
        }
    }

    void write_method(writer& w, method_signature signature, std::string_view method_name,
        std::string_view return_type, std::string_view method_target,
        std::string_view access_spec = ""sv, std::string_view method_spec = ""sv,
        std::string_view platform_attribute = ""sv)
    {
        w.write(R"(
%%%% %(%) => %.%(%);
)",
            platform_attribute, 
            access_spec,
            method_spec,
            return_type,
            method_name,
            bind_list<write_projection_parameter>(", ", signature.params()),
            method_target,
            method_name,
            bind_list<write_parameter_name_with_modifier>(", ", signature.params())
        );
    }

    void write_explicitly_implemented_method_for_abi(writer& w, MethodDef const& method,
        std::string_view return_type, TypeDef const& method_interface, std::string_view method_target)
    {
        method_signature signature{ method };
        w.write(R"(
% %.%(%) => %.%(%);
)",
            return_type,
            bind<write_type_name>(method_interface, typedef_name_type::CCW, false),
            method.Name(),
            bind_list<write_projection_parameter>(", ", signature.params()),
            method_target,
            method.Name(),
            bind_list<write_parameter_name_with_modifier>(", ", signature.params())
        );
    }

    auto method_signature_equal(writer& w, MethodDef const& first, MethodDef const& second)
    {
        method_signature signature_first{ first };
        method_signature signature_second{ second };

        if (size(signature_first.params()) != size(signature_second.params()))
        {
            return false;
        }

        auto first_method_return_type = w.write_temp("%", bind<write_projection_return_type>(signature_first));
        auto second_method_return_type = w.write_temp("%", bind<write_projection_return_type>(signature_second));
        if (first_method_return_type != second_method_return_type)
        {
            return false;
        }

        auto first_method_parameters = w.write_temp("%", bind_list<write_projection_parameter>(", ", signature_first.params()));
        auto second_method_parameters = w.write_temp("%", bind_list<write_projection_parameter>(", ", signature_second.params()));
        return first_method_parameters == second_method_parameters;
    }

    void write_non_projected_type(writer& w, TypeDef const& type)
    {
        writer::write_generic_type_name_guard g(w, [&](writer& w, uint32_t index)
        {
            write_projection_type_for_name_type(w, w.get_generic_arg_scope(index).first, typedef_name_type::NonProjected);
        });

        w.write("%", bind<write_type_name>(type, typedef_name_type::NonProjected, false));
    }

    auto is_implemented_as_private_method(writer& w, TypeDef const& class_type, MethodDef const& interface_method)
    {
        auto interface_method_name = w.write_temp(
            "%.%",
            bind<write_non_projected_type>(interface_method.Parent()),
            interface_method.Name());
        for (auto&& class_method : class_type.MethodList())
        {
            if (class_method.Flags().Access() == MemberAccess::Private &&
                class_method.Name() == interface_method_name &&
                method_signature_equal(w, class_method, interface_method))
            {
                return true;
            }
        }

        return false;
    }

    auto is_implemented_as_private_mapped_interface(writer& w, TypeDef const& class_type, TypeDef const& interface_type)
    {
        // Assume as long as one member of the custom mapped interface is implemented as a private member,
        // that the entire interface is implemented as an explicit implementation.
        if (size(interface_type.MethodList()) != 0)
        {
            return is_implemented_as_private_method(w, class_type, interface_type.MethodList().first);
        }

        if (size(interface_type.PropertyList()) != 0)
        {
            auto [getter, _] = get_property_methods(interface_type.PropertyList().first);
            return is_implemented_as_private_method(w, class_type, getter);
        }

        if (size(interface_type.EventList()) != 0)
        {
            auto [add, _] = get_event_methods(interface_type.EventList().first);
            return is_implemented_as_private_method(w, class_type, add);
        }

        return false;
    }

    void write_class_method(writer& w, MethodDef const& method, TypeDef const& class_type, 
        bool is_overridable, bool is_protected, std::string_view interface_member, std::string_view platform_attribute)
    {
        if (method.SpecialName())
        {
            return;
        }

        auto access_spec = is_protected || is_overridable ? "protected " : "public ";
        std::string method_spec = "";

        // If this interface is overridable but the type is sealed, don't mark the member as virtual.
        // The C# compiler errors out about declaring a virtual member in a sealed class.
        if (is_overridable && !class_type.Flags().Sealed())
        {
            // All overridable methods in the WinRT type system have protected visibility.
            access_spec = "protected ";
            method_spec = "virtual ";
        }

        method_signature signature{ method };

        auto raw_return_type = w.write_temp("%", [&](writer& w) {
            write_projection_return_type(w, signature);
        });
        auto return_type = raw_return_type;
        if (method.Name() == "ToString")
        {
            method_spec += "new ";
            if (signature.params().empty())
            {
                if (auto ret = signature.return_signature())
                {
                    auto semantics = get_type_semantics(ret.Type());
                    if (auto ft = std::get_if<fundamental_type>(&semantics))
                    {
                        if (*ft == fundamental_type::String)
                        {
                            method_spec = "override ";
                            return_type = "string";
                        }
                    }
                }
            }
        }

        bool is_private = is_implemented_as_private_method(w, class_type, method);
        if (!is_private)
        {
            write_method(w, signature, method.Name(), return_type, interface_member, access_spec, method_spec, platform_attribute);
        }

        if (is_overridable || !is_exclusive_to(method.Parent()))
        {
            w.write(R"(
%% %.%(%) => %(%);)",
                platform_attribute,
                bind<write_projection_return_type>(signature),
                bind<write_type_name>(method.Parent(), typedef_name_type::CCW, false),
                method.Name(),
                bind_list<write_projection_parameter>(", ", signature.params()),
                bind([&](writer& w)
                {
                    if (is_private)
                    {
                        w.write("%.%", interface_member, method.Name());
                    }
                    else
                    {
                        w.write(method.Name());
                    }
                }),
                bind_list<write_parameter_name_with_modifier>(", ", signature.params())
            );
        }
    }

    void write_property(writer& w, std::string_view external_prop_name, std::string_view prop_name,
        std::string_view prop_type, std::string_view getter_target, std::string_view setter_target,
        std::string_view access_spec = ""sv, std::string_view method_spec = ""sv,
        std::string_view getter_platform = ""sv, std::string_view setter_platform = ""sv)
    {
        if (setter_target.empty())
        {
            w.write(R"(
%%%% % => %.%;
)",
                getter_platform,
                access_spec,
                method_spec,
                prop_type,
                external_prop_name,
                getter_target,
                prop_name);
            return;
        }

        std::string_view property_platform = ""sv;
        if (getter_platform == setter_platform)
        {
            property_platform = getter_platform;
            getter_platform = ""sv;
            setter_platform = ""sv;
        }

        w.write(R"(
%%%% %
{
%get => %.%;
%set => %.% = value;
}
)",
            property_platform,
            access_spec,
            method_spec,
            prop_type,
            external_prop_name,
            getter_platform, 
            getter_target,
            prop_name,
            setter_platform,
            setter_target,
            prop_name);
    }

    std::string write_as_cast(writer& w, TypeDef const& iface, bool as_abi)
    {
        if (settings.netstandard_compat)
        {
            return w.write_temp(as_abi ? "As<%>()" : "AsInternal(new InterfaceTag<%>())",
                bind<write_type_name>(iface, as_abi ? typedef_name_type::ABI : typedef_name_type::Projected, false));
        }
        else
        {
            return w.write_temp("((%)(IWinRTObject)this)", bind<write_type_name>(iface, typedef_name_type::Projected, false));
        }
    }

    void write_lazy_interface_initialization(writer& w, TypeDef const& type)
    {
        for (auto&& ii : type.InterfaceImpl())
        {
            if (has_attribute(ii, "Windows.Foundation.Metadata", "DefaultAttribute"))
            {
                continue;
            }

            for_typedef(w, get_type_semantics(ii.Interface()), [&](auto interface_type)
            {
                auto interface_name = write_type_name_temp(w, interface_type);
                auto interface_abi_name = write_type_name_temp(w, interface_type, "%", typedef_name_type::ABI);

                if (settings.netstandard_compat)
                {
                    w.write(R"(
{typeof(%), new Lazy<%>(() => new %(GetReferenceForQI()))},)",
                        interface_name,
                        interface_abi_name,
                        interface_abi_name);
                }
                else
                {
                    w.write(R"(
{typeof(%), new Lazy<%>(() => (%)(object)new SingleInterfaceOptimizedObject(typeof(%), _inner ?? ((IWinRTObject)this).NativeObject))},)",
                        interface_name,
                        interface_name,
                        interface_name,
                        interface_name);
                }
            });
        }
    }

    std::string write_explicit_name(writer& w, TypeDef const& iface, std::string_view name)
    {
        return w.write_temp("%.%", write_type_name_temp(w, iface, "%", typedef_name_type::CCW), name);
    }

    std::string write_prop_type(writer& w, Property const& prop)
    {
        return w.write_temp("%", bind<write_projected_signature>(prop.Type().Type()));
    }

    void write_explicitly_implemented_property_for_abi(writer& w, Property const& prop, TypeDef const& iface, bool as_abi)
    {
        auto prop_target = write_as_cast(w, iface, as_abi);
        auto [getter, setter] = get_property_methods(prop);
        auto getter_target = getter ? prop_target : "";
        auto setter_target = setter ? prop_target : "";
        write_property(w, write_explicit_name(w, iface, prop.Name()), prop.Name(),
            write_prop_type(w, prop), getter_target, setter_target);
    }

    void write_event(writer& w, std::string_view external_event_name, Event const& event, std::string_view event_target,
        std::string_view access_spec = ""sv, std::string_view method_spec = ""sv, std::string_view platform_attribute = ""sv)
    {
        auto event_type = w.write_temp("%", bind<write_type_name>(get_type_semantics(event.EventType()), typedef_name_type::Projected, false));

        // ICommand has a lower-fidelity type mapping where the type of the event handler doesn't project one-to-one
        // so we need to hard-code mapping the event handler from the mapped WinRT type to the correct .NET type.
        if (event.Name() == "CanExecuteChanged" && event_type == "global::System.EventHandler<object>")
        {
            event_type = "global::System.EventHandler";
        }

        w.write(R"(
%%%event % %
{
add => %.% += value;
remove => %.% -= value;
}
)",
            platform_attribute,
            access_spec,
            method_spec,
            event_type,
            external_event_name,
            event_target,
            event.Name(),
            event_target,
            event.Name());
    }

    void write_explicitly_implemented_event_for_abi(writer& w, Event const& evt, TypeDef const& iface, bool as_abi)
    {
        write_event(w, write_explicit_name(w, iface, evt.Name()), evt, write_as_cast(w, iface, as_abi));
    }

    void write_class_event(writer& w, Event const& event, TypeDef const& class_type, bool is_overridable, bool is_protected, std::string_view interface_member, std::string_view platform_attribute = ""sv)
    {
        auto visibility = "public ";

        if (is_protected)
        {
            visibility = "protected ";
        }

        if (is_overridable)
        {
            visibility = "protected virtual ";
        }

        auto [add, _] = get_event_methods(event);
        bool is_private = is_implemented_as_private_method(w, class_type, add);
        if (!is_private)
        {
            write_event(w, event.Name(), event, interface_member, visibility, ""sv, platform_attribute);
        }

        if (is_overridable || !is_exclusive_to(event.Parent()))
        {
            write_event(
                w, 
                w.write_temp("%.%", bind<write_type_name>(event.Parent(), typedef_name_type::CCW, false), event.Name()),
                event,
                is_private ? interface_member : "this",
                ""sv,
                ""sv,
                platform_attribute);
        }
    }

    auto write_custom_attribute_args(writer& w, CustomAttribute const& attribute, CustomAttributeSig const& signature)
    {
        auto write_fixed_arg = [&](writer & w, FixedArgSig arg)
        {
            if (std::holds_alternative<std::vector<ElemSig>>(arg.value))
            {
                throw_invalid("ElemSig list unexpected");
            }
            auto&& arg_value = std::get<ElemSig>(arg.value);

            call(arg_value.value,
                [&](ElemSig::SystemType system_type)
                {
                    auto arg_type = attribute.get_cache().find_required(system_type.name);
                    if (is_static(arg_type))
                    {
                        w.write("typeof(%)", bind<write_projection_type>(arg_type));
                    }
                    else
                    {
                        w.write("typeof(%)", bind<write_projection_ccw_type>(arg_type));
                    }
                },
                [&](ElemSig::EnumValue enum_value)
                {
                    if (enum_value.type.m_typedef.TypeName() == "AttributeTargets")
                    {
                        std::vector<std::string> values;
                        auto value = std::get<uint32_t>(enum_value.value);
                        if (value == 4294967295)
                        {
                            values.emplace_back("All");
                        }
                        else
                        {
                            static struct
                            {
                                uint32_t value;
                                char const* name;
                            }
                            attribute_target_enums[] =
                            {
                                { 1, "Delegate" },
                                { 2, "Enum" },
                                { 4, "Event" },
                                { 8, "Field" },
                                { 16, "Interface" },
                                { 64, "Method" },
                                { 128, "Parameter" },
                                { 256, "Property" },
                                { 512, "Class" },   // "RuntimeClass"
                                { 1024, "Struct" },
                                { 2048, "All" },    // "InterfaceImpl"
                                { 8192, "Struct" }, // "ApiContract"
                            };
                            for (auto&& target_enum : attribute_target_enums)
                            {
                                if (value & target_enum.value)
                                {
                                    values.emplace_back(target_enum.name);
                                }
                            }
                        }
                        w.write("%",
                            bind_list([](writer& w, auto&& value) { w.write("AttributeTargets.%", value); },
                                " | ", values));
                    }
                    else for (auto field : enum_value.type.m_typedef.FieldList())
                    {
                        if (field.Name() == "value__") continue;
                        auto field_value = field.Constant().Value();
                        if (std::visit([&](auto&& v) { return Constant::constant_type{ v } == field_value; }, enum_value.value))
                        {
                            w.write("%.%",
                                bind<write_projection_type>(enum_value.type.m_typedef),
                                field.Name());
                        }
                    }
                },
                [&](std::string_view type_name)
                {
                    w.write("\"%\"", type_name);
                },
                [&](auto&&)
                {
                    if (auto uint32_value = std::get_if<uint32_t>(&arg_value.value))
                    {
                        w.write("%u", *uint32_value);
                    }
                    else if (auto int32_value = std::get_if<int32_t>(&arg_value.value))
                    {
                        w.write(*int32_value);
                    }
                    else if (auto uint64_value = std::get_if<uint64_t>(&arg_value.value))
                    {
                        w.write(*uint64_value);
                    }
                    else if (auto int64_value = std::get_if<int64_t>(&arg_value.value))
                    {
                        w.write(*int64_value);
                    }
                    else if (auto bool_value = std::get_if<bool>(&arg_value.value))
                    {
                        w.write(*bool_value ? "true" : "false");
                    }
                    else if (auto char_value = std::get_if<char16_t>(&arg_value.value))
                    {
                        w.write(*char_value);
                    }
                    else if (auto uint8_value = std::get_if<uint8_t>(&arg_value.value))
                    {
                        w.write(*uint8_value);
                    }
                    else if (auto int8_value = std::get_if<int8_t>(&arg_value.value))
                    {
                        w.write(*int8_value);
                    }
                    else if (auto uint16_value = std::get_if<uint16_t>(&arg_value.value))
                    {
                        w.write(*uint16_value);
                    }
                    else if (auto int16_value = std::get_if<int16_t>(&arg_value.value))
                    {
                        w.write(*int16_value);
                    }
                    else if (auto float_value = std::get_if<float>(&arg_value.value))
                    {
                        w.write_printf("f", *float_value);
                    }
                    else if (auto double_value = std::get_if<double>(&arg_value.value))
                    {
                        w.write_printf("f", *double_value);
                    }
                });
            };

        std::vector<std::string> params;
        for (auto&& arg : signature.FixedArgs())
        {
            params.push_back(w.write_temp("%", bind(write_fixed_arg, arg)));
        }
        for (auto&& arg : signature.NamedArgs())
        {
            params.push_back(w.write_temp("% = %", arg.name, bind(write_fixed_arg, arg.value)));
        }

        return params;
    }

    std::string get_platform(writer& w, CustomAttributeSig const& signature, std::vector<std::string> const& params)
    {
        if (settings.netstandard_compat)
        {
            return {};
        }
        auto& arg0 = signature.FixedArgs()[0];
        auto& elem = std::get<ElemSig>(arg0.value);
        std::string_view contract_name;
        if (auto system_type = std::get_if<ElemSig::SystemType>(&elem.value))
        {
            contract_name = system_type->name;
        }
        else
        {
            contract_name = std::get<std::string_view>(elem.value);
        }
        auto contract_version = std::stoul(params[1]) >> 16;
        auto& contract_platform = get_contract_platform(contract_name, contract_version);
        if (contract_platform.empty())
        {
            return {};
        }
        auto platform = std::string(contract_platform);
        if (w._check_platform)
        {
            if (platform <= w._platform)
            {
                return {};
            }
            if (w._platform.empty())
            {
                w._platform = platform;
            }
        }
        return "\"Windows" + platform + "\"";
    }

    std::string get_platform(writer& w, std::pair<CustomAttribute, CustomAttribute> const& custom_attributes)
    {
        std::map<std::string, std::vector<std::string>> attributes;
        for (auto&& attribute : custom_attributes)
        {
            auto [attribute_namespace, attribute_name] = attribute.TypeNamespaceAndName();
            attribute_name = attribute_name.substr(0, attribute_name.length() - "Attribute"sv.length());
            auto signature = attribute.Value();
            auto params = write_custom_attribute_args(w, attribute, signature);
            // ContractVersion attribute ==> SupportedOSPlatform attribute
            if (attribute_name == "ContractVersion" && signature.FixedArgs().size() == 2)
            {
                return get_platform(w, signature, params);
            }
        }
        return {};
    }

    void write_platform_attribute(writer& w, std::pair<CustomAttribute, CustomAttribute> const& custom_attributes)
    {
        auto platform = get_platform(w, custom_attributes);
        if (platform.empty())
        {
            return;
        }
        w.write("[global::System.Runtime.Versioning.SupportedOSPlatform(%)]\n", platform);
    }

    std::string write_platform_attribute_temp(writer& w, TypeDef const& type)
    {
        return w.write_temp("%", bind<write_platform_attribute>(type.CustomAttribute()));
    }

    void write_custom_attributes(writer& w, std::pair<CustomAttribute, CustomAttribute> const& custom_attributes, bool enable_platform_attrib)
    {
        std::map<std::string, std::vector<std::string>> attributes;
        bool allow_multiple = false;
        for (auto&& attribute : custom_attributes)
        {
            auto [attribute_namespace, attribute_name] = attribute.TypeNamespaceAndName();
            attribute_name = attribute_name.substr(0, attribute_name.length() - "Attribute"sv.length());
            // GCPressure, Guid, Flags, ProjectionInternal are handled separately
            if (attribute_name == "GCPressure" || attribute_name == "Guid" || 
                attribute_name == "Flags" || attribute_name == "ProjectionInternal") continue;
            auto attribute_full = (attribute_name == "AttributeUsage") ? "AttributeUsage" :
                w.write_temp("%.%", attribute_namespace, attribute_name);
            auto signature = attribute.Value();
            auto params = write_custom_attribute_args(w, attribute, signature);
            // ContractVersion attribute ==> SupportedOSPlatform attribute
            if (enable_platform_attrib && attribute_name == "ContractVersion" && signature.FixedArgs().size() == 2)
            {
                auto platform = get_platform(w, signature, params);
                if (!platform.empty())
                {
                    attributes["global::System.Runtime.Versioning.SupportedOSPlatform"].push_back(platform);
                }
            }
            // Skip metadata attributes without a projection
            if (attribute_namespace == "Windows.Foundation.Metadata")
            {
                if (attribute_name == "AllowMultiple")
                {
                    allow_multiple = true;
                }
                if (attribute_name != "DefaultOverload" && attribute_name != "Overload" && 
                    attribute_name != "AttributeUsage" && attribute_name != "ContractVersion")
                {
                    continue;
                }
            }
            attributes[attribute_full] = std::move(params);
        }
        if (auto&& usage = attributes.find("AttributeUsage"); usage != attributes.end())
        {
            usage->second.push_back(w.write_temp("AllowMultiple = %", allow_multiple ? "true" : "false"));
        }

        for (auto&& attribute : attributes)
        {
            w.write("[");
            if (w._in_abi_impl_namespace)
            {
                w.write("global::");
            }
            w.write(attribute.first);
            if (!attribute.second.empty())
            {
                w.write("(%)", bind_list(", ", attribute.second));
            }
            w.write("]\n");
        }
    }

    void write_type_custom_attributes(writer& w, TypeDef const& type, bool enable_platform_attrib)
    {
        write_custom_attributes(w, type.CustomAttribute(), enable_platform_attrib);
    }

    struct attributed_type
    {
        TypeDef type;
        bool activatable{};
        bool statics{};
        bool composable{};
        bool visible{};
    };
    static auto get_attributed_types(writer& w, TypeDef const& type)
    {
        auto get_system_type = [&](auto&& signature) -> TypeDef
        {
            for (auto&& arg : signature.FixedArgs())
            {
                if (auto type_param = std::get_if<ElemSig::SystemType>(&std::get<ElemSig>(arg.value).value))
                {
                    return type.get_cache().find_required(type_param->name);
                }
            }

            return {};
        };

        std::map<std::string, attributed_type> result;

        for (auto&& attribute : type.CustomAttribute())
        {
            auto attribute_name = attribute.TypeNamespaceAndName();

            if (attribute_name.first != "Windows.Foundation.Metadata")
            {
                continue;
            }

            auto signature = attribute.Value();
            attributed_type info;

            if (attribute_name.second == "ActivatableAttribute")
            {
                info.type = get_system_type(signature);
                info.activatable = true;
            }
            else if (attribute_name.second == "StaticAttribute")
            {
                info.type = get_system_type(signature);
                info.statics = true;
            }
            else if (attribute_name.second == "ComposableAttribute")
            {
                info.type = get_system_type(signature);
                info.composable = true;

                for (auto&& arg : signature.FixedArgs())
                {
                    if (auto visibility = std::get_if<ElemSig::EnumValue>(&std::get<ElemSig>(arg.value).value))
                    {
                        info.visible = std::get<int32_t>(visibility->value) == 2;
                        break;
                    }
                }
            }
            else
            {
                continue;
            }

            std::string name;

            if (info.type)
            {
                name = w.write_temp("%", info.type.TypeName());
            }

            result[name] = std::move(info);
        }

        return result;
    }

    void write_composing_factory_method(writer& w, MethodDef const& method);

    void write_abi_method_with_raw_return_type(writer& w, MethodDef const& method);

    template<auto method_writer>
    std::string write_factory_cache_object(writer& w, TypeDef const& factory_type, TypeDef const& class_type);

    std::string write_static_cache_object(writer& w, std::string_view cache_type_name, TypeDef const& class_type)
    {
        bool hasStaticEvent = false;
        for (auto&& evt : class_type.EventList())
        {
            auto [add, _] = get_event_methods(evt);
            if (add.Flags().Static())
            {
                hasStaticEvent = true;
                break;
            }
        }

        auto instance = hasStaticEvent ?
            w.write_temp(
                "private static readonly _% _instance = new _%();",
                cache_type_name,
                cache_type_name) :
            w.write_temp(
                "private static readonly WeakLazy<_%> _instance = new WeakLazy<_%>();",
                cache_type_name,
                cache_type_name);

        if (settings.netstandard_compat)
        {            
        auto cache_vftbl_type = w.write_temp("ABI.%.%.Vftbl",
                class_type.TypeNamespace(),
                cache_type_name);
        auto cache_interface =
            w.write_temp(
                R"((new BaseActivationFactory("%", "%.%"))._As<%>)",
                class_type.TypeNamespace(),
                class_type.TypeNamespace(),
                class_type.TypeName(),
                cache_vftbl_type);
            w.write(R"(
internal class _% : ABI.%.%
{
public _%() : base(%()) { }
%
internal static % Instance => %;
}
)",
                cache_type_name,
                class_type.TypeNamespace(),
                cache_type_name,
                cache_type_name,
                cache_interface,
                instance,
                cache_type_name,
                hasStaticEvent ? "_instance" : "_instance.Value");
        }
        else
        {
            w.write(R"(
internal class _% : IWinRTObject
{
private IObjectReference _obj;
public _%()
{
_obj = (new BaseActivationFactory("%", "%.%"))._As(GuidGenerator.GetIID(typeof(%.%).GetHelperType()));
}

%
internal static % Instance => (%)%;

IObjectReference IWinRTObject.NativeObject => _obj;
bool IWinRTObject.HasUnwrappableNativeObject => false;
global::System.Collections.Concurrent.ConcurrentDictionary<RuntimeTypeHandle, IObjectReference> IWinRTObject.QueryInterfaceCache { get; } = new();
global::System.Collections.Concurrent.ConcurrentDictionary<RuntimeTypeHandle, object> IWinRTObject.AdditionalTypeData { get; } = new();
}
)",
                cache_type_name,
                cache_type_name,
                class_type.TypeNamespace(),
                class_type.TypeNamespace(),
                class_type.TypeName(),
                class_type.TypeNamespace(),
                cache_type_name,
                instance,
                cache_type_name,
                cache_type_name,
                hasStaticEvent ? "_instance" : "_instance.Value");
        }

        return w.write_temp("_%.Instance", cache_type_name);
    }

    static std::string get_default_interface_name(writer& w, TypeDef const& type, bool abiNamespace = true, bool forceCCW = false)
    {
        return w.write_temp("%", bind<write_type_name>(get_type_semantics(get_default_interface(type)), abiNamespace ? typedef_name_type::ABI : forceCCW ? typedef_name_type::CCW : typedef_name_type::Projected, false));
    }

    void write_factory_constructors(writer& w, TypeDef const& factory_type, TypeDef const& class_type)
    {
        auto default_interface_name = get_default_interface_name(w, class_type);
        if (factory_type)
        {
            auto cache_object = write_factory_cache_object<write_abi_method_with_raw_return_type>(w, factory_type, class_type);
            auto platform_attribute = write_platform_attribute_temp(w, factory_type);

            for (auto&& method : factory_type.MethodList())
            {
                method_signature signature{ method };
                w.write(R"(
%public %(%) : this(((Func<%>)(() => {
IntPtr ptr = (%.%(%));
try
{
return %(ComWrappersSupport.GetObjectReferenceForInterface(ptr));
}
finally
{
MarshalInspectable<object>.DisposeAbi(ptr);
}
}))())
{
ComWrappersSupport.RegisterObjectForInterface(this, ThisPtr);
%
}
)",
                    platform_attribute, 
                    class_type.TypeName(),
                    bind_list<write_projection_parameter>(", ", signature.params()),
                    settings.netstandard_compat ? default_interface_name : "IObjectReference",
                    cache_object,
                    method.Name(),
                    bind_list<write_parameter_name_with_modifier>(", ", signature.params()),
                    settings.netstandard_compat ? "new " + default_interface_name : "",
                    settings.netstandard_compat ? "" : "ComWrappersHelper.Init(_inner, false);");
            }
        }
        else
        {
            w.write(R"(
public %() : this(%(ActivationFactory<%>.ActivateInstance<IUnknownVftbl>()))
{
ComWrappersSupport.RegisterObjectForInterface(this, ThisPtr);
%
}
)",
                class_type.TypeName(),
                settings.netstandard_compat ? "new " + default_interface_name : "",
                class_type.TypeName(),
                settings.netstandard_compat ? "" : "ComWrappersHelper.Init(_inner, false);");
        }
    }

    void write_composable_constructors(writer& w, TypeDef const& composable_type, TypeDef const& class_type, std::string_view visibility)
    {
        auto cache_object = write_factory_cache_object<write_composing_factory_method>(w, composable_type, class_type);
        auto default_interface_name = get_default_interface_name(w, class_type, false);
        auto default_interface_abi_name = get_default_interface_name(w, class_type);

        for (auto&& method : composable_type.MethodList())
        {
            method_signature signature{ method };
            bool has_base_type = !std::holds_alternative<object_type>(get_type_semantics(class_type.Extends()));
            auto params_without_objects = signature.params();
            params_without_objects.pop_back();
            params_without_objects.pop_back();

            if (settings.netstandard_compat)
            {
                w.write(R"(
% %(%)%
{
object baseInspectable = this.GetType() != typeof(%) ? this : null;
IntPtr composed = %.%(%%baseInspectable, out IntPtr ptr);
using IObjectReference composedRef = ObjectReference<IUnknownVftbl>.Attach(ref composed);
try
{
_inner = ComWrappersSupport.GetObjectReferenceForInterface(ptr);
var defaultInterface = new %(_inner);
_defaultLazy = new Lazy<%>(() => defaultInterface);
_lazyInterfaces = new Dictionary<Type, object>()
{%
};

ComWrappersSupport.RegisterObjectForInterface(this, ThisPtr);
}
finally
{
MarshalInspectable<object>.DisposeAbi(ptr);
}
}
)",
                    visibility,
                    class_type.TypeName(),
                    bind_list<write_projection_parameter>(", ", params_without_objects),
                    has_base_type ? ":base(global::WinRT.DerivedComposed.Instance)" : "",
                    bind<write_type_name>(class_type,  typedef_name_type::Projected, false),
                    cache_object,
                    method.Name(),
                    bind_list<write_parameter_name_with_modifier>(", ", params_without_objects),
                    [&](writer& w) {w.write("%", params_without_objects.empty() ? " " : ", "); },
                    default_interface_abi_name,
                    default_interface_abi_name,
                    bind<write_lazy_interface_initialization>(class_type));
            }
            else
            {
                auto platform_attribute = write_platform_attribute_temp(w, composable_type);

                w.write(R"(
%% %(%)%
{
bool isAggregation = this.GetType() != typeof(%);
object baseInspectable = isAggregation ? this : null;
IntPtr composed = %.%(%%baseInspectable, out IntPtr inner);
try
{
ComWrappersHelper.Init(isAggregation, this, composed, inner, out _inner);
_defaultLazy = new Lazy<%>(() => (%)new SingleInterfaceOptimizedObject(typeof(%), _inner));
_lazyInterfaces = new Dictionary<Type, object>()
{%
};
}
finally
{
Marshal.Release(inner);   
}
}
)",
                    platform_attribute, 
                    visibility,
                    class_type.TypeName(),
                    bind_list<write_projection_parameter>(", ", params_without_objects),
                    has_base_type ? ":base(global::WinRT.DerivedComposed.Instance)" : "",
                    bind<write_type_name>(class_type,  typedef_name_type::Projected, false),
                    cache_object,
                    method.Name(),
                    bind_list<write_parameter_name_with_modifier>(", ", params_without_objects),
                    [&](writer& w) {w.write("%", params_without_objects.empty() ? " " : ", "); },
                    default_interface_name,
                    default_interface_name,
                    default_interface_name,
                    bind<write_lazy_interface_initialization>(class_type));
            }
        }
    }

    void write_static_method(writer& w, MethodDef const& method, std::string_view method_target, bool factory_class = false, std::string_view platform_attribute = ""sv)
    {
        if (method.SpecialName())
        {
            return;
        }
        method_signature signature{ method };
        auto return_type = w.write_temp("%", [&](writer& w) {
            write_projection_return_type(w, signature);
        });
        write_method(w, signature, method.Name(), return_type, method_target, "public "sv, factory_class ? ""sv : "static "sv, platform_attribute);
    }

    void write_static_property(writer& w, Property const& prop, std::string_view prop_target, bool factory_class = false, std::string_view platform_attribute = ""sv)
    {
        auto [getter, setter] = get_property_methods(prop);
        auto getter_target = getter ? prop_target : "";
        auto setter_target = setter ? prop_target : "";
        write_property(w, prop.Name(), prop.Name(), write_prop_type(w, prop),
            getter_target, setter_target, "public "sv, factory_class ? ""sv : "static "sv, platform_attribute, platform_attribute);
    }

    void write_static_event(writer& w, Event const& event, std::string_view event_target, bool factory_class = false, std::string_view platform_attribute = ""sv)
    {
        write_event(w, event.Name(), event, event_target, "public "sv, factory_class ? ""sv : "static "sv, platform_attribute);
    }

    void write_static_members(writer& w, TypeDef const& static_type, TypeDef const& class_type)
    {
        auto cache_object = write_static_cache_object(w, static_type.TypeName(), class_type);
        auto platform_attribute = write_platform_attribute_temp(w, static_type);
        w.write_each<write_static_method>(static_type.MethodList(), cache_object, false, platform_attribute);
        w.write_each<write_static_property>(static_type.PropertyList(), cache_object, false, platform_attribute);
        w.write_each<write_static_event>(static_type.EventList(), cache_object, false, platform_attribute);
    }

    void write_attributed_types(writer& w, TypeDef const& type)
    {
        bool factory_written{};
        for (auto&& [interface_name, factory] : get_attributed_types(w, type))
        {
            if (factory.activatable)
            {
                write_factory_constructors(w, factory.type, type);
            }
            else if (factory.composable)
            {
                write_composable_constructors(w, factory.type, type, factory.visible ? "public"sv : "protected"sv);
            }
            else if (factory.statics)
            {
                if (!factory_written)
                {
                    factory_written = true;

                    bool has_base_factory{};
                    auto extends = type.Extends();
                    while(!has_base_factory)
                    {
                        auto base_semantics = get_type_semantics(extends);
                        if (std::holds_alternative<object_type>(base_semantics))
                        {
                            break;
                        }
                        for_typedef(w, base_semantics, [&](auto base_type)
                        {
                            for (auto&& [_, base_factory] : get_attributed_types(w, base_type))
                            {
                                if (base_factory.statics)
                                {
                                    has_base_factory = true;
                                    break;
                                }
                            }
                            extends = base_type.Extends();
                        });
                    }

                    w.write(R"(
internal static %BaseActivationFactory _factory = new BaseActivationFactory("%", "%.%");
public static %I As<I>() => _factory.AsInterface<I>();
)",
                        has_base_factory ? "new " : "",
                        type.TypeNamespace(),
                        type.TypeNamespace(),
                        type.TypeName(),
                        has_base_factory ? "new " : "");
                }

                write_static_members(w, factory.type, type);
            }
        }
    }

    void write_nongeneric_enumerable_members(writer& w, std::string_view target)
    {
        w.write(R"(
IEnumerator IEnumerable.GetEnumerator() => %.GetEnumerator();
)",
            target);
    }

    void write_enumerable_members(writer& w, std::string_view target, bool include_nongeneric, bool emit_explicit)
    {
        auto element = w.write_temp("%", bind<write_generic_type_name>(0));
        auto self = emit_explicit ? w.write_temp("global::System.Collections.Generic.IEnumerable<%>.", element) : "";
        auto visibility = emit_explicit ? "" : "public ";
        w.write(R"(
%IEnumerator<%> %GetEnumerator() => %.GetEnumerator();
)",         
            visibility, element, self,  target);

        if (!include_nongeneric) return;

        if (emit_explicit)
        {
            w.write(R"(
IEnumerator IEnumerable.GetEnumerator() => %.GetEnumerator();
)", target);
        }
        else
        {
            w.write(R"(
IEnumerator IEnumerable.GetEnumerator() => GetEnumerator();
)");
        }
    }

    void write_enumerator_members(writer& w, std::string_view target, bool emit_explicit)
    {
        auto element = w.write_temp("%", bind<write_generic_type_name>(0));
        auto self = emit_explicit ? w.write_temp("global::System.Collections.Generic.IEnumerator<%>.", element) : "";
        auto visibility = emit_explicit ? "" : "public ";

        w.write(R"(
%bool %MoveNext() => %.MoveNext();
%void %Reset() => %.Reset();
%void %Dispose() => %.Dispose();
%% %Current => %.Current;
object IEnumerator.Current => Current;
)", 
            visibility, self, target, 
            visibility, self, target, 
            visibility, self, target, 
            visibility, element, self, target);
    }

    void write_readonlydictionary_members(writer& w, std::string_view target, bool include_enumerable, bool emit_explicit)
    {
        auto key = w.write_temp("%", bind<write_generic_type_name>(0));
        auto value = w.write_temp("%", bind<write_generic_type_name>(1));
        auto self = emit_explicit ? w.write_temp("global::System.Collections.Generic.IReadOnlyDictionary<%, %>.", key, value) : "";
        auto ireadonlycollection = emit_explicit ? w.write_temp("global::System.Collections.Generic.IReadOnlyCollection<global::System.Collections.Generic.KeyValuePair<%, %>>.", key, value ) : "";
        auto visibility = emit_explicit ? "" : "public ";
        w.write(R"(
%IEnumerable<%> %Keys => %.Keys;
%IEnumerable<%> %Values => %.Values;
%int %Count => %.Count;
%% %this[% key] => %[key];
%bool %ContainsKey(% key) => %.ContainsKey(key);
%bool %TryGetValue(% key, out % value) => %.TryGetValue(key, out value);
)", 
            visibility, key, self, target, 
            visibility, value, self, target, 
            visibility, ireadonlycollection, target,
            visibility, value, self, key, target,
            visibility, self, key, target,
            visibility, self, key, value, target);
        
        if (!include_enumerable) return;
        auto enumerable_type = emit_explicit ? w.write_temp("IEnumerable<KeyValuePair<%, %>>.", key, value) : "";
        w.write(R"(
%IEnumerator<KeyValuePair<%, %>> %GetEnumerator() => %.GetEnumerator();
IEnumerator IEnumerable.GetEnumerator() => GetEnumerator();
)",
            visibility, key, value, enumerable_type, target);
    }

    void write_dictionary_members(writer& w, std::string_view target, bool include_enumerable, bool emit_explicit)
    {
        auto key = w.write_temp("%", bind<write_generic_type_name>(0));
        auto value = w.write_temp("%", bind<write_generic_type_name>(1));
        auto self = emit_explicit ? w.write_temp("global::System.Collections.Generic.IDictionary<%, %>.", key, value) : "";
        auto icollection = emit_explicit ? w.write_temp("global::System.Collections.Generic.ICollection<global::System.Collections.Generic.KeyValuePair<%, %>>.", key, value ) : "";
        auto visibility = emit_explicit ? "" : "public ";
        w.write(R"(
%ICollection<%> %Keys => %.Keys;
%ICollection<%> %Values => %.Values;
%int %Count => %.Count;
%bool %IsReadOnly => %.IsReadOnly;
%% %this[% key] 
{
get => %[key];
set => %[key] = value;
}
%void %Add(% key, % value) => %.Add(key, value);
%bool %ContainsKey(% key) => %.ContainsKey(key);
%bool %Remove(% key) => %.Remove(key);
%bool %TryGetValue(% key, out % value) => %.TryGetValue(key, out value);
%void %Add(KeyValuePair<%, %> item) => %.Add(item);
%void %Clear() => %.Clear();
%bool %Contains(KeyValuePair<%, %> item) => %.Contains(item);
%void %CopyTo(KeyValuePair<%, %>[] array, int arrayIndex) => %.CopyTo(array, arrayIndex);
bool ICollection<KeyValuePair<%, %>>.Remove(KeyValuePair<%, %> item) => %.Remove(item);
)", 
            visibility, key, self, target, 
            visibility, value, self, target, 
            visibility, icollection, target, 
            visibility, icollection, target, 
            visibility, value, self, key, target, target, 
            visibility, self, key, value, target, 
            visibility, self, key, target, 
            visibility, self, key, target, 
            visibility, self, key, value, target,
            visibility, icollection, key, value, target,
            visibility, icollection, target,
            visibility, icollection, key, value, target,
            visibility, icollection, key, value, target,
            key, value, key, value, target);
        
        if (!include_enumerable) return;
        auto enumerable_type = emit_explicit ? w.write_temp("IEnumerable<KeyValuePair<%, %>>.", key, value) : "";
        w.write(R"(
%IEnumerator<KeyValuePair<%, %>> %GetEnumerator() => %.GetEnumerator();
IEnumerator IEnumerable.GetEnumerator() => GetEnumerator();
)",
            visibility, key, value, enumerable_type, target);
    }

    void write_readonlylist_members(writer& w, std::string_view target, bool include_enumerable, bool emit_explicit)
    {
        auto element = w.write_temp("%", bind<write_generic_type_name>(0));
        auto self = emit_explicit ? w.write_temp("global::System.Collections.Generic.IReadOnlyList<%>.", element) : "";
        auto ireadonlycollection = emit_explicit ? w.write_temp("global::System.Collections.Generic.IReadOnlyCollection<%>.", element) : "";
        auto visibility = emit_explicit ? "" : "public ";
        w.write(R"(
%int %Count => %.Count;
%
%% %this[int index] => %[index];
)",
            visibility, ireadonlycollection, target,
            !emit_explicit ? R"([global::System.Runtime.CompilerServices.IndexerName("ReadOnlyListItem")])" : "",
            visibility, element, self, target);
        
        if (!include_enumerable) return;
        auto enumerable_type = emit_explicit ? w.write_temp("IEnumerable<%>.", element) : "";
        w.write(R"(
%IEnumerator<%> %GetEnumerator() => %.GetEnumerator();
IEnumerator IEnumerable.GetEnumerator() => GetEnumerator();
)",
            visibility, element, enumerable_type, target);
    }

    void write_nongeneric_list_members(writer& w, std::string_view target, bool include_enumerable, bool emit_explicit)
    {
        auto self = emit_explicit ? "global::System.Collections.IList." : "";
        auto icollection = emit_explicit ? "global::System.Collections.ICollection." : "";
        auto visibility = emit_explicit ? "" : "public ";
        w.write(R"(
%int %Count => %.Count;
%bool %IsSynchronized => %.IsSynchronized;
%object %SyncRoot => %.SyncRoot;
%void %CopyTo(Array array, int index) => %.CopyTo(array, index);
%
%object %this[int index]
{
get => %[index];
set => %[index] = value;
}
%bool %IsFixedSize => %.IsFixedSize;
%bool %IsReadOnly => %.IsReadOnly;
%int %Add(object value) => %.Add(value);
%void %Clear() => %.Clear();
%bool %Contains(object value) => %.Contains(value);
%int %IndexOf(object value) => %.IndexOf(value);
%void %Insert(int index, object value) => %.Insert(index, value);
%void %Remove(object value) => %.Remove(value);
%void %RemoveAt(int index) => %.RemoveAt(index);
)", 
            visibility, icollection, target,
            visibility, icollection, target,
            visibility, icollection, target,
            visibility, icollection, target,
            !emit_explicit ? R"([global::System.Runtime.CompilerServices.IndexerName("NonGenericListItem")])" : "",
            visibility, self,
            target,
            target,
            visibility, self, target,
            visibility, self, target,
            visibility, self, target,
            visibility, self, target,
            visibility, self, target,
            visibility, self, target,
            visibility, self, target,
            visibility, self, target, 
            visibility, self, target);
        
        if (!include_enumerable) return;
        w.write(R"(
IEnumerator IEnumerable.GetEnumerator() => %.GetEnumerator();
)",
            target);
    }

    void write_list_members(writer& w, std::string_view target, bool include_enumerable, bool emit_explicit)
    {
        auto element = w.write_temp("%", bind<write_generic_type_name>(0));
        auto self = emit_explicit ? w.write_temp("global::System.Collections.Generic.IList<%>.", element) : "";
        auto icollection = emit_explicit ? w.write_temp("global::System.Collections.Generic.ICollection<%>.", element) : "";
        auto visibility = emit_explicit ? "" : "public ";
        w.write(R"(
%int %Count => %.Count;
%bool %IsReadOnly => %.IsReadOnly;
%
%% %this[int index] 
{
get => %[index];
set => %[index] = value;
}
%int %IndexOf(% item) => %.IndexOf(item);
%void %Insert(int index, % item) => %.Insert(index, item);
%void %RemoveAt(int index) => %.RemoveAt(index);
%void %Add(% item) => %.Add(item);
%void %Clear() => %.Clear();
%bool %Contains(% item) => %.Contains(item);
%void %CopyTo(%[] array, int arrayIndex) => %.CopyTo(array, arrayIndex);
%bool %Remove(% item) => %.Remove(item);
)", 
            visibility, icollection, target, 
            visibility, icollection, target,
            !emit_explicit ? R"([global::System.Runtime.CompilerServices.IndexerName("ListItem")])" : "",
            visibility, element, self, target, target, 
            visibility, self, element, target,
            visibility, self, element, target,
            visibility, self, target, 
            visibility, icollection, element, target,
            visibility, icollection, target, 
            visibility, icollection, element, target,
            visibility, icollection, element, target,
            visibility, icollection, element, target);
        
        if (!include_enumerable) return;
        auto enumerable_type = emit_explicit ? w.write_temp("IEnumerable<%>.", element) : "";
        w.write(R"(
%IEnumerator<%> %GetEnumerator() => %.GetEnumerator();
IEnumerator IEnumerable.GetEnumerator() => GetEnumerator();
)",
            visibility, element, enumerable_type, target);
    }

    void write_idisposable_members(writer& w, std::string_view target, bool emit_explicit)
    {
        auto self = emit_explicit ? "global::System.IDisposable." : "";
        auto visibility = emit_explicit ? "" : "public ";
        w.write(R"(
%void %Dispose() => %.Dispose();
)",
            visibility, self, target);
    }

    void write_notify_data_error_info_members(writer& w, std::string_view target, bool emit_explicit)
    {
        auto self = emit_explicit ? "global::System.ComponentModel.INotifyDataErrorInfo." : "";
        auto visibility = emit_explicit ? "" : "public ";

        w.write(R"(
%global::System.Collections.IEnumerable %GetErrors(string propertyName) => %.GetErrors(propertyName);

%event global::System.EventHandler<global::System.ComponentModel.DataErrorsChangedEventArgs> %ErrorsChanged
{
add => %.ErrorsChanged += value;
remove => %.ErrorsChanged -= value;
}
%bool %HasErrors {get => %.HasErrors; }
)", 
    visibility, self, target,
    visibility, self, target, target,
    visibility, self, target);
    }

    void write_custom_mapped_type_members(writer& w, std::string_view target, mapped_type const& mapping, bool is_private)
    {
        if (mapping.abi_name == "IIterable`1") 
        {
            write_enumerable_members(w, target, true, is_private);
        }
        else if (mapping.abi_name == "IIterator`1") 
        {
            write_enumerator_members(w, target, is_private);
        }
        else if (mapping.abi_name == "IMapView`2") 
        {
            write_readonlydictionary_members(w, target, false, is_private);
        }
        else if (mapping.abi_name == "IMap`2") 
        {
            write_dictionary_members(w, target, false, is_private);
        }
        else if (mapping.abi_name == "IVectorView`1")
        {
            write_readonlylist_members(w, target, false, is_private);
        }
        else if (mapping.abi_name == "IVector`1")
        {
            write_list_members(w, target, false, is_private);
        }
        else if (mapping.mapped_namespace == "System.Collections" && mapping.mapped_name == "IEnumerable")
        {
            write_nongeneric_enumerable_members(w, target);
        }
        else if (mapping.mapped_namespace == "System.Collections" && mapping.mapped_name == "IList")
        {
            write_nongeneric_list_members(w, target, false, is_private);
        }
        else if (mapping.mapped_namespace == "System" && mapping.mapped_name == "IDisposable")
        {
            write_idisposable_members(w, target, is_private);
        }
        else if (mapping.mapped_namespace == "System.ComponentModel" && mapping.mapped_name == "INotifyDataErrorInfo")
        {
            write_notify_data_error_info_members(w, target, is_private);
        }
    }

    std::pair<TypeDef, bool> find_property_interface(writer& w, TypeDef const& setter_iface, std::string_view prop_name)
    {
        TypeDef getter_iface;

        auto search_interface = [&](TypeDef const& type)
        {
            for (auto&& prop : type.PropertyList())
            {
                if (prop.Name() == prop_name)
                {
                    getter_iface = type;
                    return true;
                }
            }
            return false;
        };

        std::function<bool(TypeDef const&)> search_interfaces = [&](TypeDef const& type)
        {
            for (auto&& iface : type.InterfaceImpl())
            {
                auto semantics = get_type_semantics(iface.Interface());
                if (for_typedef(w, semantics, [&](auto&& type)
                    {
                        return (setter_iface != type) && (search_interface(type) || search_interfaces(type));
                    })) {
                    return true;
                }
            }
            return false;
        };

        // first search base interfaces for property getter
        if (search_interfaces(setter_iface))
        {
            return { getter_iface, true };
        }

        // then search peer exclusive-to interfaces and their bases
        if (auto exclusive_to_attr = get_attribute(setter_iface, "Windows.Foundation.Metadata", "ExclusiveToAttribute"))
        {
            auto sig = exclusive_to_attr.Value();
            auto const& fixed_args = sig.FixedArgs();
            XLANG_ASSERT(fixed_args.size() == 1);
            auto sys_type = std::get<ElemSig::SystemType>(std::get<ElemSig>(fixed_args[0].value).value);
            auto exclusive_to_type = setter_iface.get_cache().find_required(sys_type.name);
            if (search_interfaces(exclusive_to_type))
            {
                return { getter_iface, false };
            }
        }

        throw_invalid("Could not find property getter interface");
    }

    void write_class_members(writer& w, TypeDef const& type, bool wrapper_type)
    {
        std::map<std::string, std::tuple<std::string, std::string, std::string, std::string, std::string, bool, bool, bool>> properties;
        for (auto&& ii : type.InterfaceImpl())
        {
            auto semantics = get_type_semantics(ii.Interface());

            auto write_class_interface = [&](TypeDef const& interface_type)
            {
                auto interface_name = write_type_name_temp(w, interface_type);
                auto interface_abi_name = write_type_name_temp(w, interface_type, "%", typedef_name_type::ABI);

                auto is_default_interface = has_attribute(ii, "Windows.Foundation.Metadata", "DefaultAttribute");
                auto target = wrapper_type ? write_type_name_temp(w, interface_type, "((%) _comp)") :  (is_default_interface ? "_default" : write_type_name_temp(w, interface_type, "AsInternal(new InterfaceTag<%>())"));
                if (!is_default_interface && !wrapper_type)
                {
                    if (settings.netstandard_compat)
                    {
                        w.write(R"(
private % AsInternal(InterfaceTag<%> _) => ((Lazy<%>)_lazyInterfaces[typeof(%)]).Value;
)",
                            interface_name,
                            interface_name,
                            interface_abi_name,
                            interface_name);
                    }
                    else
                    {
                        w.write(R"(
private % AsInternal(InterfaceTag<%> _) =>  ((Lazy<%>)_lazyInterfaces[typeof(%)]).Value;
)",
                            interface_name,
                            interface_name,
                            interface_name,
                            interface_name);
                    }
                }

                if(auto mapping = get_mapped_type(interface_type.TypeNamespace(), interface_type.TypeName()); mapping && mapping->has_custom_members_output)
                {
                    bool is_private = is_implemented_as_private_mapped_interface(w, type, interface_type);
                    write_custom_mapped_type_members(w, target, *mapping, is_private);
                    return;
                }

                auto is_overridable_interface = has_attribute(ii, "Windows.Foundation.Metadata", "OverridableAttribute");
                auto is_protected_interface = has_attribute(ii, "Windows.Foundation.Metadata", "ProtectedAttribute");

                auto platform_attribute = write_platform_attribute_temp(w, interface_type);
                w.write_each<write_class_method>(interface_type.MethodList(), type, is_overridable_interface, is_protected_interface, target, platform_attribute);
                w.write_each<write_class_event>(interface_type.EventList(), type, is_overridable_interface, is_protected_interface, target, platform_attribute);

                // Merge property getters/setters, since such may be defined across interfaces
                for (auto&& prop : interface_type.PropertyList())
                {
                    MethodDef getter, setter;
                    std::tie(getter, setter) = get_property_methods(prop);
                    auto prop_type = write_prop_type(w, prop);
                    auto is_private = getter && is_implemented_as_private_method(w, type, getter);  // for explicitly implemented interfaces, assume there is always a get.
                    auto property_name = is_private ? w.write_temp("%.%", interface_name, prop.Name()) : std::string(prop.Name());
                    auto [prop_targets, inserted]  = properties.try_emplace(property_name,
                        prop_type,
                        getter ? target : "",
                        getter ? platform_attribute : "",
                        setter ? target : "",
                        setter ? platform_attribute : "",
                        is_overridable_interface,
                        !is_protected_interface && !is_overridable_interface, // By default, an overridable member is protected.
                        is_private
                    );
                    if (!inserted)
                    {
                        auto& [property_type, getter_target, getter_platform, setter_target, setter_platform, is_overridable, is_public, _] = prop_targets->second;
                        XLANG_ASSERT(property_type == prop_type);
                        if (getter)
                        {
                            XLANG_ASSERT(getter_target.empty());
                            getter_target = target;
                            getter_platform = platform_attribute;
                        }
                        if (setter)
                        {
                            XLANG_ASSERT(setter_target.empty());
                            setter_target = target;
                            setter_platform = platform_attribute;
                        }
                        is_overridable |= is_overridable_interface;
                        is_public |= !is_overridable_interface && !is_protected_interface;
                        XLANG_ASSERT(!getter_target.empty() || !setter_target.empty());
                    }

                    // If this interface is overridable then we need to emit an explicit implementation of the property for that interface.
                    if (is_overridable_interface || !is_exclusive_to(interface_type))
                    {
                        w.write("\n%% %.% {%%}",
                            platform_attribute,
                            prop_type,
                            bind<write_type_name>(interface_type, typedef_name_type::CCW, false),
                            prop.Name(),
                            bind([&](writer& w)
                            {
                                bool base_getter{};
                                std::string base_getter_platform_attribute{};
                                if (!getter)
                                {
                                    auto property_interface = find_property_interface(w, interface_type, prop.Name());
                                    base_getter = property_interface.second;
                                    base_getter_platform_attribute = write_platform_attribute_temp(w, property_interface.first);
                                }
                                if (getter || base_getter)
                                {
                                    if (is_private)
                                    {
                                        w.write("%get => %.%; ", base_getter_platform_attribute, target, prop.Name());
                                    }
                                    else
                                    {
                                        w.write("%get => %; ", base_getter_platform_attribute, prop.Name());
                                    }
                                }
                            }),
                            bind([&](writer& w)
                            {
                                if (setter)
                                {
                                    if (is_private)
                                    {
                                        w.write("set => %.% = value; ", target, prop.Name());
                                    }
                                    else
                                    {
                                        w.write("set => % = value; ", prop.Name());
                                    }
                                }
                            }));
                    }
                }
            };
            for_typedef(w, semantics, [&](auto type)
            {
                write_class_interface(type);
            });
        }

        // Write properties with merged accessors
        for (auto& [prop_name, prop_data] : properties)
        {
            auto& [prop_type, getter_target, getter_platform, setter_target, setter_platform, is_overridable, is_public, is_private] = prop_data;
            if (is_private) continue;
            std::string_view access_spec = is_public ? "public "sv : "protected "sv;
            std::string_view method_spec = is_overridable ? "virtual "sv : ""sv;
            write_property(w, prop_name, prop_name, prop_type, getter_target, setter_target, access_spec, method_spec, getter_platform, setter_platform);
        }
    }

    void write_winrt_attribute(writer& w, TypeDef const& type)
    {
        std::filesystem::path db_path(type.get_database().path());
        w.write(R"([global::WinRT.WindowsRuntimeType("%")]
)",
db_path.stem().string());
    }

    auto get_invoke_info(writer& w, MethodDef const& method)
    {
        TypeDef const& type = method.Parent();
        if (!settings.netstandard_compat && distance(type.GenericParam()) == 0)
        {
            return std::pair{
                w.write_temp("(*(delegate* unmanaged[Stdcall]<%, int>**)ThisPtr)[%]",
                    bind<write_abi_parameter_types>(method_signature { method }),
                    get_vmethod_index(type, method) + 6 /* number of methods in IInspectable */),
                false
            };
        }
        auto vmethod_name = get_vmethod_name(w, type, method);
        return std::pair{
            "_obj.Vftbl." + vmethod_name,
            abi_signature_has_generic_parameters(w, method_signature { method })};
    };

    void write_static_class(writer& w, TypeDef const& type)
    {
        w.write(R"(%%public static class %
{
%})",
            bind<write_winrt_attribute>(type),
            bind<write_type_custom_attributes>(type, true),
            bind<write_type_name>(type, typedef_name_type::Projected, false),
            bind<write_attributed_types>(type)
        );
    }

    void write_event_source_generic_args(writer& w, cswinrt::type_semantics eventTypeSemantics);

    void write_event_source_ctor(writer& w, Event const& evt, int index)
    {
        if (for_typedef(w, get_type_semantics(evt.EventType()), [&](TypeDef const& eventType)
            {
                if ((eventType.TypeNamespace() == "Windows.Foundation" || eventType.TypeNamespace() == "System") && eventType.TypeName() == "EventHandler`1")
                {
                    auto [add, remove] = get_event_methods(evt);
                    w.write(R"( new EventSource__EventHandler%(_obj,
%,
%,
%))",
bind<write_type_params>(eventType),
get_invoke_info(w, add).first,
get_invoke_info(w, remove).first,
index);
                    return true;
                }
                return false;
            }))
        {
            return;
        }

        auto [add, remove] = get_event_methods(evt);
        w.write(R"(
new %%(_obj,
%,
%,
%))",
            bind<write_event_source_type_name>(get_type_semantics(evt.EventType())),
            bind<write_event_source_generic_args>(get_type_semantics(evt.EventType())),
            get_invoke_info(w, add).first,
            get_invoke_info(w, remove).first,
            index);
    }

    void write_event_sources(writer& w, TypeDef const& type)
    {
        for (auto&& evt : type.EventList())
        {
            w.write(R"(
private EventSource<%> _%;)",
bind<write_type_name>(get_type_semantics(evt.EventType()), typedef_name_type::Projected, false),
evt.Name());
        }
    }

    void write_event_source_tables(writer& w, TypeDef const& type)
    {
        for (auto&& evt : type.EventList())
        {
            w.write(R"(
private static global::System.Runtime.CompilerServices.ConditionalWeakTable<IWinRTObject, EventSource<%>> _% = new();)",
                bind<write_type_name>(get_type_semantics(evt.EventType()), typedef_name_type::Projected, false),
                evt.Name());
        }
    }

    void write_interface_member_signatures(writer& w, TypeDef const& type)
    {
        for (auto&& method : type.MethodList())
        {
            if (is_special(method))
            {
                continue;
            }

            method_signature signature{ method };
            w.write(R"(
%% %(%);)",
                bind<write_custom_attributes>(method.CustomAttribute(), false),
                bind<write_projection_return_type>(signature),
                method.Name(),
                bind_list<write_projection_parameter>(", ", signature.params())
            );
        }

        for (auto&& prop : type.PropertyList())
        {
            auto [getter, setter] = get_property_methods(prop);
            // "new" required if overriding a getter in a base interface
            auto new_keyword = (!getter && setter && find_property_interface(w, type, prop.Name()).second) ? "new " : "";
            w.write(R"(
%% % {%% })",
                new_keyword,
                write_prop_type(w, prop),
                prop.Name(),
                getter || setter ? " get;" : "",
                setter ? " set;" : ""
            );
        }

        for (auto&& evt : type.EventList())
        {
            w.write(R"(
event % %;)",
                bind<write_type_name>(get_type_semantics(evt.EventType()), typedef_name_type::Projected, false),
                evt.Name());
        }
    }

    struct abi_marshaler
    {
        std::string param_name;
        int param_index;
        param_category category;
        bool is_return;
        std::string param_type;
        std::string local_type;
        std::string marshaler_type;
        bool is_value_type;

        bool is_out() const
        {
            return (category == param_category::out) ||
                (category == param_category::receive_array);
        }

        bool is_ref() const
        {
            return (category == param_category::fill_array);
        }

        bool is_generic() const
        {
            return param_index > -1;
        }

        bool is_array() const
        {
            return category >= param_category::pass_array;
        }

        bool is_object_in() const
        {
            return ((category == param_category::in) || (category == param_category::ref)) &&
                marshaler_type.empty() && local_type == "IntPtr";
        }

        std::string get_marshaler_local(writer& w) const
        {
            return w.write_temp("__%", param_name);
        }

        std::string get_param_local(writer& w) const
        {
            if (!is_generic())
            {
                return is_array() ?
                    w.write_temp("(__%_length, __%_data)",
                        param_name, param_name) :
                    get_marshaler_local(w);
            }
            return is_array() ?
                w.write_temp("(__params[%], __params[%])",
                    param_index, param_index + 1) :
                w.write_temp("__params[%]", param_index);
        }

        void write_locals(writer& w) const
        {
            if (is_generic())
            {
                if (!is_out() && !marshaler_type.empty())
                {
                    w.write("% __% = default;\n", local_type, param_name);
                }
                return;
            }

            if (is_object_in() || local_type.empty())
                return;

            if (!is_array() || !is_out())
            {
                w.write("% __% = default;\n",
                    local_type,
                    param_name);
            }

            if (is_array())
            {
                w.write("int __%_length = default;\n", param_name);
                w.write("IntPtr __%_data = default;\n", param_name);
            }
        }

        void write_create(writer& w, std::string_view source) const
        {
            w.write("%.CreateMarshaler%(%)",
                marshaler_type,
                is_array() ? "Array" : "",
                source);
        }

        auto get_escaped_param_name(writer& w) const
        {
            return w.write_temp("%", bind<write_escaped_identifier>(param_name));
        }

        void write_assignments(writer& w) const
        {
            if (is_object_in() || is_out() || local_type.empty())
                return;

            w.write("% = %.CreateMarshaler%(%);\n",
                get_marshaler_local(w),
                marshaler_type,
                is_array() ? "Array" : "",
                bind<write_escaped_identifier>(param_name));

            if (is_generic() || is_array())
            {
                w.write("% = %.GetAbi%(%);\n",
                    get_param_local(w),
                    marshaler_type,
                    is_array() ? "Array" : "",
                    get_marshaler_local(w));
            }
        }

        void write_marshal_to_abi(writer& w, std::string_view source = "") const
        {
            if (!is_generic())
            {
                if (is_array())
                {
                    w.write("%__%_length, %__%_data",
                        is_out() ? "out " : "", param_name,
                        is_out() ? "out " : "", param_name);
                    return;
                }

                if (is_out())
                {
                    w.write("%__%", "out ", param_name);
                    return;
                }

                if (is_object_in())
                {
                    w.write("%%.ThisPtr", source, bind<write_escaped_identifier>(param_name));
                    return;
                }

                if (marshaler_type.empty())
                {
                    if (param_type == "bool")
                    {
                        w.write("(byte)(%% ? 1 : 0)",
                            source, bind<write_escaped_identifier>(param_name));
                        return;
                    }
                    if (param_type == "char")
                    {
                        w.write("(ushort)%%",
                            source, bind<write_escaped_identifier>(param_name));
                        return;
                    }
                    w.write("%%",
                        source, bind<write_escaped_identifier>(param_name));
                    return;
                }
            }

            if (is_array())
            {
                w.write("__%_length, __%_data",
                    param_name,
                    param_name);
                return;
            }

            if (marshaler_type.empty())
            {
                write_escaped_identifier(w, param_name);
                return;
            }

            w.write("%.GetAbi%(%)",
                marshaler_type,
                is_array() ? "Array" : "",
                get_marshaler_local(w));
        }

        void write_from_abi(writer& w, std::string_view source) const
        {
            auto param_cast = is_generic() ?
                w.write_temp("(%)", param_type) : "";

            if (marshaler_type.empty())
            {
                if (local_type == "IntPtr" && param_type != "IntPtr")
                {
                    w.write("%.FromAbi(%)", param_type, source);
                    return;
                }
                if (param_type == "bool")
                {
                    w.write(is_generic() ? "(byte)% != 0" : "% != 0", source);
                    return;
                }
                if (param_type == "char")
                {
                    w.write(is_generic() ? "(char)(ushort)%" : "(char)%", source);
                    return;
                }
                w.write("%%", param_cast, source);
                return;
            }

            w.write("%.FromAbi%(%)",
                marshaler_type,
                is_array() ? "Array" : "",
                source);
        }

        void write_from_managed(writer& w, std::string_view source) const
        {
            auto param_cast = is_generic() ?
                w.write_temp("(%)", param_type) : "";

            if (marshaler_type.empty())
            {
                if (local_type == "IntPtr")
                {
                    w.write("%.FromManaged(%)", param_type, source);
                    return;
                }
                if (param_type == "bool")
                {
                    w.write("(byte)(% ? 1 : 0)", source);
                    return;
                }
                if (param_type == "char")
                {
                    w.write("(ushort)%", source);
                    return;
                }
                w.write("%%", param_cast, source);
                return;
            }

            w.write("%.FromManaged%(%)",
                marshaler_type,
                is_array() ? "Array" : "",
                source);
        }

        void write_marshal_from_abi(writer& w) const
        {
            if (!is_ref() && (!is_out() || local_type.empty()))
                return;
            if (is_ref())
            {
                if (!starts_with(marshaler_type, "MarshalBlittable"))
                {
                    w.write("%.CopyAbiArray(%, (__%_length, __%_data));\n",
                        marshaler_type,
                        bind<write_escaped_identifier>(param_name),
                        param_name,
                        param_name);
                }
                return;
            }
            is_return ?
                w.write("return ") :
                w.write("% = ", bind<write_escaped_identifier>(param_name));
            write_from_abi(w, get_param_local(w));
            w.write(";\n");
        }

        void write_dispose(writer& w) const
        {
            if (is_object_in() || local_type.empty())
                return;

            if (marshaler_type.empty())
            {
                if (is_out() && (local_type == "IntPtr" && param_type != "IntPtr"))
                {
                    w.write("MarshalInspectable<object>.DisposeAbi(%);\n", get_marshaler_local(w));
                }
                return;
            }

            if (is_out())
            {
                w.write("%.DisposeAbi%(%);\n",
                    marshaler_type,
                    is_array() ? "Array" : "",
                    get_param_local(w));
            }
            else
            {
                w.write("%.DisposeMarshaler%(%);\n",
                    marshaler_type,
                    is_array() ? "Array" : "",
                    get_marshaler_local(w));
            }
        }
    };

    void set_abi_marshaler(writer& w, TypeSig const& type_sig, abi_marshaler& m, std::string_view prop_name = "")
    {
        auto semantics = get_type_semantics(type_sig);
        m.param_type = w.write_temp("%", bind<write_projection_type>(semantics));
        m.is_value_type = is_value_type(semantics);

        auto get_abi_type = [&]()
        {
            auto abi_type = w.write_temp("%", bind<write_type_name>(semantics, typedef_name_type::ABI, false));
            if (abi_type != prop_name)
            {
                return abi_type;
            }
            return w.write_temp("%", bind<write_type_name>(semantics, typedef_name_type::ABI, true));
        };

        auto set_simple_marshaler_type = [&](abi_marshaler& m, TypeDef const& type)
        {
            if (m.is_array())
            {
                m.marshaler_type = is_type_blittable(semantics, true) ? "MarshalBlittable" : "MarshalNonBlittable";
                m.marshaler_type += "<" + m.param_type + ">";
                m.local_type = m.marshaler_type + ".MarshalerArray";
            }
            else if (!is_type_blittable(type))
            {
                m.marshaler_type = get_abi_type();
                m.local_type = m.marshaler_type;
                if (!m.is_out()) m.local_type += ".Marshaler";
            }
        };

        auto set_typedef_marshaler = [&](abi_marshaler& m, TypeDef const& type)
        {
            switch (get_category(type))
            {
            case category::enum_type:
                break;
            case category::struct_type:
                set_simple_marshaler_type(m, type);
                break;
            case category::interface_type:
                m.marshaler_type = "MarshalInterface<" + m.param_type + ">";    
                if (m.is_array())
                {
                    m.local_type = w.write_temp("MarshalInterfaceHelper<%>.MarshalerArray", m.param_type);
                }
                else
                {
                    m.local_type = m.is_out() ? "IntPtr" : "IObjectReference";
                }
                break;
            case category::class_type:
                m.marshaler_type = w.write_temp("%", bind<write_type_name>(semantics, typedef_name_type::ABI, true));
                if (m.is_array())
                {
                    m.local_type = w.write_temp("MarshalInterfaceHelper<%>.MarshalerArray", m.param_type);
                }
                else
                {
                    m.local_type = m.is_out() ? "IntPtr" : "IObjectReference";
                }
                break;
            case category::delegate_type:
                m.marshaler_type = get_abi_type();
                if (m.is_array())
                {
                    m.local_type = w.write_temp("MarshalInterfaceHelper<%>.MarshalerArray", m.param_type);
                }
                else
                {
                    m.local_type = m.is_out() ? "IntPtr" : "IObjectReference";
                }
                break;
            }
        };

        call(semantics,
            [&](object_type)
            {
                m.marshaler_type = "MarshalInspectable<object>";
                if (m.is_array())
                {
                    m.local_type = "MarshalInterfaceHelper<object>.MarshalerArray";
                }
                else
                {
                    m.local_type = m.is_out() ? "IntPtr" : "IObjectReference";
                }
            },
            [&](type_definition const& type)
            {
                set_typedef_marshaler(m, type);
            },
            [&](generic_type_index const& /*var*/)
            {
                m.param_type = w.write_temp("%", bind<write_projection_type>(semantics));
                m.marshaler_type = w.write_temp("Marshaler<%>", m.param_type);
                m.local_type = "object";
            },
            [&](generic_type_instance const& type)
            {
                auto guard{ w.push_generic_args(type) };
                set_typedef_marshaler(m, type.generic_type);
            },
            [&](fundamental_type type)
            {
                if (type == fundamental_type::String)
                {
                    if (m.is_array())
                    {
                        m.marshaler_type = "MarshalString";
                        m.local_type = "MarshalString.MarshalerArray";
                    }
                    else
                    {
                        m.marshaler_type = "MarshalString";
                        m.local_type = m.is_out() ? "IntPtr" : "MarshalString";
                    }
                }
            },
            [&](auto const&) {});

        if (m.is_out() && m.local_type.empty())
        {
            m.local_type = w.write_temp("%", bind<write_abi_type>(semantics));
        }

        if (m.is_array() && m.marshaler_type.empty())
        {
            if (m.is_generic())
            {
                m.marshaler_type = w.write_temp("Marshaler<%>", m.param_type);
                m.local_type = "object";
            }
            else
            {
                m.marshaler_type = is_type_blittable(semantics, true) ? "MarshalBlittable" : "MarshalNonBlittable";
                m.marshaler_type += "<" + m.param_type + ">";
                m.local_type = m.marshaler_type + ".MarshalerArray";
            }
        }
    }

    auto get_abi_marshalers(writer& w, method_signature const& signature, bool is_generic, std::string_view prop_name = "", bool raw_return_type = false)
    {
        std::vector<abi_marshaler> marshalers;
        int param_index = 1;

        for (auto&& param : signature.params())
        {
            abi_marshaler m{
                std::string(param.first.Name()),
                is_generic ? param_index : -1,
                get_param_category(param)
            };
            param_index += m.is_array() ? 2 : 1;
            set_abi_marshaler(w, param.second->Type(), m, prop_name);
            marshalers.push_back(std::move(m));
        }

        if (auto ret = signature.return_signature())
        {
            abi_marshaler m{
                "retval",
                is_generic ? param_index : -1,
                ret.Type().is_szarray() && !raw_return_type ? param_category::receive_array : param_category::out,
                true
            };
            param_index += m.is_array() ? 2 : 1;
            if (!raw_return_type)
            {
                set_abi_marshaler(w, ret.Type(), m, prop_name);
            }
            else
            {
                m.param_type = w.write_temp("%", bind<write_abi_type>(get_type_semantics(ret.Type())));
                m.local_type = m.param_type;
                m.is_value_type = true;
            }
            marshalers.push_back(std::move(m));
        }

        return marshalers;
    }

    void write_abi_method_call_marshalers(writer& w, std::string_view invoke_target, bool is_generic, std::vector<abi_marshaler> const& marshalers, bool has_noexcept_attr = false)
    {
        auto write_abi_invoke = [&](writer& w)
        {
            if (is_generic)
            {
                w.write("%.DynamicInvokeAbi(__params);\n", invoke_target);
            }
            else if (!has_noexcept_attr)
            {
                w.write("global::WinRT.ExceptionHelpers.ThrowExceptionForHR(%(ThisPtr%));\n",
                    invoke_target,
                    bind_each([](writer& w, abi_marshaler const& m)
                    {
                        w.write(", ");
                        m.write_marshal_to_abi(w);
                    }, marshalers));
            }
            else {
                w.write("%(ThisPtr%);\n",
                    invoke_target,
                    bind_each([](writer& w, abi_marshaler const& m)
                        {
                            w.write(", ");
                            m.write_marshal_to_abi(w);
                        }, marshalers));
            }
            for (auto&& m : marshalers)
            {
                m.write_marshal_from_abi(w);
            }
        };

        w.write("\n");
        for (auto&& m : marshalers)
        {
            m.write_locals(w);
        }
        if (is_generic)
        {
            w.write("var __params = new object[]{ ThisPtr");
            for (auto&& m : marshalers)
            {
                w.write(", ");
                if (m.is_array()) w.write("null, null");
                else if (!m.is_out() && m.marshaler_type.empty()) m.write_marshal_to_abi(w);
                else w.write("null");
            }
            w.write(" };\n");
        }

        bool have_disposers = std::find_if(marshalers.begin(), marshalers.end(), [](abi_marshaler const& m)
        {
            return !m.marshaler_type.empty();
        }) != marshalers.end();

        if (!have_disposers)
        {
            write_abi_invoke(w);
            return;
        }

        w.write(R"(try
{
%%}
finally
{
%}
)",
            bind_each([](writer& w, abi_marshaler const& m)
            {
                m.write_assignments(w);
            }, marshalers),
            bind(write_abi_invoke),
            bind_each([](writer& w, abi_marshaler const& m)
            {
                m.write_dispose(w);
            }, marshalers)
        );
    }

    void write_abi_method_call(writer& w, method_signature signature, std::string_view invoke_target, bool is_generic, bool raw_return_type = false, bool has_noexcept_attr = false)
    {
        write_abi_method_call_marshalers(w, invoke_target, is_generic, get_abi_marshalers(w, signature, is_generic, "", raw_return_type), has_noexcept_attr);
    }

    void write_abi_method_with_raw_return_type(writer& w, MethodDef const& method)
    {
        if (is_special(method))
        {
            return;
        }

        auto write_raw_return_type = [](writer& w, method_signature const& sig)
        {
            if (auto return_sig = sig.return_signature())
            {
                write_abi_type(w, get_type_semantics(return_sig.Type()));
            }
            else
            {
                w.write("void");
            }
        };

        method_signature signature{ method };
        auto [invoke_target, is_generic] = get_invoke_info(w, method);
        w.write(R"(
public unsafe %% %(%)
{%}
)",
            // In the .NET Standard 2.0 code-gen, the fully-projected signature will be available in the base class, so we need to specify new to hide it
            settings.netstandard_compat ? "new " : "", 
            bind(write_raw_return_type, signature),
            method.Name(),
            bind_list<write_projection_parameter>(", ", signature.params()),
            bind<write_abi_method_call>(signature, invoke_target, is_generic, true, is_noexcept(method)));
    }


    void write_composing_factory_method(writer& w, MethodDef const& method)
    {
        if (is_special(method))
        {
            return;
        }

        auto write_composable_constructor_params = [&](writer& w, method_signature const& method_sig)
        {
            auto const& params = method_sig.params();
            // We need to special case the last parameter
            separator s{ w };
            for (size_t i = 0; i < params.size() - 1; i++)
            {
                s();
                write_projection_parameter(w, params[i]);
            }

            // The innerIterface parameter is always an out IntPtr.
            XLANG_ASSERT(get_param_category(params[params.size() - 1]) == param_category::out);

            s();
            w.write("out IntPtr %",
                bind<write_parameter_name>(params[params.size() - 1]));
        };

        auto write_raw_return_type = [](writer& w, method_signature const& sig)
        {
            if (auto return_sig = sig.return_signature())
            {
                write_abi_type(w, get_type_semantics(return_sig.Type()));
            }
            else
            {
                w.write("void");
            }
        };

        method_signature signature{ method };
        auto [invoke_target, is_generic] = get_invoke_info(w, method);

        auto abi_marshalers = get_abi_marshalers(w, signature, is_generic, "", true);
        // The last abi marshaler is the return value and the second-to-last one
        // is the inner object (which is the return value we want).
        size_t inner_inspectable_index = abi_marshalers.size() - 2;
        abi_marshaler const& inner_inspectable_ref = abi_marshalers[inner_inspectable_index];
        abi_marshalers[inner_inspectable_index] = {
            inner_inspectable_ref.param_name,
            inner_inspectable_ref.param_index,
            inner_inspectable_ref.category,
            inner_inspectable_ref.is_return,
            "IntPtr",
            "IntPtr",
            {},
            true
        };

        w.write(R"(
public unsafe % %(%)
{%}
)",
            bind(write_raw_return_type, signature),
            method.Name(),
            bind(write_composable_constructor_params, signature),
            bind<write_abi_method_call_marshalers>(invoke_target, is_generic, abi_marshalers, is_noexcept(method)));
    }
    
    template<auto method_writer>
    std::string write_factory_cache_object(writer& w, TypeDef const& factory_type, TypeDef const& class_type)
    {
        std::string_view cache_type_name = factory_type.TypeName();
        if (settings.netstandard_compat)
        {
            auto cache_vftbl_type = w.write_temp("ABI.%.%.Vftbl", class_type.TypeNamespace(), cache_type_name);
            auto cache_interface =
                w.write_temp(
                    R"(ActivationFactory<%>.As<%>)",
                    class_type.TypeName(),
                    cache_vftbl_type);

            w.write(R"(
internal class _% : ABI.%.%
{
public _%() : base(%()) { }
private static WeakLazy<_%> _instance = new WeakLazy<_%>();
internal static _% Instance => _instance.Value;
%
}
)",
                cache_type_name,
                class_type.TypeNamespace(),
                cache_type_name,
                cache_type_name,
                cache_interface,
                cache_type_name,
                cache_type_name,
                cache_type_name,
                bind_each<method_writer>(factory_type.MethodList())
                );
        }
        else
        {
            w.write(R"(
internal class _% : IWinRTObject
{
private IObjectReference _obj;
private IntPtr ThisPtr => _obj.ThisPtr;
public _%()
{
_obj = ActivationFactory<%>.As(GuidGenerator.GetIID(typeof(%.%).GetHelperType()));
}

private static WeakLazy<_%> _instance = new WeakLazy<_%>();
internal static _% Instance => _instance.Value;

IObjectReference IWinRTObject.NativeObject => _obj;
bool IWinRTObject.HasUnwrappableNativeObject => false;
global::System.Collections.Concurrent.ConcurrentDictionary<RuntimeTypeHandle, IObjectReference> IWinRTObject.QueryInterfaceCache { get; } = new();
global::System.Collections.Concurrent.ConcurrentDictionary<RuntimeTypeHandle, object> IWinRTObject.AdditionalTypeData { get; } = new();

%
}
)",
                cache_type_name,
                cache_type_name,
                class_type.TypeName(),
                class_type.TypeNamespace(),
                cache_type_name,
                cache_type_name,
                cache_type_name,
                cache_type_name,
                bind_each<method_writer>(factory_type.MethodList()));
        }

        return w.write_temp("_%.Instance", cache_type_name);
    }


    void write_interface_members(writer& w, TypeDef const& type)
    {
        bool generic_type = distance(type.GenericParam()) > 0;

        auto init_call_variables = [&](writer& w)
        {
            if (!settings.netstandard_compat)
            {
                w.write("\nvar _obj = ((%)((IWinRTObject)this).GetObjectReferenceForType(typeof(%).TypeHandle));\n",
                    generic_type ? "ObjectReference<Vftbl>" : "IObjectReference",
                    bind<write_type_name>(type, typedef_name_type::CCW, false));
                w.write("var ThisPtr = _obj.ThisPtr;\n");
            }
        };

        for (auto&& method : type.MethodList())
        {
            if (is_special(method))
            {
                continue;
            }
            method_signature signature{ method };
            auto [invoke_target, is_generic] = get_invoke_info(w, method);
            w.write(R"(
%unsafe %% %%(%)
{%%}
)",
                settings.netstandard_compat ? "public " : "",
                (settings.netstandard_compat && method.Name() == "ToString"sv) ? "override " : "",
                bind<write_projection_return_type>(signature),
                bind([&](writer& w)
                {
                    if (!settings.netstandard_compat)
                    {
                        w.write("%.", bind<write_type_name>(type, typedef_name_type::CCW, false));
                    }
                }),
                method.Name(),
                bind_list<write_projection_parameter>(", ", signature.params()),
                bind(init_call_variables),
                bind<write_abi_method_call>(signature, invoke_target, is_generic, false, is_noexcept(method)));
        }

        for (auto&& prop : type.PropertyList())
        {
            auto [getter, setter] = get_property_methods(prop);
            w.write(R"(
%unsafe % %%
{
)",
                settings.netstandard_compat ? "public " : "",
                write_prop_type(w, prop),
                bind([&](writer& w)
                {
                    if (!settings.netstandard_compat)
                    {
                        w.write("%.", bind<write_type_name>(type, typedef_name_type::CCW, false));
                    }
                }),
                prop.Name());

            if (getter)
            {
                auto [invoke_target, is_generic] = get_invoke_info(w, getter);
                auto signature = method_signature(getter);
                auto marshalers = get_abi_marshalers(w, signature, is_generic, prop.Name());
                w.write(R"(get
{%%}
)",
                    bind(init_call_variables),
                    bind<write_abi_method_call_marshalers>(invoke_target, is_generic, marshalers, is_noexcept(prop)));
            }
            if (setter)
            {
                if (!getter)
                {
                    auto getter_interface = write_type_name_temp(w, 
                        find_property_interface(w, type, prop.Name()).first, "%", typedef_name_type::ABI);
                    auto getter_cast = settings.netstandard_compat ? "As<%>()"s : "((%)(IWinRTObject)this)"s;
                    w.write("get{ return " + getter_cast + ".%; }\n", getter_interface, prop.Name());
                }
                auto [invoke_target, is_generic] = get_invoke_info(w, setter);
                auto signature = method_signature(setter);
                auto marshalers = get_abi_marshalers(w, signature, is_generic, prop.Name());
                marshalers[0].param_name = "value";
                w.write(R"(set
{%%}
)",
                    bind(init_call_variables),
                    bind<write_abi_method_call_marshalers>(invoke_target, is_generic, marshalers, is_noexcept(prop)));
            }
            w.write("}\n");
        }

        int index = 0;
        for (auto&& evt : type.EventList())
        {
            auto semantics = get_type_semantics(evt.EventType());
            auto event_source = w.write_temp(settings.netstandard_compat ? "_%" : "Get_%()", evt.Name());
            w.write(R"(
%%event % %%
{
add => %.Subscribe(value);
remove => %.Unsubscribe(value);
}
)",
                bind([&](writer& w)
                {
                    if(settings.netstandard_compat)
                        return;
                    w.write(R"(private EventSource<%> Get_%()
{
return _%.GetValue((IWinRTObject)this, (key) =>
{
%
return %;
});
}
)",
                        bind<write_type_name>(get_type_semantics(evt.EventType()), typedef_name_type::Projected, false),
                        evt.Name(),
                        evt.Name(),
                        bind(init_call_variables),
                        bind<write_event_source_ctor>(evt, index));
                }),
                settings.netstandard_compat ? "public " : "",
                bind<write_type_name>(get_type_semantics(evt.EventType()), typedef_name_type::Projected, false),
                bind([&](writer& w)
                {
                    if (!settings.netstandard_compat)
                    {
                        w.write("%.", bind<write_type_name>(type, typedef_name_type::CCW, false));
                    }
                }),
                evt.Name(),
                event_source,
                event_source);
            index++;
        }
    }

    struct required_interface
    {
        std::string members;
        std::string helper_wrapper;
        std::string adapter;
    };

    void write_required_interface_members_for_abi_type(writer& w, TypeDef const& type, 
        std::map<std::string, required_interface>& required_interfaces, bool emit_mapped_type_helpers)
    {
        auto write_required_interface = [&](TypeDef const& iface)
        {
            auto interface_name = write_type_name_temp(w, iface);
            if (required_interfaces.find(interface_name) != required_interfaces.end())
            {
                // We've already written this required interface, so don't write it again.
                return;
            }

            if (auto mapping = get_mapped_type(iface.TypeNamespace(), iface.TypeName()))
            {
                auto remove_enumerable = [&](std::string generic_enumerable = "")
                {
                    required_interfaces["global::System.Collections.IEnumerable"] = {};
                    if(generic_enumerable.empty()) return;
                    required_interfaces[std::move(generic_enumerable)] = {};
                };

                if (mapping->abi_name == "IIterable`1") // IEnumerable`1
                {
                    auto element = w.write_temp("%", bind<write_generic_type_name>(0));
                    required_interfaces[std::move(interface_name)] =
                    {
                        w.write_temp("%", bind<write_enumerable_members>(
                            emit_mapped_type_helpers ? "_iterableToEnumerable"
                            : w.write_temp("((global::System.Collections.Generic.IEnumerable<%>)(IWinRTObject)this)", element),
                            true,
                            !emit_mapped_type_helpers)),
                        w.write_temp("ABI.System.Collections.Generic.IEnumerable<%>", element),
                        "_iterableToEnumerable"
                    };
                    remove_enumerable();
                }
                else if (mapping->abi_name == "IIterator`1") // IEnumerator`1
                {
                    auto element = w.write_temp("%", bind<write_generic_type_name>(0));
                    required_interfaces[std::move(interface_name)] =
                    {
                        w.write_temp("%", bind<write_enumerator_members>(
                            emit_mapped_type_helpers ? "_iteratorToEnumerator"
                            : w.write_temp("((global::System.Collections.Generic.IEnumerator<%>)(IWinRTObject)this)", element),
                            !emit_mapped_type_helpers
                        )),
                        w.write_temp("ABI.System.Collections.Generic.IEnumerator<%>", element),
                        "_iteratorToEnumerator"
                    };
                }
                else if (mapping->abi_name == "IMapView`2") // IReadOnlyDictionary`2
                {
                    auto key = w.write_temp("%", bind<write_generic_type_name>(0));
                    auto value = w.write_temp("%", bind<write_generic_type_name>(1));
                    required_interfaces[std::move(interface_name)] =
                    {
                        w.write_temp("%", bind<write_readonlydictionary_members>(
                            emit_mapped_type_helpers ? "_mapViewToReadOnlyDictionary"
                            : w.write_temp("((global::System.Collections.Generic.IReadOnlyDictionary<%, %>)(IWinRTObject)this)", key, value),
                            true,
                            !emit_mapped_type_helpers)),
                        w.write_temp("ABI.System.Collections.Generic.IReadOnlyDictionary<%, %>", key, value),
                        "_mapViewToReadOnlyDictionary"
                    };
                    remove_enumerable(w.write_temp("global::System.Collections.Generic.IEnumerable<global::System.Collections.Generic.KeyValuePair<%, %>>", key, value));
                }
                else if (mapping->abi_name == "IMap`2") // IDictionary<TKey, TValue> 
                {
                    auto key = w.write_temp("%", bind<write_generic_type_name>(0));
                    auto value = w.write_temp("%", bind<write_generic_type_name>(1));
                    required_interfaces[std::move(interface_name)] =
                    {
                        w.write_temp("%", bind<write_dictionary_members>(
                            emit_mapped_type_helpers ? "_mapToDictionary"
                            : w.write_temp("((global::System.Collections.Generic.IDictionary<%, %>)(IWinRTObject)this)", key, value),
                            true,
                            !emit_mapped_type_helpers)),
                        w.write_temp("ABI.System.Collections.Generic.IDictionary<%, %>", key, value),
                        "_mapToDictionary"
                    };
                    remove_enumerable(w.write_temp("global::System.Collections.Generic.IEnumerable<global::System.Collections.Generic.KeyValuePair<%, %>>", key, value));
                }
                else if (mapping->abi_name == "IVectorView`1") // IReadOnlyList`1
                {
                    auto element = w.write_temp("%", bind<write_generic_type_name>(0));
                    required_interfaces[std::move(interface_name)] =
                    {
                        w.write_temp("%", bind<write_readonlylist_members>(
                            emit_mapped_type_helpers ? "_vectorViewToReadOnlyList"
                            : w.write_temp("((global::System.Collections.Generic.IReadOnlyList<%>)(IWinRTObject)this)", element),
                            true,
                            !emit_mapped_type_helpers)),
                        w.write_temp("ABI.System.Collections.Generic.IReadOnlyList<%>", element),
                        "_vectorViewToReadOnlyList"
                    };
                    remove_enumerable(w.write_temp("global::System.Collections.Generic.IEnumerable<%>", element));
                }
                else if (mapping->abi_name == "IVector`1") // IList`1
                {
                    auto element = w.write_temp("%", bind<write_generic_type_name>(0));
                    required_interfaces[std::move(interface_name)] =
                    {
                        w.write_temp("%", bind<write_list_members>(
                            emit_mapped_type_helpers ? "_vectorToList"
                            : w.write_temp("((global::System.Collections.Generic.IList<%>)(IWinRTObject)this)", element),
                            true,
                            !emit_mapped_type_helpers)),
                        w.write_temp("ABI.System.Collections.Generic.IList<%>", element),
                        "_vectorToList"
                    };
                    remove_enumerable(w.write_temp("global::System.Collections.Generic.IEnumerable<%>", element));
                }
                else if (mapping->abi_name == "IBindableIterable") // IEnumerable
                {
                    required_interfaces[std::move(interface_name)] =
                    {
                        w.write_temp("%", bind<write_nongeneric_enumerable_members>(
                            emit_mapped_type_helpers ? "_bindableIterableToEnumerable"
                            : "((global::System.Collections.IEnumerable)(IWinRTObject)this)")),
                        "ABI.System.Collections.IEnumerable",
                        "_bindableIterableToEnumerable"
                    };
                }
                else if (mapping->abi_name == "IBindableVector") // IList
                {
                    required_interfaces[std::move(interface_name)] =
                    {
                        w.write_temp("%", bind<write_nongeneric_list_members>(
                            emit_mapped_type_helpers ? "_bindableVectorToList"
                            : "((global::System.Collections.IList)(IWinRTObject)this)",
                            true,
                            !emit_mapped_type_helpers)),
                        "ABI.System.Collections.IList",
                        "_bindableVectorToList"
                    };
                    remove_enumerable();
                }
                else if (mapping->mapped_name == "IDisposable")
                {
                    required_interfaces[std::move(interface_name)] =
                    {
                        w.write_temp("%", bind<write_idisposable_members>(emit_mapped_type_helpers ? "As<global::ABI.System.IDisposable>()" : "((global::System.IDisposable)(IWinRTObject)this)",
                            !emit_mapped_type_helpers))
                    };
                }
                return;
            }

            auto methods = w.write_temp("%",
            [&](writer& w)
            {
                for (auto&& method : iface.MethodList())
                {
                    if (!method.SpecialName())
                    {
                        std::string method_target;
                        if (settings.netstandard_compat)
                        {
                            method_target = w.write_temp("As<%>()", bind<write_type_name>(iface, typedef_name_type::ABI, false));
                        }
                        else
                        {
                            method_target = w.write_temp("((%)(IWinRTObject)this)", bind<write_type_name>(iface, typedef_name_type::Projected, false));
                        }
                        auto return_type = w.write_temp("%", bind<write_projection_return_type>(method_signature{ method }));
                        write_explicitly_implemented_method_for_abi(w, method, return_type, iface, method_target);
                    }
                }
                w.write_each<write_explicitly_implemented_property_for_abi>(iface.PropertyList(), iface, true);
                w.write_each<write_explicitly_implemented_event_for_abi>(iface.EventList(), iface, true);
            });
            required_interfaces[std::move(interface_name)] = { methods };
        };
        
        for (auto&& iface : type.InterfaceImpl())
        {
            for_typedef(w, get_type_semantics(iface.Interface()), [&](auto type)
            {
                if (has_attribute(iface, "Windows.Foundation.Metadata", "OverridableAttribute") || !is_exclusive_to(type))
                {
                    write_required_interface(type);
                    write_required_interface_members_for_abi_type(w, type, required_interfaces, emit_mapped_type_helpers);
                }
            });
        }
    }

    void write_guid_attribute(writer& w, TypeDef const& type)
    {
        auto fully_qualify_guid = (type.TypeNamespace() == "Windows.Foundation.Metadata");

        auto attribute = get_attribute(type, "Windows.Foundation.Metadata", "GuidAttribute");
        if (!attribute)
        {
            throw_invalid("'Windows.Foundation.Metadata.GuidAttribute' attribute for type '", type.TypeNamespace(), ".", type.TypeName(), "' not found");
        }

        auto args = attribute.Value().FixedArgs();

        using std::get;

        auto get_arg = [&](decltype(args)::size_type index) { return get<ElemSig>(args[index].value).value; };

        w.write_printf(R"([%s("%08X-%04X-%04X-%02X%02X-%02X%02X%02X%02X%02X%02X")])",
            fully_qualify_guid ? "global::System.Runtime.InteropServices.Guid" : "Guid",
            get<uint32_t>(get_arg(0)),
            get<uint16_t>(get_arg(1)),
            get<uint16_t>(get_arg(2)),
            get<uint8_t>(get_arg(3)),
            get<uint8_t>(get_arg(4)),
            get<uint8_t>(get_arg(5)),
            get<uint8_t>(get_arg(6)),
            get<uint8_t>(get_arg(7)),
            get<uint8_t>(get_arg(8)),
            get<uint8_t>(get_arg(9)),
            get<uint8_t>(get_arg(10)));
    }

    void write_type_inheritance(writer& w, TypeDef const& type, type_semantics base_semantics, bool add_custom_qi, bool include_exclusive_interface)
    {
        auto delimiter{ " : " };
        auto write_delimiter = [&]()
        {
            w.write(delimiter);
            delimiter = ", ";
        };

        if (!std::holds_alternative<object_type>(base_semantics))
        {
            write_delimiter();
            write_projection_type(w, base_semantics);
        }

        for (auto&& iface : type.InterfaceImpl())
        {
            for_typedef(w, get_type_semantics(iface.Interface()), [&](auto type)
            {
                if (has_attribute(iface, "Windows.Foundation.Metadata", "OverridableAttribute") || !is_exclusive_to(type) || include_exclusive_interface)
                {
                    write_delimiter();
                    w.write("%", bind<write_type_name>(type, typedef_name_type::CCW, false));
                }
            });
        }

        if (add_custom_qi)
        {
            write_delimiter();
            w.write("global::System.Runtime.InteropServices.ICustomQueryInterface");
        }
    }
    
    std::string get_vmethod_delegate_type(writer& w, MethodDef const& method, std::string vmethod_name)
    {
        method_signature signature{ method };
        if (is_special(method))
        {
            bool getter = starts_with(method.Name(), "get_");
            bool setter = starts_with(method.Name(), "put_");
            if (getter || setter)
            {
                std::string suffix{};
                auto prop_type = getter ? signature.return_signature().Type() : signature.params()[0].second->Type();
                if (prop_type.is_szarray())
                {
                    return "";
                }
                call(get_type_semantics(prop_type),
                    [&](guid_type) { suffix = "Guid"; },
                    [&](type_type) { throw_invalid("System.Type not implemented"); },
                    [&](fundamental_type const& type) { suffix = get_delegate_type_suffix(type); },
                    [&](generic_type_index const& /*var*/) {},
                    [&](type_definition const& /*type*/) {},
                    [&](auto) { suffix = "Object"; });
                if (!suffix.empty())
                {
                    return w.write_temp("%_PropertyAs%", (getter ? "_get" : "_put"), suffix);
                }
            }
            else if (starts_with(method.Name(), "add_"))
            {
                return "_add_EventHandler";
            }
            else if (starts_with(method.Name(), "remove_"))
            {
                return "_remove_EventHandler";
            }
        }
        return "";
    }


    struct generic_abi_param
    {
        std::string abi_type;
        std::string generic_param;
        std::string param_name;
    };

    std::pair<std::string, std::string> get_generic_abi_type(writer& w, type_semantics semantics)
    {
        std::string generic_param{};
        writer::write_generic_type_name_guard g(w, [&](writer& w, uint32_t index)
        {
            auto generic_type_name = w.write_temp("%", bind<write_generic_type_name_base>(index));
            generic_param = generic_type_name + "Abi";
            w.write("Marshaler<%>.AbiType", generic_type_name);
        });
        auto generic_abi_type = w.write_temp("%", bind<write_abi_type>(semantics));
        return {generic_abi_type, generic_param};
    }

    auto get_generic_abi_types(writer& w, method_signature const& signature)
    {
        std::vector<std::pair<std::string, std::string>> generic_abi_types;
        auto add_generic_abi_type = [&](TypeSig sig, bool byref)
        {
            auto const [generic_abi_type, generic_param] = get_generic_abi_type(w, get_type_semantics(sig));
            generic_abi_types.push_back({w.write_temp(!generic_param.empty() ? "%%" : "typeof(%)%",
                generic_abi_type, byref ? ".MakeByRefType()" : ""), generic_param });
        };

        auto add_array_param = [&](param_category category)
        {
            XLANG_ASSERT(category > param_category::out);
            switch (category)
            {
            case param_category::pass_array:
                generic_abi_types.push_back({ "typeof(int)", "" });
                generic_abi_types.push_back({ "typeof(IntPtr)", "" });
                break;
            case param_category::fill_array:
                generic_abi_types.push_back({ "typeof(int)", "" });
                generic_abi_types.push_back({ "typeof(IntPtr).MakeByRefType()", "" });
                break;
            case param_category::receive_array:
                generic_abi_types.push_back({ "typeof(int).MakeByRefType()", "" });
                generic_abi_types.push_back({ "typeof(IntPtr).MakeByRefType()", "" });
                break;
            }
        };

        for (auto&& param : signature.params())
        {
            param_category category = get_param_category(param);
            if (category <= param_category::out)
            {
                add_generic_abi_type(param.second->Type(), category == param_category::out);
            }
            else
            {
                add_array_param(category);
            }
        }
        if (signature.return_signature())
        {
            if (!signature.return_signature().Type().is_szarray())
            {
                add_generic_abi_type(signature.return_signature().Type(), true);
            }
            else
            {
                add_array_param(param_category::receive_array);
            }
        }
        return generic_abi_types;
    }

    void write_abi_signature(writer& w, MethodDef const& method)
    {
        bool is_generic = distance(method.GenericParam()) > 0;
        method_signature signature{ method };
        auto generic_abi_types = get_generic_abi_types(w, signature);
        bool have_generic_params = std::find_if(generic_abi_types.begin(), generic_abi_types.end(),
            [](auto&& pair) { return !pair.second.empty(); }) != generic_abi_types.end();

        if (!is_generic && !have_generic_params)
        {
            w.write("(%)", bind<write_abi_parameters>(signature));
            return;
        }
        if (have_generic_params)
        {
            w.write("<");
            int count = 0;
            for (auto&& pair : generic_abi_types)
            {
                if (pair.second.empty()) continue;
                w.write(count++ == 0 ? "" : ", ");
                w.write(pair.second);
            }
            w.write(">");
        }
        w.write(have_generic_params ? "(void* thisPtr" : "(IntPtr thisPtr");
        int index = 0;
        for (auto&& param : signature.params())
        {
            auto generic_type = generic_abi_types[index++].second;
            auto param_cat = get_param_category(param);
            if (!generic_type.empty() && (param_cat <= param_category::out))
            {
                std::string_view param_prefix = "";
                std::string_view param_suffix = "";
                
                if (param_cat == param_category::ref)
                {
                    if (settings.netstandard_compat)
                    {
                        param_prefix = "in ";
                    }
                    else
                    {
                        param_suffix = "*";
                    }
                }

                if (param_cat == param_category::out)
                {
                    if (settings.netstandard_compat)
                    {
                        param_prefix = "out ";
                    }
                    else
                    {
                        param_suffix = "*";
                    }
                }

                w.write(", %%% %",
                    param_prefix,
                    generic_type,
                    param_suffix,
                    bind<write_parameter_name>(param));
            }
            else
            {
                write_abi_parameter(w, param);
            }
        }
        if (auto return_sig = signature.return_signature())
        {
            auto generic_type = generic_abi_types[index++].second;
            if (!return_sig.Type().is_szarray() && !generic_type.empty())
            {
                if (settings.netstandard_compat || have_generic_params)
                {
                    w.write(", out % %", generic_type, 
                        bind<write_escaped_identifier>(signature.return_param_name()));
                }
                else
                {
                    w.write(", %* %", generic_type, 
                        bind<write_escaped_identifier>(signature.return_param_name()));
                }
            }
            else
            {
                write_abi_return(w, signature);
            }
        }
        w.write(")");
    }

    struct managed_marshaler
    {
        std::string param_name;
        param_category category;
        std::string param_type;
        std::string local_type;
        std::string marshaler_type;
        bool abi_boxed;
        bool use_pointers;

        bool is_out() const
        {
            return (category == param_category::out) ||
                (category == param_category::receive_array);
        }

        bool is_ref() const
        {
            return (category == param_category::fill_array);
        }

        bool is_array() const
        {
            return category >= param_category::pass_array;
        }

        std::string get_param_local(writer& w) const
        {
            return w.write_temp("__%", param_name);
        }

        void write_local(writer& w) const
        {
            if ((category == param_category::in) || (category == param_category::pass_array))
                return;
            if (category == param_category::fill_array)
            {
                w.write("% __% = %.FromAbiArray((__%Size, %));\n",
                    local_type,
                    param_name,
                    marshaler_type,
                    param_name, bind<write_escaped_identifier>(param_name));
                return;
            }
            if (category == param_category::ref)
            {
                if (!use_pointers)
                {
                    w.write("var __% = %;\n",
                        param_name,
                        bind<write_escaped_identifier>(param_name));
                }
                return;
            }
            std::string_view out_local_type;
            if (param_type == "bool")
            {
                out_local_type = is_array() ? "bool[]" : "bool";
            }
            else if (param_type == "char")
            {
                out_local_type = is_array() ? "char[]" : "char";
            }
            else
            {
                out_local_type = local_type;
            }
            w.write("% __% = default;\n",
                out_local_type,
                param_name);
        }

        void write_out_initialize(writer& w) const
        {
            XLANG_ASSERT(is_out());
            if (!use_pointers)
            {
                w.write("% = default;\n", bind<write_escaped_identifier>(param_name));
                if (is_array())
                {
                    w.write("__%Size = default;\n", param_name);
                }
            }
            else
            {
                w.write("*% = default;\n", bind<write_escaped_identifier>(param_name));
                if (is_array())
                {
                    w.write("*__%Size = default;\n", param_name);
                }
            }
        }

        void write_marshal_to_managed(writer& w) const
        {
            if(is_out() || is_ref())
            {
                w.write("% __%", is_out() ? "out" : "", param_name);
            }
            else if (marshaler_type.empty())
            {
                std::string_view format_string;
                if (param_type == "bool")
                {
                    format_string = "% != 0";
                } 
                else if (param_type == "char")
                {
                    format_string = "(char)%";
                }
                else if (category == param_category::ref)
                {
                    if (!use_pointers)
                    {
                        format_string = "in __%";
                    }
                    else
                    {
                        format_string = "*%";
                    }
                }
                else
                {
                    format_string = "%";
                }
                w.write(format_string, bind<write_escaped_identifier>(param_name));
            }
            else if (is_array())
            {
                w.write("%.FromAbiArray((__%Size, %))",
                    marshaler_type,
                    param_name, bind<write_escaped_identifier>(param_name));
            }
            else
            {
                w.write("%.FromAbi(%%)",
                    marshaler_type,
                    category == param_category::ref ? use_pointers ? "*" : "__" : "",
                    bind<write_escaped_identifier>(param_name));
            }
        }

        void write_marshal_from_managed(writer& w) const
        {
            if (!is_ref() && (!is_out() || local_type.empty()))
                return;
            auto param_local = get_param_local(w);
            if (is_ref())
            {
                w.write("%.CopyManagedArray(%, %);\n",
                    marshaler_type,
                    param_local,
                    bind<write_escaped_identifier>(param_name));
                return;
            }
            if (!use_pointers)
            {
                is_array() ?
                    w.write("(__%Size, %) = ", param_name, bind<write_escaped_identifier>(param_name)) :
                    w.write("% = ", bind<write_escaped_identifier>(param_name));
            }
            else
            {
                is_array() ?
                    w.write("(*__%Size, *%) = ", param_name, bind<write_escaped_identifier>(param_name)) :
                    w.write("*% = ", bind<write_escaped_identifier>(param_name));
            }
            if (marshaler_type.empty())
            {
                if (local_type == "IntPtr")
                {
                    w.write("%.FromManaged(%);",
                        param_type,
                        param_local);
                }
                else
                {
                    if (param_type == "bool")
                    {
                        w.write("(byte)(% ? 1 : 0);", param_local);
                    }
                    else if (param_type == "char")
                    {
                        w.write("(ushort)%;", param_local);
                    }
                    else
                    {
                        w.write("%;", param_local);
                    }
                }
            }
            else
            {
                w.write("%%.FromManaged%(%);",
                    abi_boxed && !is_array() ?
                        w.write_temp("(%)", param_type) : "",
                    marshaler_type,
                    is_array() ? "Array" : "",
                    param_local);
            }
            w.write("\n");
        }
    };

    auto get_managed_marshalers(writer& w, method_signature const& signature, bool is_generic)
    {
        std::vector<managed_marshaler> marshalers;

        auto set_marshaler = [is_generic](writer& w, type_semantics const& semantics, managed_marshaler& m)
        {
            m.param_type = w.write_temp("%", bind<write_projection_type>(semantics));

            auto get_abi_type = [&]()
            {
                return w.write_temp("%", bind<write_type_name>(semantics, typedef_name_type::ABI, true));
            };

            auto set_typedef_marshaler = [&](TypeDef const& type)
            {
                switch (get_category(type))
                {
                case category::enum_type:
                    break;
                case category::struct_type:
                    if (!is_type_blittable(type))
                    {
                        if (!m.is_array())
                        {
                            m.marshaler_type = get_abi_type();
                        }
                        m.local_type = m.param_type;
                    }
                    break;
                case category::interface_type:
                    m.marshaler_type = w.write_temp("MarshalInterface<%>", m.param_type);
                    m.local_type = m.param_type;
                    break;
                case category::class_type:
                    m.marshaler_type = get_abi_type();
                    m.local_type = m.param_type;
                    break;
                case category::delegate_type:
                    m.marshaler_type = get_abi_type();
                    m.local_type = m.param_type;
                    break;
                }
            };

            call(semantics,
                [&](object_type const&)
                {
                    m.marshaler_type = "MarshalInspectable<object>";
                    m.local_type = "object";
                },
                [&](type_definition const& type)
                {
                    set_typedef_marshaler(type);
                },
                [&](generic_type_index const& /*var*/)
                {
                    m.param_type = get_generic_abi_type(w, semantics).second;
                    m.local_type = w.write_temp("%", bind<write_projection_type>(semantics));
                    m.marshaler_type = w.write_temp("Marshaler<%>", m.local_type);
                    m.abi_boxed = true;
                },
                [&](generic_type_instance const& type)
                {
                    auto guard{ w.push_generic_args(type) };
                    set_typedef_marshaler(type.generic_type);
                },
                [&](fundamental_type type)
                {
                    if (type == fundamental_type::String)
                    {
                        m.marshaler_type = "MarshalString";
                        m.local_type = m.is_out() ? "string" : "";
                    }
                },
                [&](auto const&) {});

            if ((m.is_out() || (m.category == param_category::ref)) && m.local_type.empty())
            {
                m.local_type = w.write_temp("%", bind<write_abi_type>(semantics));
            }
            if (m.is_array())
            {
                if (m.marshaler_type.empty())
                {
                    m.marshaler_type = is_type_blittable(semantics, true) ? "MarshalBlittable" : "MarshalNonBlittable";
                    m.marshaler_type += "<" + m.param_type + ">";
                }
                m.local_type = (m.local_type.empty() ? m.param_type : m.local_type) + "[]";
            }
            m.use_pointers = !settings.netstandard_compat && !is_generic;
        };

        for (auto&& param : signature.params())
        {
            managed_marshaler m{
                std::string(param.first.Name())
            };
            m.category = get_param_category(param);
            set_marshaler(w, get_type_semantics(param.second->Type()), m);
            marshalers.push_back(std::move(m));
        }

        if (auto ret = signature.return_signature())
        {
            managed_marshaler m{
                std::string(signature.return_param_name()),
                ret.Type().is_szarray() ? param_category::receive_array : param_category::out
            };
            set_marshaler(w, get_type_semantics(ret.Type()), m);
            return std::pair{ marshalers, m };
        }

        return std::pair{ marshalers, managed_marshaler{} };
    }

    void write_managed_method_call(writer& w, method_signature signature, std::string invoke_expression_format)
    {
        auto generic_abi_types = get_generic_abi_types(w, signature);
        bool have_generic_params = std::find_if(generic_abi_types.begin(), generic_abi_types.end(),
            [](auto&& pair) { return !pair.second.empty(); }) != generic_abi_types.end();
        auto managed_marshalers = get_managed_marshalers(w, signature, have_generic_params);
        auto marshalers = managed_marshalers.first;
        auto return_marshaler = managed_marshalers.second;
        auto return_sig = signature.return_signature();
        
        w.write(
R"(%
%
try
{
%
%%
}
catch (Exception __exception__)
{
global::WinRT.ExceptionHelpers.SetErrorInfo(__exception__);
return global::WinRT.ExceptionHelpers.GetHRForException(__exception__);
}
return 0;)",
            [&](writer& w) {
                if (!return_sig) return;
                return_marshaler.write_local(w);
            },
            [&](writer& w) {
                w.write(bind_each([](writer& w, managed_marshaler const& m)
                {
                    if (m.is_out())
                    {
                        m.write_out_initialize(w);
                    }
                }, marshalers));
                if (return_sig)
                {
                    return_marshaler.write_out_initialize(w);
                }
                w.write(bind_each([](writer& w, managed_marshaler const& m)
                {
                    m.write_local(w);
                }, marshalers));
            },
            [&](writer& w)
            {
                if (return_sig)
                {
                    w.write("__% = ", return_marshaler.param_name);
                }

                w.write(R"(%;)",
                    bind([&](writer& w)
                    {
                        w.write(invoke_expression_format,
                            bind_list([](writer& w, managed_marshaler const& m)
                                {
                                    m.write_marshal_to_managed(w);
                                }, ", ", marshalers));
                    }));
            },
            bind_each([](writer& w, managed_marshaler const& m)
            { 
                m.write_marshal_from_managed(w);
            }, marshalers),
            [&](writer& w) {
                if (!return_sig) return;
                return_marshaler.write_marshal_from_managed(w);
            });
    }

    void write_method_abi_invoke(writer& w, MethodDef const& method)
    {
        if (method.SpecialName()) return;

        auto generic_type = distance(method.Parent().GenericParam()) > 0;
        method_signature signature{ method };
        auto return_sig = signature.return_signature();
        auto type_name = write_type_name_temp(w, method.Parent());
        auto vmethod_name = get_vmethod_name(w, method.Parent(), method);

        auto generic_abi_types = get_generic_abi_types(w, signature);
        bool have_generic_params = std::find_if(generic_abi_types.begin(), generic_abi_types.end(),
            [](auto&& pair) { return !pair.second.empty(); }) != generic_abi_types.end();

        w.write(
            R"(
%
private static unsafe int Do_Abi_%%
{
%
})",
            !settings.netstandard_compat && !generic_type ? "[UnmanagedCallersOnly(CallConvs = new[] { typeof(CallConvStdcall) })]" : "",
            vmethod_name,
            bind<write_abi_signature>(method),
            bind<write_managed_method_call>(
                signature,
                w.write_temp("global::WinRT.ComWrappersSupport.FindObject<%>(%).%%",
                    type_name,
                    have_generic_params ? "new IntPtr(thisPtr)" : "thisPtr",
                    method.Name(),
                    "(%)")));
    }

    void write_property_abi_invoke(writer& w, Property const& prop)
    {
        auto [getter, setter] = get_property_methods(prop);
        auto type_name = write_type_name_temp(w, prop.Parent());
        auto generic_type = distance(prop.Parent().GenericParam()) > 0;
        if (setter)
        {
            method_signature setter_sig{ setter };
            auto vmethod_name = get_vmethod_name(w, setter.Parent(), setter);

            auto generic_abi_types = get_generic_abi_types(w, setter_sig);
            bool have_generic_params = std::find_if(generic_abi_types.begin(), generic_abi_types.end(),
                [](auto&& pair) { return !pair.second.empty(); }) != generic_abi_types.end();

            // WinRT properties can't be indexers.
            XLANG_ASSERT(setter_sig.params().size() == 1);

        w.write(
            R"(
%
private static unsafe int Do_Abi_%%
{
%
})",
            !settings.netstandard_compat && !generic_type ? "[UnmanagedCallersOnly(CallConvs = new[] { typeof(CallConvStdcall) })]" : "",
            vmethod_name,
            bind<write_abi_signature>(setter),
            bind<write_managed_method_call>(
                setter_sig,
                w.write_temp("global::WinRT.ComWrappersSupport.FindObject<%>(%).% = %",
                    type_name,
                    have_generic_params ? "new IntPtr(thisPtr)" : "thisPtr",
                    prop.Name(),
                    "%")));
        }

        if (getter)
        {
            method_signature getter_sig{ getter };
            auto vmethod_name = get_vmethod_name(w, getter.Parent(), getter);

            auto generic_abi_types = get_generic_abi_types(w, getter_sig);
            bool have_generic_params = std::find_if(generic_abi_types.begin(), generic_abi_types.end(),
                [](auto&& pair) { return !pair.second.empty(); }) != generic_abi_types.end();

            // WinRT properties can't be indexers.
            XLANG_ASSERT(getter_sig.params().size() == 0);
            w.write(
                R"(
%
private static unsafe int Do_Abi_%%
{
%
})",
                !settings.netstandard_compat && !generic_type ? "[UnmanagedCallersOnly(CallConvs = new[] { typeof(CallConvStdcall) })]" : "",
                vmethod_name,
                bind<write_abi_signature>(getter),
                bind<write_managed_method_call>(
                    getter_sig,
                    w.write_temp("global::WinRT.ComWrappersSupport.FindObject<%>(%).%%",
                        type_name,
                        have_generic_params ? "new IntPtr(thisPtr)" : "thisPtr",
                        prop.Name(),
                        "%")));
        }

    }

    void write_event_abi_invoke(writer& w, Event const& evt)
    {
        auto type_name = write_type_name_temp(w, evt.Parent());
        auto generic_type = distance(evt.Parent().GenericParam()) > 0;
        auto semantics = get_type_semantics(evt.EventType());
        auto [add_method, remove_method] = get_event_methods(evt);
        auto add_signature = method_signature{ add_method };

        auto handler_parameter_name = add_signature.params().back().first.Name();
        auto add_handler_event_token_name = add_signature.return_param_name();
        auto remove_handler_event_token_name = method_signature{ remove_method }.params().back().first.Name();

        w.write("\nprivate static global::System.Runtime.CompilerServices.ConditionalWeakTable<%, global::WinRT.EventRegistrationTokenTable<%>> _%_TokenTables = new global::System.Runtime.CompilerServices.ConditionalWeakTable<%, global::WinRT.EventRegistrationTokenTable<%>>();",
            type_name,
            bind<write_type_name>(semantics, typedef_name_type::Projected, false),
            evt.Name(),
            type_name,
            bind<write_type_name>(semantics, typedef_name_type::Projected, false));

        w.write(
            R"(
%
private static unsafe int Do_Abi_%%
{
%% = default;
try
{
var __this = global::WinRT.ComWrappersSupport.FindObject<%>(thisPtr);
var __handler = %.FromAbi(%);
%% = _%_TokenTables.GetOrCreateValue(__this).AddEventHandler(__handler);
__this.% += __handler;
return 0;
}
catch (Exception __ex)
{
return __ex.HResult;
}
})",
            !settings.netstandard_compat && !generic_type ? "[UnmanagedCallersOnly(CallConvs = new[] { typeof(CallConvStdcall) })]" : "",
            get_vmethod_name(w, add_method.Parent(), add_method),
            bind<write_abi_signature>(add_method),
            settings.netstandard_compat ? "" : "*",
            add_handler_event_token_name,
            type_name,
            bind<write_type_name>(semantics, typedef_name_type::ABI, false),
            handler_parameter_name,
            settings.netstandard_compat ?  "" : "*",
            add_handler_event_token_name,
            evt.Name(),
            evt.Name());
        w.write(
    R"(
%
private static unsafe int Do_Abi_%%
{
try
{
var __this = global::WinRT.ComWrappersSupport.FindObject<%>(thisPtr);
if(__this != null && _%_TokenTables.TryGetValue(__this, out var __table) && __table.RemoveEventHandler(%, out var __handler))
{
__this.% -= __handler;
}
return 0;
}
catch (Exception __ex)
{
return __ex.HResult;
}
})",
            !settings.netstandard_compat && !generic_type ? "[UnmanagedCallersOnly(CallConvs = new[] { typeof(CallConvStdcall) })]" : "",
            get_vmethod_name(w, remove_method.Parent(), remove_method),
            bind<write_abi_signature>(remove_method),
            type_name,
            evt.Name(),
            remove_handler_event_token_name,
            evt.Name());
    }

    void write_vtable(writer& w, TypeDef const& type, std::string const& type_name,
        std::string const& nongenerics_class,
        std::vector<std::string>& nongeneric_delegates)
    {
        auto methods = type.MethodList();
        auto is_generic = distance(type.GenericParam()) > 0;
        std::vector<std::string> method_marshals_to_abi;
        std::vector<std::string> method_marshals_to_projection;
        std::vector<std::string> method_create_delegates_to_projection;

        w.write(R"(%
public struct Vftbl
{
internal IInspectable.Vftbl IInspectableVftbl;
%%%%%%
})",
            bind<write_guid_attribute>(type),
            bind_each([&](writer& w, MethodDef const& method)
            {
                bool signature_has_generic_parameters{};

                auto generic_abi_types = get_generic_abi_types(w, method_signature{ method });
                bool have_generic_type_parameters = std::find_if(generic_abi_types.begin(), generic_abi_types.end(),
                    [](auto&& pair) { return !pair.second.empty(); }) != generic_abi_types.end();

                auto vmethod_name = get_vmethod_name(w, type, method);
                auto delegate_type = get_vmethod_delegate_type(w, method, vmethod_name);
                std::string vtable_field_type;
                bool function_pointer = false;
                if(vtable_field_type == "")
                {
                    delegate_type = nongenerics_class + "." + vmethod_name;
                    writer::write_generic_type_name_guard g(w, [&](writer& /*w*/, uint32_t /*index*/) {
                        signature_has_generic_parameters = true;
                    });
                    auto delegate_definition = w.write_temp("public unsafe delegate int %(%);\n",
                        vmethod_name,
                        bind<write_abi_parameters>(method_signature{ method }));
                    if (signature_has_generic_parameters)
                    {
                        delegate_type = vtable_field_type = "global::System.Delegate";
                    }
                    else
                    {
                        if (settings.netstandard_compat || is_generic)
                        {
                            nongeneric_delegates.push_back(delegate_definition);
                        }

                        vtable_field_type = w.write_temp("delegate* unmanaged[Stdcall]<%, int>", bind<write_abi_parameter_types>(method_signature{ method }));
                        function_pointer = true;
                    }
                }
                else
                {
                    // We're a well-known delegate type, but we still need to get the function pointer type.
                    vtable_field_type = w.write_temp("delegate* unmanaged[Stdcall]<%, int>", bind<write_abi_parameter_types>(method_signature{ method }));
                    function_pointer = true;
                }
                if (!function_pointer)
                {
                    w.write("public % %;", vtable_field_type, vmethod_name);
                }
                else if (settings.netstandard_compat || is_generic)
                {
                    // Work around https://github.com/dotnet/runtime/issues/37295
                    w.write("private void* _%;\n", vmethod_name);
                    w.write("public % % { get => (%)_%; set => _%=(void*)value; }\n",
                        vtable_field_type, vmethod_name, vtable_field_type, vmethod_name, vmethod_name);
                }
                else
                {
                    // Work around C# compiler's lack of support for UnmanagedCallersOnly
                    w.write("private delegate* unmanaged[Stdcall]<%, int> _%;\n", bind<write_abi_parameter_types_pointer>(method_signature{ method }), vmethod_name);
                    w.write("public % % { get => (%)_%; set => _%=(delegate* unmanaged[Stdcall]<%, int>)value; }\n",
                        vtable_field_type, vmethod_name, vtable_field_type, vmethod_name, vmethod_name,
                        bind<write_abi_parameter_types_pointer>(method_signature{ method }));
                }
                uint32_t const delegate_cache_index = method.index() - methods.first.index();
                uint32_t const vtable_index = delegate_cache_index + 6;
                if (is_generic)
                {
                    method_marshals_to_abi.emplace_back(signature_has_generic_parameters ?
                        w.write_temp("% = Marshal.GetDelegateForFunctionPointer(vftbl[%], %_Type);\n",
                            vmethod_name, vtable_index, vmethod_name) :
                        w.write_temp("% = (%)(vftbl[%]);\n",
                            vmethod_name, vtable_field_type, vtable_index)
                        );

                    method_marshals_to_projection.emplace_back(signature_has_generic_parameters ?
                        w.write_temp("nativeVftbl[%] = Marshal.GetFunctionPointerForDelegate(AbiToProjectionVftable.%);\n",
                            vtable_index, vmethod_name) :
                        w.write_temp("nativeVftbl[%] = (IntPtr)AbiToProjectionVftable._%;", vtable_index, vmethod_name)
                        );

                    if (have_generic_type_parameters)
                    {
                        method_create_delegates_to_projection.emplace_back(
                            w.write_temp(R"(% = %global::System.Delegate.CreateDelegate(%, typeof(Vftbl).GetMethod("Do_Abi_%", BindingFlags.NonPublic | BindingFlags.Static).MakeGenericMethod(%)))",
                                vmethod_name,
                                !signature_has_generic_parameters ? w.write_temp("(%)", vtable_field_type) : "",
                                !signature_has_generic_parameters ? w.write_temp("typeof(%)", vtable_field_type) : vmethod_name + "_Type",
                                vmethod_name,
                                bind([&](writer& w, method_signature const& sig)
                                    {
                                        separator s{ w };
                                        auto write_abi_type = [&](writer& w, type_semantics type)
                                        {
                                            auto const [generic_abi_type, generic_type_parameter] = get_generic_abi_type(w, type);
                                            if (!generic_type_parameter.empty())
                                            {
                                                s();
                                                w.write(generic_abi_type);
                                            }
                                        };
                                        for (auto&& param : sig.params())
                                        {
                                            write_abi_type(w, get_type_semantics(param.second->Type()));
                                        }
                                        if (sig.return_signature())
                                        {
                                            write_abi_type(w, get_type_semantics(sig.return_signature().Type()));
                                        }
                                    }, method_signature{ method })));
                    }
                    else
                    {
                        method_create_delegates_to_projection.emplace_back(
                            w.write_temp("_% = (void*)Marshal.GetFunctionPointerForDelegate(DelegateCache[%] = new %(Do_Abi_%))",
                                vmethod_name,
                                delegate_cache_index,
                                delegate_type,
                                vmethod_name));
                    }
                }
                else if (settings.netstandard_compat)
                {
                    method_create_delegates_to_projection.emplace_back(
                        w.write_temp("_% = (void*)Marshal.GetFunctionPointerForDelegate(DelegateCache[%] = new %(Do_Abi_%))",
                            vmethod_name,
                            delegate_cache_index,
                            delegate_type,
                            vmethod_name));
                }
                else
                {
                    // Work around C# compiler's lack of support for UnmanagedCallersOnly
                    method_create_delegates_to_projection.emplace_back(
                        w.write_temp("_% = &Do_Abi_%",
                            vmethod_name, vmethod_name)
                    );
                }
            }, methods),
            [&](writer& w)
            {
                if (!is_generic) return;
                w.write("public static Guid PIID = GuidGenerator.CreateIID(typeof(%));\n", type_name);
                w.write(R"(%
internal unsafe Vftbl(IntPtr thisPtr) : this()
{
var vftblPtr = Marshal.PtrToStructure<VftblPtr>(thisPtr);
var vftbl = (IntPtr*)vftblPtr.Vftbl;
IInspectableVftbl = Marshal.PtrToStructure<IInspectable.Vftbl>(vftblPtr.Vftbl);
%}
)",
                    bind_each([&](writer& w, MethodDef const& method)
                    {
                        auto vmethod_name = get_vmethod_name(w, type, method);

                        if (abi_signature_has_generic_parameters(w, method_signature{ method }))
                        {
                            auto generic_abi_types = get_generic_abi_types(w, method_signature{ method });

                            w.write("public static readonly Type %_Type = Expression.GetDelegateType(new Type[]{ typeof(void*), %typeof(int) });\n",
                                vmethod_name,
                                bind_each([&](writer& w, auto&& pair)
                                {
                                    w.write("%, ", pair.first);
                                }, generic_abi_types));
                        }
                    }, methods),
                    bind_each(method_marshals_to_abi)
                );
            },
            bind([&](writer& w)
            {
                if (is_generic)
                {
                    w.write(R"(
private static readonly Vftbl AbiToProjectionVftable;
public static readonly IntPtr AbiToProjectionVftablePtr;
private static Delegate[] DelegateCache = new Delegate[%];
static unsafe Vftbl()
{
AbiToProjectionVftable = new Vftbl
{
IInspectableVftbl = global::WinRT.IInspectable.Vftbl.AbiToProjectionVftable, 
%
};
var nativeVftbl = (IntPtr*)ComWrappersSupport.AllocateVtableMemory(typeof(Vftbl), Marshal.SizeOf<global::WinRT.IInspectable.Vftbl>() + sizeof(IntPtr) * %);
%
AbiToProjectionVftablePtr = (IntPtr)nativeVftbl;
}
)",
                        std::to_string(distance(methods)),
                        bind_list(",\n", method_create_delegates_to_projection),
                        std::to_string(distance(methods)),
                        bind([&](writer& w)
                            {
                                if (!is_generic)
                                {
                                    w.write("Marshal.StructureToPtr(AbiToProjectionVftable, (IntPtr)nativeVftbl, false);");
                                }
                                else
                                {
                                    w.write("Marshal.StructureToPtr(AbiToProjectionVftable.IInspectableVftbl, (IntPtr)nativeVftbl, false);\n");
                                    w.write("%", bind_each(method_marshals_to_projection));
                                }
                            }));
                }
                else
                {
                        w.write(R"(
public static readonly IntPtr AbiToProjectionVftablePtr;
%
static unsafe Vftbl()
{
AbiToProjectionVftablePtr = ComWrappersSupport.AllocateVtableMemory(typeof(Vftbl), Marshal.SizeOf<global::WinRT.IInspectable.Vftbl>() + sizeof(IntPtr) * %);
(*(Vftbl*)AbiToProjectionVftablePtr) = new Vftbl
{
IInspectableVftbl = global::WinRT.IInspectable.Vftbl.AbiToProjectionVftable, 
%
};
}
)",
                            bind([&](writer& w)
                            {   
                                if (settings.netstandard_compat)
                                {
                                    w.write("private static Delegate[] DelegateCache = new Delegate[%];", std::to_string(distance(methods)));
                                }
                            }),
                            std::to_string(distance(methods)),
                            bind_list(",\n", method_create_delegates_to_projection)
                            );
                    }
                }),
                bind_each<write_method_abi_invoke>(methods),
                bind_each<write_property_abi_invoke>(type.PropertyList()),
                bind_each<write_event_abi_invoke>(type.EventList())
        );
    }

    void write_base_constructor_dispatch_netstandard(writer& w, type_semantics type)
    {
        std::string base_default_interface_name;
        call(type,
            [&](object_type) {},
            [&](type_definition const& def)
            {
                base_default_interface_name = get_default_interface_name(w, def);
            },
            [&](generic_type_instance const& inst)
            {
                auto guard{ w.push_generic_args(inst) };
                base_default_interface_name = get_default_interface_name(w, inst.generic_type);
            },
                [](auto)
            {
                throw_invalid("Invalid base class type.");
            });

        if (!std::holds_alternative<object_type>(type))
        {
            w.write(R"(
    : base(ifc.As<%>())
)",
                base_default_interface_name);
        }
    }

    void write_base_constructor_dispatch(writer& w, type_semantics type)
    {
        if (!std::holds_alternative<object_type>(type))
        {
            w.write(R"(
    : base(global::WinRT.DerivedComposed.Instance)
)");
        }
    }

    void write_authoring_metadata_type(writer& w, TypeDef const& type)
    {
        w.write("%%internal class % {}\n",
            bind<write_winrt_attribute>(type),
            bind<write_type_custom_attributes>(type, false),
            bind<write_type_name>(type, typedef_name_type::CCW, false));
    }

    void write_contract(writer& w, TypeDef const& type)
    {
        auto type_name = write_type_name_temp(w, type);
        w.write(R"(%public enum %
{
}
)",
            bind<write_type_custom_attributes>(type, false),
            type_name);
    }

    void write_attribute(writer& w, TypeDef const& type)
    {
        auto type_name = write_type_name_temp(w, type);

        w.write(R"(%%public sealed class %: Attribute
{
%}
)",
            bind<write_winrt_attribute>(type),
            bind<write_type_custom_attributes>(type, true),
            type_name,
            [&](writer& w)
            {
                auto methods = type.MethodList();
                for (auto&& method : methods)
                {
                    if (method.Name() != ".ctor") continue;
                    method_signature signature{ method };
                    w.write("public %(%){}\n",
                        type_name,
                        bind_list<write_projection_parameter>(", ", signature.params()));
                }
                for (auto&& field : type.FieldList())
                {
                    w.write("public % %;\n",
                        bind<write_projection_type>(get_type_semantics(field.Signature().Type())),
                        field.Name());
                }
            });
    }

    void write_interface(writer& w, TypeDef const& type)
    {
        XLANG_ASSERT(get_category(type) == category::interface_type);
        auto type_name = write_type_name_temp(w, type, "%", typedef_name_type::CCW);

        uint32_t const vtable_base = type.MethodList().first.index();
        w.write(R"(%%
%% interface %%
{%
}
)",
            // Interface
            bind<write_winrt_attribute>(type),
            bind<write_guid_attribute>(type),
            bind<write_type_custom_attributes>(type, false),
            is_exclusive_to(type) || is_projection_internal(type) ? "internal" : "public",
            type_name,
            bind<write_type_inheritance>(type, object_type{}, false, false),
            bind<write_interface_member_signatures>(type)
        );
    }

    bool write_abi_interface_netstandard(writer& w, TypeDef const& type)
    {
        XLANG_ASSERT(get_category(type) == category::interface_type);
        auto type_name = write_type_name_temp(w, type, "%", typedef_name_type::ABI);
        auto nongenerics_class = w.write_temp("%_Delegates", bind<write_typedef_name>(type, typedef_name_type::ABI, false));
        auto is_generic = distance(type.GenericParam()) > 0;
        std::vector<std::string> nongeneric_delegates;

        std::map<std::string, required_interface> required_interfaces;
        write_required_interface_members_for_abi_type(w, type, required_interfaces, true);

        w.write(R"([global::WinRT.ObjectReferenceWrapper(nameof(_obj))]
%
public unsafe class % : %
{
%
internal static ObjectReference<Vftbl> FromAbi(IntPtr thisPtr)%
public static implicit operator %(IObjectReference obj) => (obj != null) ? new %(obj) : null;
protected readonly ObjectReference<Vftbl> _obj;
public IObjectReference ObjRef { get => _obj; }
public IntPtr ThisPtr => _obj.ThisPtr;
public ObjectReference<I> AsInterface<I>() => _obj.As<I>();
public A As<A>() => _obj.AsType<A>();
public @(IObjectReference obj) : this(obj.As<Vftbl>()) {}
internal @(ObjectReference<Vftbl> obj)
{
_obj = obj;%
%}
%%%%}
)",
            // Interface abi implementation
            bind<write_guid_attribute>(type),
            type_name,
            bind<write_type_name>(type, typedef_name_type::CCW, false),
            // Vftbl
            bind<write_vtable>(type, type_name, nongenerics_class, nongeneric_delegates),
            // Interface impl
            [&](writer& w) {
                if (!is_generic)
                {
                    w.write(" => ObjectReference<Vftbl>.FromAbi(thisPtr);\n");
                    return;
                }
                w.write(R"(
{
if (thisPtr == IntPtr.Zero)
{
return null;
}
var vftblT = new Vftbl(thisPtr);
return ObjectReference<Vftbl>.FromAbi(thisPtr, vftblT);
}
public static Guid PIID = Vftbl.PIID;
)");
            },
            type_name,
            type_name,
            type.TypeName(),
            type.TypeName(),
            [&](writer& w) 
            {
                int index = 0;
                for (auto&& evt : type.EventList())
                {
                    w.write("_% = %;\n", evt.Name(), bind<write_event_source_ctor>(evt, index++));
                }
            },
            [&](writer& w) {
                for (auto required_interface : required_interfaces)
                {
                    if (required_interface.second.helper_wrapper.empty()) 
                        continue;
                    w.write("% = new %.FromAbiHelper(ObjRef);\n", 
                        required_interface.second.adapter,
                        required_interface.second.helper_wrapper);
                }
            },
            [&](writer& w) {
                for (auto required_interface : required_interfaces)
                {
                    if (required_interface.second.helper_wrapper.empty())
                        continue;
                    w.write("%.FromAbiHelper %;\n",
                        required_interface.second.helper_wrapper,
                        required_interface.second.adapter);
                }
            },
            bind<write_interface_members>(type),
            bind<write_event_sources>(type),
            [&](writer& w) {
                for (auto required_interface : required_interfaces)
                {
                    w.write("%", required_interface.second.members);
                }
            }
        );

        if (!nongeneric_delegates.empty())
        {
            w.write(R"([global::System.ComponentModel.EditorBrowsable(global::System.ComponentModel.EditorBrowsableState.Never)]
public static class %
{
%}
)",
                nongenerics_class,
                bind_each(nongeneric_delegates));
        }
        w.write("\n");

        return true;
    }

    bool write_abi_interface(writer& w, TypeDef const& type)
    {
        bool is_generic = distance(type.GenericParam()) > 0;
        XLANG_ASSERT(get_category(type) == category::interface_type);
        auto type_name = write_type_name_temp(w, type, "%", typedef_name_type::ABI);

        auto nongenerics_class = w.write_temp("%_Delegates", bind<write_typedef_name>(type, typedef_name_type::ABI, false));

        std::vector<std::string> nongeneric_delegates;

        std::map<std::string, required_interface> required_interfaces;
        write_required_interface_members_for_abi_type(w, type, required_interfaces, false);

        w.write(R"([DynamicInterfaceCastableImplementation]
%
internal unsafe interface % : %
{
%%%%%}
)",
// Interface abi implementation
            bind<write_guid_attribute>(type),
            type_name,
            bind<write_type_name>(type, typedef_name_type::CCW, false),
            [&](writer& w) {
                w.write(distance(type.GenericParam()) > 0 ? "public static Guid PIID = Vftbl.PIID;\n\n" : "");
            },
            // Vftbl
            bind([&](writer& w)
            {
                auto methods = type.MethodList();
                if (is_generic)
                {
                    write_vtable(w, type, type_name, nongenerics_class, nongeneric_delegates);
                }
                else
                {
                    w.write(R"(
public static IntPtr AbiToProjectionVftablePtr;
static unsafe @()
{
AbiToProjectionVftablePtr = ComWrappersSupport.AllocateVtableMemory(typeof(@), sizeof(IInspectable.Vftbl) + sizeof(IntPtr) * %);
*(IInspectable.Vftbl*)AbiToProjectionVftablePtr = IInspectable.Vftbl.AbiToProjectionVftable;
%
}
%%%
)",
                    type.TypeName(),
                    type.TypeName(),
                    distance(methods),
                    bind_list([&](writer& w, MethodDef const& method)
                    {
                        auto method_index = get_vmethod_index(method.Parent(), method);
                        auto method_name = method.Name();
                        w.write("((delegate* unmanaged[Stdcall]<%, int>*)AbiToProjectionVftablePtr)[%] = &Do_Abi_%_%;",
                            bind<write_abi_parameter_types_pointer>(method_signature{ method }),
                            method_index + 6 /* number of entries in IInspectable */,
                            method_name,
                            method_index);
                    }, "\n", methods),
                    bind_each<write_method_abi_invoke>(methods),
                    bind_each<write_property_abi_invoke>(type.PropertyList()),
                    bind_each<write_event_abi_invoke>(type.EventList()));
                }
            }),
            bind<write_interface_members>(type),
            bind<write_event_source_tables>(type),
            [&](writer& w) {
                for (auto required_interface : required_interfaces)
                {
                    w.write("%", required_interface.second.members);
                }
            }
        );

        if (!nongeneric_delegates.empty())
        {
            w.write(R"([global::System.ComponentModel.EditorBrowsable(global::System.ComponentModel.EditorBrowsableState.Never)]
public static class %
{
%}
)",
nongenerics_class,
bind_each(nongeneric_delegates));
        }
        w.write("\n");

        return true;
    }

    void write_custom_query_interface_impl(writer& w, TypeDef const& type)
    {

        bool has_base_class = !std::holds_alternative<object_type>(get_type_semantics(type.Extends()));
        separator s{ w, " || " };
        w.write(R"(
%bool IsOverridableInterface(Guid iid) => %%;

global::System.Runtime.InteropServices.CustomQueryInterfaceResult global::System.Runtime.InteropServices.ICustomQueryInterface.GetInterface(ref Guid iid, out IntPtr ppv)
{
ppv = IntPtr.Zero;
if (IsOverridableInterface(iid) || typeof(global::WinRT.IInspectable).GUID == iid)
{
return global::System.Runtime.InteropServices.CustomQueryInterfaceResult.NotHandled;
}

if (%.TryAs<IUnknownVftbl>(iid, out ObjectReference<IUnknownVftbl> objRef) >= 0)
{
using (objRef)
{
ppv = objRef.GetRef();
return global::System.Runtime.InteropServices.CustomQueryInterfaceResult.Handled;
}
}

return global::System.Runtime.InteropServices.CustomQueryInterfaceResult.NotHandled;
})",
            bind([&](writer& w)
            {
                auto visibility = "protected ";
                auto overridable = "virtual ";
                if (has_base_class)
                {
                    overridable = "override ";
                }
                else if (type.Flags().Sealed())
                {
                    visibility = "private ";
                    overridable = "";
                }
                w.write(visibility);
                w.write(overridable);
            }),
            bind_each([&](writer& w, InterfaceImpl const& iface)
            {
                if (has_attribute(iface, "Windows.Foundation.Metadata", "OverridableAttribute"))
                {
                    s();
                    w.write("GuidGenerator.GetIID(typeof(%)) == iid",
                        bind<write_type_name>(get_type_semantics(iface.Interface()), typedef_name_type::ABI, false));
                }
            }, type.InterfaceImpl()),
            bind([&](writer& w)
            {
                if (has_base_class)
                {
                    s();
                    w.write("base.IsOverridableInterface(iid)");
                }
                if (s.first)
                {
                    w.write("false");
                }
            }),
            settings.netstandard_compat ? "GetReferenceForQI()" : "((IWinRTObject)this).NativeObject");
    }

    void write_wrapper_class(writer& w, TypeDef const& type)
    {
        if (is_static(type))
        {
            return;
        }

        auto type_name = write_type_name_temp(w, type, "%", typedef_name_type::CCW);
        auto wrapped_type_name = write_type_name_temp(w, type, "%", typedef_name_type::Projected);
        auto default_interface_name = get_default_interface_name(w, type, false, true);
        auto base_semantics = get_type_semantics(type.Extends());
        auto from_abi_new = !std::holds_alternative<object_type>(base_semantics) ? "new " : "";

        w.write(R"(%[global::WinRT.ProjectedRuntimeClass(typeof(%))]
%internal %class %%
{
public %(% comp)
{
_comp = comp;
}
public static implicit operator %(% comp)
{
return comp._comp;
}
public static implicit operator %(% comp)
{
return new %(comp);
}
public static %% FromAbi(IntPtr thisPtr)
{
if (thisPtr == IntPtr.Zero) return null;
return MarshalInspectable<%>.FromAbi(thisPtr);
}
%
private readonly % _comp;
}
)",
        bind<write_winrt_attribute>(type),
        default_interface_name,
        bind<write_type_custom_attributes>(type, false),
        bind<write_class_modifiers>(type),
        type_name,
        bind<write_type_inheritance>(type, base_semantics, false, true),
        type_name,
        wrapped_type_name,
        wrapped_type_name,
        type_name,
        type_name,
        wrapped_type_name,
        type_name,
        from_abi_new,
        wrapped_type_name,
        wrapped_type_name,
        bind<write_class_members>(type, true),
        wrapped_type_name);
    }

    void write_class_netstandard(writer& w, TypeDef const& type)
    {
        if (settings.component)
        {
            write_wrapper_class(w, type);
            return;
        }

        if (is_static(type))
        {
            write_static_class(w, type);
            return;
        }

        auto type_name = write_type_name_temp(w, type);
        auto default_interface_name = get_default_interface_name(w, type, false);
        auto default_interface_abi_name = get_default_interface_name(w, type, true);
        auto base_semantics = get_type_semantics(type.Extends());
        auto derived_new = std::holds_alternative<object_type>(base_semantics) ? "" : "new ";

        auto gc_pressure_amount = 0;
        if (auto gc_pressure_attr = get_attribute(type, "Windows.Foundation.Metadata", "GCPressureAttribute"))
        {
            auto sig = gc_pressure_attr.Value();
            auto const& args = sig.NamedArgs();
            auto amount = std::get<int32_t>(std::get<ElemSig::EnumValue>(std::get<ElemSig>(args[0].value.value).value).value);
            gc_pressure_amount = amount == 0 ? 12000 : amount == 1 ? 120000 : 1200000;
        }

        w.write(R"(%[global::WinRT.ProjectedRuntimeClass(nameof(_default))]
%public %class %%, IEquatable<%>
{
public %IntPtr ThisPtr => _default.ThisPtr;

private IObjectReference _inner = null;
private readonly Lazy<%> _defaultLazy;
private readonly Dictionary<Type, object> _lazyInterfaces;

private % _default => _defaultLazy.Value;
%
public static %% FromAbi(IntPtr thisPtr)
{
if (thisPtr == IntPtr.Zero) return null;
return MarshalInspectable<%>.FromAbi(thisPtr);
}

% %(% ifc)%
{
_defaultLazy = new Lazy<%>(() => ifc);
_lazyInterfaces = new Dictionary<Type, object>()
{%
};
%}
%

public static bool operator ==(% x, % y) => (x?.ThisPtr ?? IntPtr.Zero) == (y?.ThisPtr ?? IntPtr.Zero);
public static bool operator !=(% x, % y) => !(x == y);
public bool Equals(% other) => this == other;
public override bool Equals(object obj) => obj is % that && this == that;
public override int GetHashCode() => ThisPtr.GetHashCode();
%

private struct InterfaceTag<I>{};

private % AsInternal(InterfaceTag<%> _) => _default;
%%
}
)",
            bind<write_winrt_attribute>(type),
            bind<write_type_custom_attributes>(type, false),
            bind<write_class_modifiers>(type),
            type_name,
            bind<write_type_inheritance>(type, base_semantics, true, false),
            type_name,
            derived_new,
            default_interface_abi_name,
            default_interface_abi_name,
            bind<write_attributed_types>(type),
            derived_new,
            type_name,
            type_name,
            type.Flags().Sealed() ? "internal" : "protected internal",
            type_name,
            default_interface_abi_name,
            bind<write_base_constructor_dispatch_netstandard>(base_semantics),
            default_interface_abi_name,
            bind<write_lazy_interface_initialization>(type),
            [&](writer& w)
            {
                if (!gc_pressure_amount) return;
                w.write("GC.AddMemoryPressure(%);\n", gc_pressure_amount);
            },
            [&](writer& w)
            {
                if (!gc_pressure_amount) return;
                w.write(R"(~%()
{
GC.RemoveMemoryPressure(%);
}
)", 
                    type_name,
                    gc_pressure_amount);
            },
            type_name,
            type_name,
            type_name,
            type_name,
            type_name,
            type_name,
            bind([&](writer& w)
            {
                bool has_base_type = !std::holds_alternative<object_type>(get_type_semantics(type.Extends()));

                if (!type.Flags().Sealed())
                {
                    w.write(R"(
protected %(global::WinRT.DerivedComposed _)%
{
_defaultLazy = new Lazy<%>(() => GetDefaultReference<%.Vftbl>());
_lazyInterfaces = new Dictionary<Type, object>()
{%
};
})",
                        type.TypeName(),
                        has_base_type ? ":base(_)" : "",
                        default_interface_abi_name,
                        default_interface_abi_name,
                        bind<write_lazy_interface_initialization>(type));
                }

                std::string_view access_spec = "protected ";
                std::string_view override_spec = has_base_type ? "override " : "virtual ";

                if (type.Flags().Sealed() && !has_base_type)
                {
                    access_spec = "private ";
                    override_spec = " ";
                }

                w.write(R"(
%%IObjectReference GetDefaultReference<T>() => _default.AsInterface<T>();)",
                    access_spec,
                    override_spec);

                w.write(R"(
%%IObjectReference GetReferenceForQI() => _inner ?? _default.ObjRef;)",
                    access_spec,
                    override_spec);
            }),
            default_interface_name,
            default_interface_name,
            bind<write_class_members>(type, false),
            bind<write_custom_query_interface_impl>(type));
    }

    void write_class(writer& w, TypeDef const& type)
    {
        writer::write_platform_guard guard{ w };

        if (settings.component)
        {
            write_wrapper_class(w, type);
            return;
        }

        if (is_static(type))
        {
            write_static_class(w, type);
            return;
        }

        auto type_name = write_type_name_temp(w, type);
        auto default_interface_name = get_default_interface_name(w, type, false);
        auto base_semantics = get_type_semantics(type.Extends());
        auto derived_new = std::holds_alternative<object_type>(base_semantics) ? "" : "new ";

        w.write(R"(%
[global::WinRT.ProjectedRuntimeClass(nameof(_default))]
[global::WinRT.ObjectReferenceWrapper(nameof(_inner))]
%public %class %%, IWinRTObject, IEquatable<%>
{
private IntPtr ThisPtr => _inner == null ? (((IWinRTObject)this).NativeObject).ThisPtr : _inner.ThisPtr;

private IObjectReference _inner = null;
private readonly Lazy<%> _defaultLazy;
private readonly Dictionary<Type, object> _lazyInterfaces;

private % _default => _defaultLazy.Value;
%
public static %% FromAbi(IntPtr thisPtr)
{
if (thisPtr == IntPtr.Zero) return null;
return MarshalInspectable<%>.FromAbi(thisPtr);
}

% %(IObjectReference objRef)%
{
_inner = objRef.As(GuidGenerator.GetIID(typeof(%).GetHelperType()));
_defaultLazy = new Lazy<%>(() => (%)new SingleInterfaceOptimizedObject(typeof(%), _inner));
_lazyInterfaces = new Dictionary<Type, object>()
{%
};
}

public static bool operator ==(% x, % y) => (x?.ThisPtr ?? IntPtr.Zero) == (y?.ThisPtr ?? IntPtr.Zero);
public static bool operator !=(% x, % y) => !(x == y);
public bool Equals(% other) => this == other;
public override bool Equals(object obj) => obj is % that && this == that;
public override int GetHashCode() => ThisPtr.GetHashCode();
%

private struct InterfaceTag<I>{};

private % AsInternal(InterfaceTag<%> _) => _default;
%%
}
)",
            bind<write_winrt_attribute>(type),
            bind<write_type_custom_attributes>(type, true),
            bind<write_class_modifiers>(type),
            type_name,
            bind<write_type_inheritance>(type, base_semantics, true, false),
            type_name,
            default_interface_name,
            default_interface_name,
            bind<write_attributed_types>(type),
            // FromAbi
            derived_new,
            type_name,
            type_name,
            // ObjectReference constructor
            type.Flags().Sealed() ? "internal" : "protected internal",
            type_name,
            bind<write_base_constructor_dispatch>(base_semantics),
            default_interface_name,
            default_interface_name,
            default_interface_name,
            default_interface_name,
            bind<write_lazy_interface_initialization>(type),
            // Equality operators
            type_name,
            type_name,
            type_name,
            type_name,
            type_name,
            type_name,
            bind([&](writer& w)
            {
                bool has_base_type = !std::holds_alternative<object_type>(get_type_semantics(type.Extends()));
                if (!type.Flags().Sealed())
                {
                    w.write(R"(
protected %(global::WinRT.DerivedComposed _)%
{
_defaultLazy = new Lazy<%>(() => (%)new IInspectable(((IWinRTObject)this).NativeObject));
_lazyInterfaces = new Dictionary<Type, object>()
{%
};
})",
                        type.TypeName(),
                        has_base_type ? ":base(_)" : "",
                        default_interface_name,
                        default_interface_name,
                        bind<write_lazy_interface_initialization>(type));
                    w.write(R"(
bool IWinRTObject.HasUnwrappableNativeObject => this.GetType() == typeof(%);)",
                        type.TypeName());
                }
                else
                {
                    w.write(R"(
bool IWinRTObject.HasUnwrappableNativeObject => true;)");
                }

                w.write(R"(
IObjectReference IWinRTObject.NativeObject => _inner;)");
                if (!has_base_type)
                { 
                w.write(R"(
global::System.Collections.Concurrent.ConcurrentDictionary<global::System.RuntimeTypeHandle, IObjectReference> IWinRTObject.QueryInterfaceCache { get; } = new();
global::System.Collections.Concurrent.ConcurrentDictionary<RuntimeTypeHandle, object> IWinRTObject.AdditionalTypeData { get; } = new();)");
                }
            }),
            default_interface_name,
            default_interface_name,
            bind<write_class_members>(type, false),
            bind<write_custom_query_interface_impl>(type));
    }

    void write_abi_class(writer& w, TypeDef const& type)
    {
        if (is_static(type))
        {
            return;
        }

        auto abi_type_name = write_type_name_temp(w, type, "%", typedef_name_type::ABI);
        auto projected_type_name = write_type_name_temp(w, type);
        auto ccw_type_name = write_type_name_temp(w, type, "%", typedef_name_type::CCW);
        auto default_interface_abi_name = get_default_interface_name(w, type, true);

        w.write(R"([global::System.ComponentModel.EditorBrowsable(global::System.ComponentModel.EditorBrowsableState.Never)]
public struct %
{
%
public static IntPtr GetAbi(IObjectReference value) => value is null ? IntPtr.Zero : MarshalInterfaceHelper<object>.GetAbi(value);
public static % FromAbi(IntPtr thisPtr) => %.FromAbi(thisPtr);
public static IntPtr FromManaged(% obj) => obj is null ? IntPtr.Zero : CreateMarshaler(obj).GetRef();
public static unsafe MarshalInterfaceHelper<%>.MarshalerArray CreateMarshalerArray(%[] array) => MarshalInterfaceHelper<%>.CreateMarshalerArray(array, (o) => CreateMarshaler(o));
public static (int length, IntPtr data) GetAbiArray(object box) => MarshalInterfaceHelper<%>.GetAbiArray(box);
public static unsafe %[] FromAbiArray(object box) => MarshalInterfaceHelper<%>.FromAbiArray(box, FromAbi);
public static (int length, IntPtr data) FromManagedArray(%[] array) => MarshalInterfaceHelper<%>.FromManagedArray(array, (o) => FromManaged(o));
public static void DisposeMarshaler(IObjectReference value) => MarshalInspectable<object>.DisposeMarshaler(value);
public static void DisposeMarshalerArray(MarshalInterfaceHelper<%>.MarshalerArray array) => MarshalInterfaceHelper<%>.DisposeMarshalerArray(array);
public static void DisposeAbi(IntPtr abi) => MarshalInspectable<object>.DisposeAbi(abi);
public static unsafe void DisposeAbiArray(object box) => MarshalInspectable<object>.DisposeAbiArray(box);
}
)",
            abi_type_name,
            bind([&](writer& w)
            {
                bool is_exclusive_to_default = false;
                for_typedef(w, get_type_semantics(get_default_interface(type)), [&](auto&& type)
                {
                    is_exclusive_to_default = is_exclusive_to(type);
                });
                if (is_exclusive_to_default)
                {
                    auto default_interface_abi_name = get_default_interface_name(w, type, true);
                    w.write("public static IObjectReference CreateMarshaler(% obj) => obj is null ? null : MarshalInspectable<%>.CreateMarshaler(obj)%;",
                        projected_type_name,
                        projected_type_name,
                        bind([&](writer& w)
                        {
                            if (distance(type.GenericParam()) > 0)
                            {
                                w.write(".As<%.Vftbl>()", default_interface_abi_name);
                            }
                            else
                            {
                                w.write(
                                    ".As<IUnknownVftbl>(GuidGenerator.GetIID(typeof(%).GetHelperType()))",
                                    bind<write_type_name>(get_type_semantics(get_default_interface(type)), typedef_name_type::CCW, false));
                            }
                        }));
                }
                else
                {
                    auto default_interface_name = get_default_interface_name(w, type, false);
                    w.write("public static IObjectReference CreateMarshaler(% obj) => obj is null ? null : MarshalInterface<%>.CreateMarshaler(obj);",
                        projected_type_name,
                        default_interface_name);
                }
            }),
            projected_type_name,
            ccw_type_name,
            projected_type_name,
            projected_type_name,
            projected_type_name,
            projected_type_name,
            projected_type_name,
            projected_type_name,
            projected_type_name,
            projected_type_name,
            projected_type_name,
            projected_type_name,
            projected_type_name);
    }

    void write_delegate(writer& w, TypeDef const& type)
    {
        if (settings.component)
        {
            write_authoring_metadata_type(w, type);
            return;
        }

        method_signature signature{ get_delegate_invoke(type) };
        w.write(R"(%%public delegate % %(%);
)",
            bind<write_winrt_attribute>(type),
            bind<write_type_custom_attributes>(type, false),
            bind<write_projection_return_type>(signature),
            bind<write_type_name>(type, typedef_name_type::Projected, false),
            bind_list<write_projection_parameter>(", ", signature.params()));
    }

    void write_abi_delegate(writer& w, TypeDef const& type)
    {
        auto method = get_delegate_invoke(type);
        method_signature signature{ method };
        auto type_name = write_type_name_temp(w, type);
        auto type_params = w.write_temp("%", bind<write_type_params>(type));
        auto is_generic = distance(type.GenericParam()) > 0;
        auto generic_abi_types = get_generic_abi_types(w, signature);
        bool have_generic_params = std::find_if(generic_abi_types.begin(), generic_abi_types.end(),
            [](auto&& pair){ return !pair.second.empty(); }) != generic_abi_types.end();

        w.write(R"([global::System.ComponentModel.EditorBrowsable(global::System.ComponentModel.EditorBrowsableState.Never)]
%
public static class @%
{%
%
private static readonly global::WinRT.Interop.IDelegateVftbl AbiToProjectionVftable;
public static readonly IntPtr AbiToProjectionVftablePtr;

static unsafe @()
{%
AbiToProjectionVftable = new global::WinRT.Interop.IDelegateVftbl
{
IUnknownVftbl = global::WinRT.Interop.IUnknownVftbl.AbiToProjectionVftbl,
Invoke = %
};
var nativeVftbl = ComWrappersSupport.AllocateVtableMemory(typeof(@%), Marshal.SizeOf<global::WinRT.Interop.IDelegateVftbl>());
Marshal.StructureToPtr(AbiToProjectionVftable, nativeVftbl, false);
AbiToProjectionVftablePtr = nativeVftbl;
}
%
public static unsafe IObjectReference CreateMarshaler(% managedDelegate) => 
managedDelegate is null ? null : MarshalDelegate.CreateMarshaler(managedDelegate, GuidGenerator.GetIID(typeof(@%)));

public static IntPtr GetAbi(IObjectReference value) => MarshalInterfaceHelper<%>.GetAbi(value);

public static unsafe % FromAbi(IntPtr nativeDelegate)
{
var abiDelegate = ObjectReference<IDelegateVftbl>.FromAbi(nativeDelegate);
return abiDelegate is null ? null : (%)ComWrappersSupport.TryRegisterObjectForInterface(new %(new NativeDelegateWrapper(abiDelegate).Invoke), nativeDelegate);
}

[global::WinRT.ObjectReferenceWrapper(nameof(_nativeDelegate))]
#if NETSTANDARD2_0
private class NativeDelegateWrapper
#else
private class NativeDelegateWrapper : IWinRTObject
#endif
{
private readonly ObjectReference<global::WinRT.Interop.IDelegateVftbl> _nativeDelegate;
#if NETSTANDARD2_0
private readonly AgileReference _agileReference = default;
#endif

public NativeDelegateWrapper(ObjectReference<global::WinRT.Interop.IDelegateVftbl> nativeDelegate)
{
_nativeDelegate = nativeDelegate;
#if NETSTANDARD2_0
if (_nativeDelegate.TryAs<ABI.WinRT.Interop.IAgileObject.Vftbl>(out var objRef) < 0)
{
_agileReference = new AgileReference(_nativeDelegate);
}
#else
if (_nativeDelegate.TryAs<IUnknownVftbl>(IAgileObject.IID, out var objRef) < 0)
{
var agileReference = new AgileReference(_nativeDelegate);
((IWinRTObject)this).AdditionalTypeData.TryAdd(typeof(AgileReference).TypeHandle, agileReference);
}
#endif
else
{
objRef.Dispose();
}
}

#if !NETSTANDARD2_0
IObjectReference IWinRTObject.NativeObject => _nativeDelegate;
bool IWinRTObject.HasUnwrappableNativeObject => true;
global::System.Collections.Concurrent.ConcurrentDictionary<global::System.RuntimeTypeHandle, IObjectReference> IWinRTObject.QueryInterfaceCache { get; } = new();
global::System.Collections.Concurrent.ConcurrentDictionary<RuntimeTypeHandle, object> IWinRTObject.AdditionalTypeData { get; } = new();
#endif

public unsafe % Invoke(%)
{
#if NETSTANDARD2_0
var agileReference = _agileReference;
#else
var agileReference = ((IWinRTObject)this).AdditionalTypeData.TryGetValue(typeof(AgileReference).TypeHandle, out var agileObj) ? (AgileReference)agileObj : null;
#endif
using var agileDelegate = agileReference?.Get()?.As<global::WinRT.Interop.IDelegateVftbl>(GuidGenerator.GetIID(typeof(@%))); 
var delegateToInvoke = agileDelegate ?? _nativeDelegate;
IntPtr ThisPtr = delegateToInvoke.ThisPtr;
%%
}
}

public static IntPtr FromManaged(% managedDelegate) => CreateMarshaler(managedDelegate)?.GetRef() ?? IntPtr.Zero;

public static void DisposeMarshaler(IObjectReference value) => MarshalInterfaceHelper<%>.DisposeMarshaler(value);

public static void DisposeAbi(IntPtr abi) => MarshalInterfaceHelper<%>.DisposeAbi(abi);
%
private static unsafe int Do_Abi_Invoke%
{
%
}
}

)",
            bind<write_guid_attribute>(type),
            type.TypeName(),
            type_params,
            [&](writer& w) {
                if (type_params.empty()) return;
                w.write(R"(
public static Guid PIID = GuidGenerator.CreateIID(typeof(%));)",
                    type_name
                );
            },
            [&](writer& w) {
                if (!is_generic)
                {
                    if (settings.netstandard_compat)
                    {
                        w.write("private unsafe delegate int Abi_Invoke(%);\n",
                            bind<write_abi_parameters>(signature));
                    }
                    return;
                }
                w.write(R"(private static readonly Type Abi_Invoke_Type = Expression.GetDelegateType(new Type[] { typeof(void*), %typeof(int) });
)",
                    bind_each([&](writer& w, auto&& pair)
                    {
                        w.write("%, ", pair.first);
                    }, generic_abi_types));
            },
            // class constructor
            type.TypeName(),
            [&](writer& w) {
                if (!is_generic)
                {
                    if (settings.netstandard_compat)
                    {
                        w.write("\nAbiInvokeDelegate = new Abi_Invoke(Do_Abi_Invoke);");
                    }
                    return;
                }
                w.write("\nAbiInvokeDelegate = global::System.Delegate.CreateDelegate(Abi_Invoke_Type, typeof(@%).GetMethod(nameof(Do_Abi_Invoke), BindingFlags.Static | BindingFlags.NonPublic)%);",
                    type.TypeName(),
                    type_params,
                    [&](writer& w) {
                        if (!have_generic_params) return;
                        w.write(".MakeGenericMethod(new Type[]{ % })\n",
                            [&](writer& w) {
                                int count = 0;
                                for (auto&& pair : generic_abi_types)
                                {
                                    if (pair.second.empty()) continue;
                                    w.write(count++ == 0 ? "" : ", ");
                                    w.write(pair.first);
                                }
                            });
                    });
            },
            bind([&](writer& w)
            {
                if (settings.netstandard_compat || is_generic)
                {
                    w.write("Marshal.GetFunctionPointerForDelegate(AbiInvokeDelegate)");
                }
                else
                {
                    w.write("(IntPtr)(delegate* unmanaged[Stdcall]<%, int>)&Do_Abi_Invoke", bind<write_abi_parameter_types_pointer>(signature));
                }
            }),
            type.TypeName(),
            type_params,
            settings.netstandard_compat || is_generic ? "\npublic static global::System.Delegate AbiInvokeDelegate { get; }\n" : "",
            // CreateMarshaler
            type_name,
            type.TypeName(),
            type_params,
            // GetAbi
            type_name,
            // FromAbi
            type_name,
            type_name,
            type_name,
            // NativeDelegateWrapper.Invoke
            bind<write_projection_return_type>(signature),
            bind_list<write_projection_parameter>(", ", signature.params()),
            type.TypeName(),
            type_params,
            bind([&](writer& w)
            {
                if (is_generic || settings.netstandard_compat)
                {
                    w.write("var abiInvoke = Marshal.GetDelegateForFunctionPointer%(delegateToInvoke.Vftbl.Invoke%);",
                        is_generic ? "" : "<Abi_Invoke>",
                        is_generic ? ", Abi_Invoke_Type" : "");
                }
                else
                {
                    w.write("var abiInvoke = (delegate* unmanaged[Stdcall]<%, int>)(delegateToInvoke.Vftbl.Invoke);",
                        bind<write_abi_parameter_types>(signature));
                }
            }),
            bind<write_abi_method_call>(signature, "abiInvoke", is_generic, false, is_noexcept(method)),
            // FromManaged
            type_name,
            // DisposeMarshaler
            type_name,
            // DisposeAbi
            type_name,
            // Do_Abi_Invoke
            !is_generic && !settings.netstandard_compat ? "\n[UnmanagedCallersOnly(CallConvs = new[] { typeof(CallConvStdcall) })]" : "",
            [&](writer& w) {
                if (!is_generic)
                {
                    w.write("(%)", bind<write_abi_parameters>(signature));
                    return;
                }
                if (have_generic_params)
                {
                    w.write("<");
                    int count = 0;
                    for (auto&& pair : generic_abi_types)
                    {
                        if (pair.second.empty()) continue;
                        w.write(count++ == 0 ? "" : ", ");
                        w.write(pair.second);
                    }
                    w.write(">");
                }
                w.write("(void* thisPtr");
                int index = 0;
                for (auto&& param : signature.params())
                {
                    auto generic_type = generic_abi_types[index++].second;
                    auto param_cat = get_param_category(param);
                    if (!generic_type.empty() && (param_cat <= param_category::out))
                    {
                        w.write(", %% %",
                            param_cat == param_category::out ? "out " : "",
                            generic_type,
                            bind<write_parameter_name>(param));
                    }
                    else
                    {
                        write_abi_parameter(w, param);
                    }
                }
                if (auto return_sig = signature.return_signature())
                {
                    auto generic_type = generic_abi_types[index++].second;
                    if (!return_sig.Type().is_szarray() && !generic_type.empty())
                    {
                        w.write(", out % %", generic_type, signature.return_param_name());
                    }
                    else
                    {
                        write_abi_return(w, signature);
                    }
                }
                w.write(")");
            },
            bind<write_managed_method_call>(signature,
                w.write_temp(R"(global::WinRT.ComWrappersSupport.MarshalDelegateInvoke(%, (% invoke) =>
{
    %
}))",
                    is_generic ? "new IntPtr(thisPtr)" : "thisPtr",
                    is_generic ? "global::System.Delegate" : type_name,
                    bind([&](writer& w)
                    {
                        if (is_generic)
                        {
                            w.write(R"(invoke.DynamicInvoke(%);)", "%");
                        }
                        else if (signature.return_signature())
                        {
                            w.write("return invoke(%);", "%");
                        }
                        else
                        {
                            w.write("invoke(%);");
                        }
                    })
        )));
    }

    void write_constant(writer& w, Constant const& value)
    {
        switch (value.Type())
        {
        case ConstantType::Int32:
            w.write_printf("%#0x", value.ValueInt32());
            break;
        case ConstantType::UInt32:
            w.write_printf("%#0x", value.ValueUInt32());
            break;
        }
    }

    void write_enum(writer& w, TypeDef const& type)
    {
        if (settings.component)
        {
            write_authoring_metadata_type(w, type);
            return;
        }

        if (is_flags_enum(type))
        {
            w.write("[FlagsAttribute]\n");
        }

        auto enum_underlying_type = is_flags_enum(type) ? "uint" : "int";

        w.write(R"(%%public enum % : %
{
)", 
        bind<write_winrt_attribute>(type),
        bind<write_type_custom_attributes>(type, true),
        bind<write_type_name>(type, typedef_name_type::Projected, false), enum_underlying_type);
        {
            for (auto&& field : type.FieldList())
            {
                if (auto constant = field.Constant())
                {
                    w.write("%% = unchecked((%)%),\n", 
                        bind<write_platform_attribute>(field.CustomAttribute()),
                        field.Name(), enum_underlying_type, bind<write_constant>(constant));
                }
            }
        }
        w.write("}\n");
    }

    void write_struct(writer& w, TypeDef const& type)
    {
        if (settings.component)
        {
            write_authoring_metadata_type(w, type);
            return;
        }

        auto name = w.write_temp("%", bind<write_type_name>(type, typedef_name_type::Projected, false));

        struct field_info
        {
            std::string type;
            std::string name;
            bool is_interface;
        };
        std::vector<field_info> fields;
        for (auto&& field : type.FieldList())
        {
            auto semantics = get_type_semantics(field.Signature().Type());
            field_info field_info{};
            field_info.type = w.write_temp("%", [&](writer& w){ write_projection_type(w, semantics); });
            field_info.name = field.Name();
            if (auto td = std::get_if<type_definition>(&semantics))
            {
                field_info.is_interface = get_category(*td) == category::interface_type;
            }
            else if (auto gti = std::get_if<generic_type_instance>(&semantics))
            {
                field_info.is_interface = get_category(gti->generic_type) == category::interface_type;
            }
            fields.emplace_back(field_info);
        }

        w.write(R"(%%public struct %: IEquatable<%>
{
%
public %(%)
{
%
}

public static bool operator ==(% x, % y) => %;
public static bool operator !=(% x, % y) => !(x == y);
public bool Equals(% other) => this == other;
public override bool Equals(object obj) => obj is % that && this == that;
public override int GetHashCode() => %;
}
)",
            // struct
            bind<write_winrt_attribute>(type),
            bind<write_type_custom_attributes>(type, true),
            name,
            name,
            bind_each([](writer& w, auto&& field)
            {
                w.write("public % %;\n", field.type, field.name);
            }, fields),
            // ctor
            name,
            bind_list([](writer& w, auto&& field)
            {
                w.write("% _%", field.type, field.name);
            }, ", ", fields),
            bind_each([](writer& w, auto&& field)
            {
                w.write("% = _%; ", field.name, field.name);
            }, fields),
            // ==
            name,
            name,
            bind_list([](writer& w, auto&& field)
            {
                w.write("x.% == y.%", 
                    field.name, field.name);
            }, " && ", fields),
            // !=, Equals
            name,
            name,
            name,
            name,
            // GetHashCode
            bind_list([](writer& w, auto&& field)
            {
                w.write("%.GetHashCode()", field.name);
            }, " ^ ", fields)
        );
    }

    void write_abi_struct(writer& w, TypeDef const& type)
    {
        if (is_type_blittable(type))
        {
            return;
        }

        w.write("[global::System.ComponentModel.EditorBrowsable(global::System.ComponentModel.EditorBrowsableState.Never)]\npublic struct %\n{\n", bind<write_type_name>(type, typedef_name_type::ABI, false));
        for (auto&& field : type.FieldList())
        {
            w.write("public ");
            write_abi_type(w, get_type_semantics(field.Signature().Type()));
            w.write(" %;\n", field.Name());
        }

        auto projected_type = w.write_temp("%", bind<write_projection_type>(type));
        auto abi_type = w.write_temp("%", bind<write_type_name>(type, typedef_name_type::ABI, false));

        std::vector<abi_marshaler> marshalers;
        for (auto&& field : type.FieldList())
        {
            abi_marshaler m{ std::string(field.Name()), -1 };
            set_abi_marshaler(w, field.Signature().Type(), m);
            marshalers.push_back(std::move(m));
        }

        // blittable: (no marshaler) value type requiring no marshaling/disposing 
        // marshalable: (marshaler, is_value_type) value type requiring only marshaling, no disposing
        // disposable: (marshaler, !is_value_type) ref type requiring marshaling and disposing
        bool have_disposers = std::find_if(marshalers.begin(), marshalers.end(), [](abi_marshaler const& m)
        {
            return !m.is_value_type;
        }) != marshalers.end();

        w.write(R"(
internal struct Marshaler
{
%public % __abi;
)",
            bind_each([](writer& w, abi_marshaler const& m)
            {
                if (m.marshaler_type.empty()) return;
                w.write("public % _%;\n", m.local_type, m.param_name);
            }, marshalers),
            abi_type);
        if (have_disposers)
        {
            w.write(R"(public void Dispose()
{
%}
)",
                bind_each([](writer& w, abi_marshaler const& m)
                {
                    if(m.is_value_type) return;
                    w.write("%.DisposeMarshaler(_%);\n",
                        m.marshaler_type,
                        m.param_name);
                }, marshalers));
        }
        w.write("}\n");

        w.write(R"(
internal static Marshaler CreateMarshaler(% arg)
{
var m = new Marshaler();)",
            projected_type);
        if (have_disposers)
        {
            w.write(R"(
Func<bool> dispose = () => { m.Dispose(); return false; };
try
{)");
        }
        for (auto&& m : marshalers)
        {
            if (m.marshaler_type.empty()) continue;
            w.write("\nm._% = ", m.param_name);
            m.write_create(w, "arg." + m.get_escaped_param_name(w));
            w.write(";");
        }
        w.write(R"(
m.__abi = new %()
{
%};
return m;)",
            abi_type,
            [&](writer& w)
            {
                int count = 0;
                for (auto&& m : marshalers)
                {
                    w.write(count++ == 0 ? "" : ", ");
                    if (m.marshaler_type.empty())
                    {
                        std::string format;
                        if (m.param_type == "bool")
                        {
                            format = "% = (byte)(arg.% ? 1 : 0)\n";
                        }
                        else if (m.param_type == "char")
                        {
                            format = "% = (ushort)arg.%\n";
                        }
                        else
                        {
                            format = "% = arg.%\n";
                        }
                        w.write(format,
                            m.get_escaped_param_name(w),
                            m.get_escaped_param_name(w));
                        continue;
                    }
                    w.write("% = %.GetAbi(m._%)\n",
                        m.get_escaped_param_name(w),
                        m.marshaler_type,
                        m.param_name);
                }
            });
        if (have_disposers)
        {
            w.write(R"(
}
catch (Exception) when (dispose())
{
// Will never execute
return default;
}
)");
        }
        w.write("}\n");

        w.write(R"(
internal static % GetAbi(Marshaler m) => m.__abi;
)",
            abi_type);

        w.write(R"(
public static % FromAbi(% arg)
{
return new %()
{
%};
}
)",
            projected_type,
            abi_type,
            projected_type,
            [&](writer& w)
            {
                int count = 0;
                for (auto&& m : marshalers)
                {
                    w.write(count++ == 0 ? "" : ", ");
                    if (m.marshaler_type.empty())
                    {
                        std::string format;
                        if (m.param_type == "bool")
                        {
                            format = "% = arg.% != 0\n";
                        }
                        else if (m.param_type == "char")
                        {
                            format = "% = (char)arg.%\n";
                        }
                        else
                        {
                            format = "% = arg.%\n";
                        }
                        w.write(format,
                            m.get_escaped_param_name(w),
                            m.get_escaped_param_name(w));
                        continue;
                    }
                    w.write("% = %\n",
                        m.get_escaped_param_name(w),
                        [&](writer& w) {m.write_from_abi(w, "arg." + m.get_escaped_param_name(w)); });
                }
            });

        w.write(R"(
public static % FromManaged(% arg)
{
return new %()
{
%};
}
)",
            abi_type,
            projected_type,
            abi_type,
            [&](writer& w)
            {
                int count = 0;
                for (auto&& m : marshalers)
                {
                    w.write(count++ == 0 ? "" : ", ");
                    if (m.marshaler_type.empty())
                    {
                        std::string format;
                        if (m.param_type == "bool")
                        {
                            format = "% = (byte)(arg.% ? 1 : 0)\n";
                        }
                        else if (m.param_type == "char")
                        {
                            format = "% = (ushort)arg.%\n";
                        }
                        else
                        {
                            format = "% = arg.%\n";
                        }
                        w.write(format,
                            m.get_escaped_param_name(w),
                            m.get_escaped_param_name(w));
                        continue;
                    }
                    w.write("% = %\n",
                        m.get_escaped_param_name(w), [&](writer& w) {
                            m.write_from_managed(w, "arg." + m.get_escaped_param_name(w)); });
                }
            });

        w.write(R"(
internal static unsafe void CopyAbi(Marshaler arg, IntPtr dest) => 
    *(%*)dest.ToPointer() = GetAbi(arg);
)",
            abi_type);

        w.write(R"(
public static unsafe void CopyManaged(% arg, IntPtr dest) =>
    *(%*)dest.ToPointer() = FromManaged(arg);
)",
            projected_type,
            abi_type);
    
      w.write(R"(
internal static void DisposeMarshaler(Marshaler m) %
)",
            have_disposers ? "=> m.Dispose();" : "{}");

        w.write(R"(
public static void DisposeAbi(% abi){ /*todo*/ }
}

)",
            abi_type);
    }


    void write_factory_class_inheritance(writer& w, TypeDef const& type)
    {
        auto delimiter{ ", " };
        auto write_delimiter = [&]()
        {
            w.write(delimiter);
        };

        for (auto&& [interface_name, factory] : get_attributed_types(w, type))
        {
            if ((factory.activatable || factory.statics) && factory.type)
            {
                write_delimiter();
                w.write("%", bind<write_type_name>(factory.type, typedef_name_type::CCW, false));
            }
        }
    }

    void write_factory_activatable_method(writer& w, MethodDef const& method, std::string_view activatable_type)
    {
        method_signature signature{ method };
        w.write(R"(
public % %(%) => new %(%);
)",
activatable_type,
method.Name(),
bind_list<write_projection_parameter>(", ", signature.params()),
activatable_type,
bind_list<write_parameter_name_with_modifier>(", ", signature.params())
);
    }

    void write_factory_class_members(writer& w, TypeDef const& type)
    {
        auto delimiter{ ", " };
        auto write_delimiter = [&]()
        {
            w.write(delimiter);
        };

        auto projected_type_name = write_type_name_temp(w, type, "%", typedef_name_type::Projected);
        for (auto&& [interface_name, factory] : get_attributed_types(w, type))
        {
            if (factory.type)
            {
                if (factory.activatable)
                {
                w.write_each<write_factory_activatable_method>(factory.type.MethodList(), projected_type_name);
                }
                else if (factory.statics)
                {
                w.write_each<write_static_method>(factory.type.MethodList(), projected_type_name, true, ""sv);
                w.write_each<write_static_property>(factory.type.PropertyList(), projected_type_name, true, ""sv);
                w.write_each<write_static_event>(factory.type.EventList(), projected_type_name, true, ""sv);
                }
            }
        }
    }


    void write_factory_class(writer& w, TypeDef const& type)
    {
        auto factory_type_name = write_type_name_temp(w, type, "%ServerActivationFactory", typedef_name_type::CCW);
        auto base_class = (is_static(type) || !has_default_constructor(type)) ?
            "ComponentActivationFactory" : write_type_name_temp(w, type, "ActivatableComponentActivationFactory<%>", typedef_name_type::Projected);
        auto type_name = write_type_name_temp(w, type, "%", typedef_name_type::Projected);

        w.write(R"(
internal class % : %%
{

static %()
{
RuntimeHelpers.RunClassConstructor(typeof(%).TypeHandle);
}

public static IntPtr Make()
{
using var marshaler = MarshalInspectable<%>.CreateMarshaler(_factory).As<ABI.WinRT.Interop.IActivationFactory.Vftbl>();
return marshaler.GetRef();
}

static readonly % _factory = new %();
public static ObjectReference<I> ActivateInstance<I>()
{
IntPtr instance = _factory.ActivateInstance();
return ObjectReference<IInspectable.Vftbl>.Attach(ref instance).As<I>();
}

%
}
)",
factory_type_name,
base_class,
bind<write_factory_class_inheritance>(type),
factory_type_name,
type_name,
factory_type_name,
factory_type_name,
factory_type_name,
bind<write_factory_class_members>(type)
);
    }

    void write_module_activation_factory(writer& w, std::set<TypeDef> const& types)
    {
        w.write(R"(
using System;
namespace WinRT
{
public static class Module
{
public static unsafe IntPtr GetActivationFactory(String runtimeClassId)
{%
return IntPtr.Zero;
}
}
}
)",
bind_each([](writer& w, TypeDef const& type)
    {
        w.write(R"(

if (runtimeClassId == "%.%")
{
return %ServerActivationFactory.Make();
}
)",
type.TypeNamespace(),
type.TypeName(),
bind<write_type_name>(type, typedef_name_type::CCW, true)
);
    },
    types
        ));
    }

    void write_event_source_generic_args(writer& w, cswinrt::type_semantics eventTypeSemantics)
    {
        if (!std::holds_alternative<generic_type_instance>(eventTypeSemantics))
        {
            return;
        }
        for_typedef(w, eventTypeSemantics, [&](TypeDef const&)
            {
                std::vector<std::string> genericArgs;
                auto arg_count = std::get<generic_type_instance>(eventTypeSemantics).generic_args.size();
<<<<<<< HEAD
                for (int i = 0; i < arg_count; ++i )
=======
                for (int i = 0; i < arg_count; i++)
>>>>>>> fa038af4
                {
                    auto semantics = w.get_generic_arg_scope(i).first;
                    if (std::holds_alternative<generic_type_param>(semantics))
                    {
                        genericArgs.push_back(w.write_temp("%", bind<write_generic_type_name>(i)));
                    }
                }                
                if (genericArgs.size() == 0)
                {
                    return;
                }
                w.write("<%>", bind_list([](writer& w, auto&& value)
                    {
                        w.write(value);
                    }, ", "sv, genericArgs));
            });
    }

    void write_event_source_subclass(writer& w, cswinrt::type_semantics eventTypeSemantics)
    {
        for_typedef(w, eventTypeSemantics, [&](TypeDef const& eventType)
            {
                if ((eventType.TypeNamespace() == "Windows.Foundation" || eventType.TypeNamespace() == "System") && eventType.TypeName() == "EventHandler`1")
                {
                    return;
                }
                auto eventTypeCode = w.write_temp("%", bind<write_type_name>(eventType, typedef_name_type::Projected, false));
                auto invokeMethodSig = get_event_invoke_method(eventType);
                w.write(R"(
    internal unsafe class %% : EventSource<%>
    {
        private % handler;

        internal %(IObjectReference obj,
            delegate* unmanaged[Stdcall]<System.IntPtr, System.IntPtr, out WinRT.EventRegistrationToken, int> addHandler,
            delegate* unmanaged[Stdcall]<System.IntPtr, WinRT.EventRegistrationToken, int> removeHandler, int index) : base(obj, addHandler, removeHandler, index)
        {
        }

        override protected System.Delegate EventInvoke
        {
            get
            {
                if (handler == null)
                {
                    handler = (%) =>
                    {
                        if (_state.del == null)
                        {
                            return %;
                        }
                        %_state.del.Invoke(%);
                    };
                }
                return handler;
            }
        }
    }
)",
                    bind<write_event_source_type_name>(eventTypeSemantics),
                    bind<write_event_source_generic_args>(eventTypeSemantics),
                    eventTypeCode, 
                    eventTypeCode,
                    bind<write_event_source_type_name>(eventTypeSemantics), 
                    bind<write_event_invoke_params>(invokeMethodSig),
                    bind<write_event_invoke_return_default>(invokeMethodSig),
                    bind<write_event_invoke_return>(invokeMethodSig),
                    bind<write_event_invoke_args>(invokeMethodSig));
                });
    }

    void write_temp_class_event_source_subclass(writer& w, TypeDef const& classType, concurrency::concurrent_unordered_map<std::string, std::string>& typeNameToDefinitionMap)
    {
        for (auto&& ii : classType.InterfaceImpl())
        {
            for_typedef(w, get_type_semantics(ii.Interface()), [&](TypeDef const& interfaceType)
                {
                    for (auto&& eventObj : interfaceType.EventList())
                    {
                        auto&& eventTypeSemantics = get_type_semantics(eventObj.EventType());
                        auto&& eventTypeCode = w.write_temp("%", bind<write_type_name>(eventTypeSemantics, typedef_name_type::Projected, false));
                        typeNameToDefinitionMap[eventTypeCode] = w.write_temp("%", bind<write_event_source_subclass>(eventTypeSemantics));
                    }
                });
        }
    }

    void write_temp_interface_event_source_subclass(writer& w, TypeDef const& interfaceType, concurrency::concurrent_unordered_map<std::string, std::string>& typeNameToDefinitionMap)
    {
        for (auto&& eventObj : interfaceType.EventList())
        {
            auto&& eventTypeSemantics = get_type_semantics(eventObj.EventType());
            auto&& eventTypeCode = w.write_temp("%", bind<write_type_name>(eventTypeSemantics, typedef_name_type::Projected, false));
            typeNameToDefinitionMap[eventTypeCode] = w.write_temp("%", bind<write_event_source_subclass>(eventTypeSemantics));
        }
    }
}<|MERGE_RESOLUTION|>--- conflicted
+++ resolved
@@ -6454,11 +6454,7 @@
             {
                 std::vector<std::string> genericArgs;
                 auto arg_count = std::get<generic_type_instance>(eventTypeSemantics).generic_args.size();
-<<<<<<< HEAD
                 for (int i = 0; i < arg_count; ++i )
-=======
-                for (int i = 0; i < arg_count; i++)
->>>>>>> fa038af4
                 {
                     auto semantics = w.get_generic_arg_scope(i).first;
                     if (std::holds_alternative<generic_type_param>(semantics))
