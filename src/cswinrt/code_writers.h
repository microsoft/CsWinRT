--- conflicted
+++ resolved
@@ -5788,11 +5788,10 @@
 public %IntPtr ThisPtr => _default.ThisPtr;
 
 private IObjectReference _inner = null;
-private readonly % _defaultLazy = null;
-
+private readonly Lazy<%> _defaultLazy;
 private readonly Dictionary<Type, object> _lazyInterfaces;
 
-private % _default => _defaultLazy;
+private % _default => _defaultLazy.Value;
 %
 public static %% FromAbi(IntPtr thisPtr)
 {
@@ -5802,7 +5801,7 @@
 
 % %(% ifc)%
 {
-_defaultLazy = ifc;
+_defaultLazy = new Lazy<%>(() => ifc);
 %
 %}
 %
@@ -5829,7 +5828,6 @@
             derived_new,
             default_interface_abi_name,
             default_interface_abi_name,
-            default_interface_abi_name,
             bind<write_attributed_types>(type),
             derived_new,
             type_name,
@@ -5838,6 +5836,7 @@
             type_name,
             default_interface_abi_name,
             bind<write_base_constructor_dispatch_netstandard>(base_semantics),
+            default_interface_abi_name,
             bind<write_lazy_interface_initialization>(type),
             [&](writer& w)
             {
@@ -6051,22 +6050,6 @@
                 if (!has_base_type)
                 { 
                 w.write(R"(
-<<<<<<< HEAD
-private volatile global::System.Collections.Concurrent.ConcurrentDictionary<global::System.RuntimeTypeHandle, IObjectReference> _queryInterfaceCache = new();
-private global::System.Collections.Concurrent.ConcurrentDictionary<global::System.RuntimeTypeHandle, IObjectReference> MakeQueryInterfaceCache()
-{
-    global::System.Threading.Interlocked.CompareExchange(ref _queryInterfaceCache, new(), null);
-    return _queryInterfaceCache;
-}
-global::System.Collections.Concurrent.ConcurrentDictionary<global::System.RuntimeTypeHandle, IObjectReference> IWinRTObject.QueryInterfaceCache => _QueryInterfaceCache ?? MakeQueryInterfaceCache();
-private volatile global::System.Collections.Concurrent.ConcurrentDictionary<global::System.RuntimeTypeHandle, object> _additionalTypeData = new();
-private global::System.Collections.Concurrent.ConcurrentDictionary<global::System.RuntimeTypeHandle, object> MakeAdditionalTypeData()
-{
-    global::System.Threading.Interlocked.CompareExchange(ref _additionalTypeData, new(), null);
-    return _additionalTypeData;
-}
-global::System.Collections.Concurrent.ConcurrentDictionary<global::System.RuntimeTypeHandle, object> IWinRTObject.AdditionalTypeData => _additionalTypeData ?? MakeAdditionalTypeData();)");
-=======
 private volatile global::System.Collections.Concurrent.ConcurrentDictionary<RuntimeTypeHandle, IObjectReference> _queryInterfaceCache;
 private global::System.Collections.Concurrent.ConcurrentDictionary<RuntimeTypeHandle, IObjectReference> MakeQueryInterfaceCache()
 {
@@ -6081,7 +6064,6 @@
     return _additionalTypeData;
 }
 global::System.Collections.Concurrent.ConcurrentDictionary<RuntimeTypeHandle, object> IWinRTObject.AdditionalTypeData => _additionalTypeData ?? MakeAdditionalTypeData();)");
->>>>>>> 1eb4fea8
                 }
             }),
             bind([&](writer& w) 
@@ -6252,23 +6234,6 @@
 #if !NETSTANDARD2_0
 IObjectReference IWinRTObject.NativeObject => _nativeDelegate;
 bool IWinRTObject.HasUnwrappableNativeObject => true;
-<<<<<<< HEAD
-private volatile global::System.Collections.Concurrent.ConcurrentDictionary<global::System.RuntimeTypeHandle, IObjectReference> _queryInterfaceCache;
-private global::System.Collections.Concurrent.ConcurrentDictionary<global::System.RuntimeTypeHandle, IObjectReference> MakeQueryInterfaceCache()
-{
-    global::System.Threading.Interlocked.CompareExchange(ref _queryInterfaceCache, new(), null);
-    return _queryInterfaceCache;
-}
-global::System.Collections.Concurrent.ConcurrentDictionary<global::System.RuntimeTypeHandle, IObjectReference> IWinRTObject.QueryInterfaceCache => _queryInterfaceCache ?? MakeQueryInterfaceCache();
-
-private volatile global::System.Collections.Concurrent.ConcurrentDictionary<global::System.RuntimeTypeHandle, object> _additionalTypeData;
-private global::System.Collections.Concurrent.ConcurrentDictionary<global::System.RuntimeTypeHandle, object> MakeAdditionalTypeData()
-{
-    global::System.Threading.Interlocked.CompareExchange(ref _additionalTypeData, new(), null);
-    return _queryInterfaceCache;
-}
-global::System.Collections.Concurrent.ConcurrentDictionary<global::System.RuntimeTypeHandle, object> IWinRTObject.AdditionalTypeData => _additionalTypeData ?? MakeAdditionalTypeData();
-=======
 private volatile global::System.Collections.Concurrent.ConcurrentDictionary<RuntimeTypeHandle, IObjectReference> _queryInterfaceCache;
 private global::System.Collections.Concurrent.ConcurrentDictionary<RuntimeTypeHandle, IObjectReference> MakeQueryInterfaceCache()
 {
@@ -6283,7 +6248,6 @@
     return _additionalTypeData;
 }
 global::System.Collections.Concurrent.ConcurrentDictionary<RuntimeTypeHandle, object> IWinRTObject.AdditionalTypeData => _additionalTypeData ?? MakeAdditionalTypeData();
->>>>>>> 1eb4fea8
 #endif
 
 public unsafe % Invoke(%)
