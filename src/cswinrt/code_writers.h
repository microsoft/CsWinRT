#pragma once

#include <functional>
#include <set>
#include <filesystem>
#include <iostream>
#include <regex>
#include <concurrent_unordered_map.h>
#include <concurrent_unordered_set.h>
#include "guid_generator.h"

#define INSPECTABLE_METHOD_COUNT 6

namespace cswinrt
{
    using namespace winmd::reader;

    static const struct
    {
        char const* csharp;
        char const* dotnet;
    }
    type_mappings[] =
    {
        {"bool", "Boolean"},
        {"char", "Char"},
        {"sbyte", "SByte"},
        {"byte", "Byte"},
        {"short", "Int16"},
        {"ushort", "UInt16"},
        {"int", "Int32"},
        {"uint", "UInt32"},
        {"long", "Int64"},
        {"ulong", "UInt64"},
        {"float", "Float"},
        {"double", "Double"},
        {"string", "String"},
    };

    static concurrency::concurrent_unordered_set<generic_type_instantiation> generic_type_instances;
    generic_type_instance ConvertGenericTypeInstanceToConcreteType(writer& w, const generic_type_instance& generic_instance);

    auto to_csharp_type(fundamental_type type)
    {
        return type_mappings[(int)type].csharp;
    }

    auto to_dotnet_type(fundamental_type type)
    {
        return type_mappings[(int)type].dotnet;
    }

    auto get_delegate_type_suffix(fundamental_type type)
    {
        if (type == fundamental_type::String)
        {
            return "String";
        }
        return type_mappings[(int)type].dotnet;
    }

    static uint32_t get_vmethod_index(TypeDef const& type, MethodDef const& method)
    {
        uint32_t const vtable_base = type.MethodList().first.index();
        uint32_t const vtable_index = method.index() - vtable_base;
        return vtable_index;
    }

    static std::string get_vmethod_name(writer& w, TypeDef const& type, MethodDef const& method)
    {
        return w.write_temp("%_%", method.Name(), get_vmethod_index(type, method));
    }

    std::string internal_accessibility() 
    {
        return (settings.internal || settings.embedded) ? "internal" : "public";
    }

    bool is_type_blittable(type_semantics const& semantics, bool for_array = false)
    {
        return call(semantics,
            [&](object_type)
            {
                return false;
            },
            [&](type_definition const& type)
            {
                switch (get_category(type))
                {
                    case category::enum_type:
                        return !for_array;
                    case category::struct_type:
                        if (auto mapping = get_mapped_type(type.TypeNamespace(), type.TypeName()))
                        {
                            return !mapping->requires_marshaling;
                        }

                        for (auto&& field : type.FieldList())
                        {
                            if (!is_type_blittable(get_type_semantics(field.Signature().Type())))
                            {
                                return false;
                            }
                        }
                        return true;
                    default:
                        return false;
                }
            },
            [&](generic_type_instance const& /*type*/)
            {
                return false;
            },
            [&](fundamental_type const& type)
            {
                return (type != fundamental_type::String) && 
                    (type != fundamental_type::Char) &&
                    (type != fundamental_type::Boolean);
            },
            [&](auto&&)
            {
                return true;
            });
    }

    bool is_value_type(type_semantics const& semantics)
    {
        return call(semantics,
            [&](object_type)
            {
                return false;
            },
            [&](type_definition const& type)
            {
                switch (get_category(type))
                {
                    case category::enum_type:
                        return true;
                    case category::struct_type:
                        if (auto mapping = get_mapped_type(type.TypeNamespace(), type.TypeName()))
                        {
                            return true;
                        }

                        for (auto&& field : type.FieldList())
                        {
                            if (!is_value_type(get_type_semantics(field.Signature().Type())))
                            {
                                return false;
                            }
                        }
                        return true;
                    default:
                        return false;
                }
            },
            [&](generic_type_instance const& /*type*/)
            {
                return false;
            },
            [&](fundamental_type const& type)
            {
                return (type != fundamental_type::String);
            },
            [&](auto&&)
            {
                return true;
            });
    }

    // This checks for interfaces that have derived generic interfaces
    // to handle the scenario where the class implementing that interface
    // can be trimmed and we need to handle potential calls to the
    // generic interface methods while not using IDIC.
    bool has_derived_generic_interface(TypeDef const& type)
    {
        if (is_exclusive_to(type))
        {
            return false;
        }

        bool found = false;

        // Looking at derived interfaces and not the interface / type itself.
        auto impls = type.InterfaceImpl();
        for (auto&& impl : impls)
        {
            call(get_type_semantics(impl.Interface()),
                [&](type_definition const& type)
                {
                    found |= has_derived_generic_interface(type);
                },
                [&](generic_type_instance const&)
                {
                    found = true;
                },
                [](auto)
                {
                });

            if (found)
            {
                return true;
            }
        }

        return false;
    }

    void write_fundamental_type(writer& w, fundamental_type type)
    {
        w.write(to_csharp_type(type));
    }

    void write_fundamental_non_projected_type(writer& w, fundamental_type type)
    {
        w.write(to_dotnet_type(type));
    }

    void write_projection_type(writer& w, type_semantics const& semantics);
    void write_projection_type_for_name_type(writer& w, type_semantics const& semantics, typedef_name_type const& nameType);
    void write_guid(writer& w, TypeDef const& type, bool lowerCase);

    void write_generic_type_name_base(writer& w, uint32_t index)
    {
        write_projection_type(w, w.get_generic_arg_scope(index).first);
    }

    void write_generic_type_name(writer& w, uint32_t index)
    {
        w.write_generic_type_name_custom ?
            w.write_generic_type_name_custom(w, index) :
            write_generic_type_name_base(w, index);
    }

    template<typename TAction, typename TResult = std::invoke_result_t<TAction, type_definition>>
    TResult for_typedef(writer& w, type_semantics const& semantics, TAction action)
    {
        return call(semantics,
            [&](type_definition const& type)
            {
                return action(type);
            },
            [&](generic_type_instance const& type)
            {
                auto guard{ w.push_generic_args(type) };
                return action(type.generic_type);
            },
            #pragma warning(disable:4702)
            [](auto)
            {
                throw_invalid("type definition expected");
                return TResult();
            });
    }

    void write_typedef_name(writer& w, type_definition const& type, typedef_name_type const& nameType = typedef_name_type::Projected, bool forceWriteNamespace = false)
    {
        bool authoredType = settings.component && settings.filter.includes(type);
        auto typeNamespace = type.TypeNamespace();
        auto typeName = type.TypeName();

        if (nameType == typedef_name_type::NonProjected)
        {
            w.write("%.%", typeNamespace, typeName);
            return;
        }

        if (auto proj = get_mapped_type(typeNamespace, typeName))
        {
            typeNamespace = proj->mapped_namespace;
            typeName = proj->mapped_name;
        }

        // Exclusive interfaces for authored types only exist in the CCW impl namepsace.
        // For the default interface, if the projected name is requested, use the class type.
        // For other exclusive interfaces, if the projected name is requested, use the CCW type.
        bool use_exclusive_to_type = false;
        TypeDef exclusive_to_type;
        typedef_name_type name_type_to_write = nameType;
        if (authoredType && is_exclusive_to(type) && name_type_to_write == typedef_name_type::Projected)
        {
            auto exclusive_to_attr = get_attribute(type, "Windows.Foundation.Metadata", "ExclusiveToAttribute");
            auto sig = exclusive_to_attr.Value();
            auto const& fixed_args = sig.FixedArgs();
            XLANG_ASSERT(fixed_args.size() == 1);
            auto sys_type = std::get<ElemSig::SystemType>(std::get<ElemSig>(fixed_args[0].value).value);
            exclusive_to_type = type.get_cache().find_required(sys_type.name);

            try
            {
                if (auto default_interface = get_default_interface(exclusive_to_type))
                {
                    for_typedef(w, get_type_semantics(default_interface), [&](auto&& interface_type)
                        {
                            use_exclusive_to_type = (type == interface_type);
                        });
                }
            }
            catch (const std::invalid_argument&)
            {
            }

            if (!use_exclusive_to_type)
            {
                name_type_to_write = typedef_name_type::CCW;
            }
        }

        if (forceWriteNamespace || 
            (typeNamespace != w._current_namespace) ||
            (name_type_to_write == typedef_name_type::Projected && (w._in_abi_namespace || w._in_abi_impl_namespace)) ||
            (name_type_to_write == typedef_name_type::ABI && !w._in_abi_namespace) ||
            (name_type_to_write == typedef_name_type::CCW && authoredType && !w._in_abi_impl_namespace) ||
            (name_type_to_write == typedef_name_type::CCW && !authoredType && (w._in_abi_namespace || w._in_abi_impl_namespace)))
        {
            w.write("global::");
            if (name_type_to_write == typedef_name_type::ABI || name_type_to_write == typedef_name_type::StaticAbiClass)
            {
                w.write("ABI.");
            }
            else if (authoredType && name_type_to_write == typedef_name_type::CCW)
            {
                w.write("ABI.Impl.");
            }

            w.write("%.", typeNamespace);
        }

        if (use_exclusive_to_type)
        {
            w.write("@", exclusive_to_type.TypeName());
        }
        else if (name_type_to_write == typedef_name_type::StaticAbiClass)
        {
            w.write("@%", typeName, "Methods");
        }
        else
        {
            w.write("@", typeName);
        }
    }

    void write_type_params(writer& w, TypeDef const& type)
    {
        if (distance(type.GenericParam()) == 0)
        {
            return;
        }
        separator s{ w };
        uint32_t index = 0;
        w.write("<%>", bind_each([&](writer& w, GenericParam const& /*gp*/)
            { s(); write_generic_type_name(w, index++); }, type.GenericParam()));
    }

    void write_type_name(writer& w, type_semantics const& semantics, typedef_name_type const& nameType = typedef_name_type::Projected, bool forceWriteNamespace = false)
    {
        for_typedef(w, semantics, [&](auto type)
        {
            write_typedef_name(w, type, nameType, forceWriteNamespace);
            write_type_params(w, type);
        });
    }

    auto write_type_name_temp(writer& w, type_semantics const& type, char const* format = "%", typedef_name_type const& nameType = typedef_name_type::Projected)
    {
        return w.write_temp(format, bind<write_type_name>(type, nameType, false));
    }

    void write_static_abi_class_generic_instantiation_type(writer& w, type_semantics const& semantics)
    {
        writer::write_generic_type_name_guard g(w, [&](writer& w, uint32_t index)
        {
            write_projection_type_for_name_type(w, w.get_generic_arg_scope(index).first, typedef_name_type::Projected);
            w.write(", ");
            write_projection_type_for_name_type(w, w.get_generic_arg_scope(index).first, typedef_name_type::Projected);
            w.write("Abi");
        });

        w.write("%", bind<write_type_name>(semantics, typedef_name_type::StaticAbiClass, false));
    }

    void write_projection_type_for_name_type(writer& w, type_semantics const& semantics, typedef_name_type const& nameType)
    {
        call(semantics,
            [&](object_type) { w.write("object"); },
            [&](guid_type) { w.write("Guid"); },
            [&](type_type) { w.write("Type"); },
            [&](type_definition const& type) { write_typedef_name(w, type, nameType); },
            [&](generic_type_index const& var) { write_generic_type_name(w, var.index); },
            [&](generic_type_instance const& type)
            {
                auto guard{ w.push_generic_args(type) };
                w.write("%<%>",
                    bind<write_projection_type_for_name_type>(type.generic_type, nameType),
                    bind_list<write_projection_type_for_name_type>(", ", type.generic_args, nameType));
            },
            [&](generic_type_param const& param) { w.write(param.Name()); },
            [&](fundamental_type const& type)
            { 
                if (nameType == typedef_name_type::NonProjected)
                {
                    write_fundamental_non_projected_type(w, type);
                }
                else
                {
                    write_fundamental_type(w, type);
                }
            });
    }

    void write_projection_type(writer& w, type_semantics const& semantics)
    {
        write_projection_type_for_name_type(w, semantics, typedef_name_type::Projected);
    }

    void write_projection_ccw_type(writer& w, type_semantics const& semantics)
    {
        write_projection_type_for_name_type(w, semantics, typedef_name_type::CCW);
    }

    std::string get_generic_instantiation_class_type_name(writer& w, type_definition const& type)
    {
        separator s{ w };
        uint32_t index = 0;
        auto generic_instantiation_class_name = escape_type_name_for_identifier(w.write_temp(
            "%_%",
            bind<write_typedef_name>(type, typedef_name_type::NonProjected, true),
            bind_each([&](writer& w, GenericParam const& /*gp*/)
            {
                s();
                write_projection_type_for_name_type(w, w.get_generic_arg(index++), typedef_name_type::NonProjected);
            }, type.GenericParam())));
        return generic_instantiation_class_name;
    }

    bool is_keyword(std::string_view str)
    {
        static constexpr std::string_view keywords[] =
        {
            "abstract",  "as",       "base",     "bool",       "break",     "byte",
            "case",      "catch",    "char",     "checked",    "class",     "const",
            "continue",  "decimal",  "default",  "delegate",   "do",        "double",
            "else",      "enum",     "event",    "explicit",   "extern",    "false",
            "finally",   "fixed",    "float",    "for",        "foreach",   "goto",
            "if",        "implicit", "in",       "int",        "interface", "internal",
            "is",        "lock",     "long",     "namespace",  "new",       "null",
            "object",    "operator", "out",      "override",   "params",    "private",
            "protected", "public",   "readonly", "ref",        "return",    "sbyte",
            "sealed",    "short",    "sizeof",   "stackalloc", "static",    "string",
            "struct",    "switch",   "this",     "throw",      "true",      "try",
            "typeof",    "uint",     "ulong",    "unchecked",  "unsafe",    "ushort",
            "using",     "virtual",  "void",     "volatile",   "while"
        };
#if 0
        assert(std::is_sorted(std::begin(keywords), std::end(keywords)));
#endif
        return std::binary_search(std::begin(keywords), std::end(keywords), str);
    }

    void write_escaped_identifier(writer& w, std::string_view identifier)
    {
        if (is_keyword(identifier))
        {
            w.write("@");
        }
        w.write(identifier);
    }

    void write_parameter_name(writer& w, method_signature::param_t const& param)
    {
        write_escaped_identifier(w, param.first.Name());
    }

    void write_parameter_name_with_modifier(writer& w, method_signature::param_t const& param)
    {
        switch (get_param_category(param))
        {
        case param_category::ref:
            w.write("in ");
            break;
        case param_category::out:
        case param_category::receive_array:
            w.write("out ");
            break;
        default:
            break;
        }
        write_parameter_name(w, param);
    }

    void write_projection_parameter_type(writer& w, method_signature::param_t const& param)
    {
        auto semantics = get_type_semantics(param.second->Type());

        switch (get_param_category(param))
        {
        case param_category::in:
            w.write("%", bind<write_projection_type>(semantics));
            break;
        case param_category::ref:
            w.write("in %", bind<write_projection_type>(semantics));
            break;
        case param_category::out:
            w.write("out %", bind<write_projection_type>(semantics));
            break;
        case param_category::pass_array:
        case param_category::fill_array:
            w.write("%[]", bind<write_projection_type>(semantics));
            break;
        case param_category::receive_array:
            w.write("out %[]", bind<write_projection_type>(semantics));
            break;
        }
    }

    void write_projected_signature(writer& w, TypeSig const& type_sig)
    {
        write_projection_type(w, get_type_semantics(type_sig));
        if(type_sig.is_szarray()) w.write("[]");
    };

    void write_projection_return_type(writer& w, method_signature const& signature)
    {
        if (auto return_sig = signature.return_signature())
        {
            write_projected_signature(w, return_sig.Type());
        }
        else
        {
            w.write("void");
        }
    }

    void write_projection_parameter(writer& w, method_signature::param_t const& param)
    {
        w.write("% %",
            bind<write_projection_parameter_type>(param),
            bind<write_parameter_name>(param));
    }

    void write_event_source_type_name(writer& w, type_semantics const& eventTypeSemantics)
    {
        auto eventTypeCode = w.write_temp("%", bind<write_type_name>(eventTypeSemantics, typedef_name_type::Projected, false));
        std::string eventTypeName = "_EventSource_" + eventTypeCode;
        w.write("%", escape_type_name_for_identifier(eventTypeName));
    }

    MethodDef get_event_invoke_method(TypeDef const& eventType)
    {
        for (auto&& method : eventType.MethodList())
        {
            if (method.Name() == "Invoke")
            {
                return method;
            }
        }
        throw_invalid("Event type must have an Invoke method");
    }

    method_signature get_event_invoke_method_signature(TypeDef const& eventType)
    {
        return method_signature(get_event_invoke_method(eventType));
    }

    void write_event_invoke_params(writer& w, method_signature const& methodSig)
    {
        w.write("%", bind_list<write_projection_parameter>(", ", methodSig.params()));
    }

    void write_event_invoke_return(writer& w, method_signature const& methodSig)
    {
        if (methodSig.return_signature())
        {
            w.write("return ");
        }
    }

    void write_event_invoke_return_default(writer& w, method_signature const& methodSig)
    {
        if (!methodSig.return_signature())
        {
            return;
        }
        auto&& semantics = get_type_semantics(methodSig.return_signature().Type());
        w.write("default(%)", bind<write_projection_type>(semantics));
    }

    void write_event_out_defaults(writer& w, method_signature const& methodSig)
    {
        for (auto&& param : methodSig.params())
        {
            if (get_param_category(param) == param_category::out || get_param_category(param) == param_category::receive_array)
            {
                w.write("\n% = default(%);", bind<write_parameter_name>(param), bind<write_projection_type>(get_type_semantics(param.second->Type())));
            }
        }
    }

    void write_event_invoke_args(writer& w, method_signature const& methodSig)
    {
        w.write("%", bind_list<write_parameter_name_with_modifier>(", ", methodSig.params()));
    }

    void write_abi_type(writer& w, type_semantics const& semantics)
    {
        call(semantics,
            [&](object_type) { w.write("IntPtr"); },
            [&](guid_type) { w.write("Guid"); },
            [&](type_type) { throw_invalid("System.Type not implemented"); },
            [&](type_definition const& type)
            {
                switch (get_category(type))
                {
                    case category::enum_type:
                        write_type_name(w, type);
                        break;

                    case category::struct_type:
                        write_type_name(w, type, !is_type_blittable(semantics) ? typedef_name_type::ABI : typedef_name_type::Projected);
                        break;

                    default:
                        w.write("IntPtr");
                        break;
                };
            },
            [&](generic_type_index const& var)
            {
                write_generic_type_name(w, var.index);
            },
            [&](generic_type_instance const&)
            {
                w.write("IntPtr");
            },
            [&](generic_type_param const& param)
            {
                w.write(param.Name());
            },
            [&](fundamental_type type)
            {
                if (type == fundamental_type::String)
                {
                    w.write("IntPtr");
                }
                else
                {
                    if (type == fundamental_type::Boolean)
                    {
                        type = fundamental_type::UInt8;
                    }
                    if (type == fundamental_type::Char)
                    {
                        type = fundamental_type::UInt16;
                    }
                    write_fundamental_type(w, type);
                }
            });
    }

    void write_abi_parameter(writer& w, method_signature::param_t const& param)
    {
        auto semantics = get_type_semantics(param.second->Type());
        auto param_name = w.write_temp("%", bind<write_parameter_name>(param));
        switch (get_param_category(param))
        {
        case param_category::in:
            w.write(", % %", bind<write_abi_type>(semantics), param_name);
            break;
        case param_category::ref:
            w.write(settings.netstandard_compat ? ", in % %" : ", %* %", bind<write_abi_type>(semantics), param_name);
            break;
        case param_category::out:
            w.write(settings.netstandard_compat ? ", out % %" : ", %* %", bind<write_abi_type>(semantics), param_name);
            break;
        case param_category::pass_array:
        case param_category::fill_array:
            w.write(", int __%Size, IntPtr %", param_name, param_name);
            break;
        case param_category::receive_array:
            w.write(settings.netstandard_compat ? ", out int __%Size, out IntPtr %" : ", int* __%Size, IntPtr* %", param_name, param_name);
            break;
        }
    }
    
    void write_abi_parameter_type(writer& w, method_signature::param_t const& param)
    {
        auto semantics = get_type_semantics(param.second->Type());
        switch (get_param_category(param))
        {
        case param_category::in:
            w.write(", %", bind<write_abi_type>(semantics));
            break;
        case param_category::ref:
            w.write(", in %", bind<write_abi_type>(semantics));
            break;
        case param_category::out:
            w.write(", out %", bind<write_abi_type>(semantics));
            break;
        case param_category::pass_array:
        case param_category::fill_array:
            w.write(", int, IntPtr");
            break;
        case param_category::receive_array:
            w.write(", out int, out IntPtr");
            break;
        }
    } 

    void write_abi_parameter_type_pointer(writer& w, method_signature::param_t const& param)
    {
        auto semantics = get_type_semantics(param.second->Type());
        switch (get_param_category(param))
        {
        case param_category::in:
            w.write(", %", bind<write_abi_type>(semantics));
            break;
        case param_category::ref:
            w.write(", %*", bind<write_abi_type>(semantics));
            break;
        case param_category::out:
            w.write(", %*", bind<write_abi_type>(semantics));
            break;
        case param_category::pass_array:
        case param_category::fill_array:
            w.write(", int, IntPtr");
            break;
        case param_category::receive_array:
            w.write(", int*, IntPtr*");
            break;
        }
    }

    void write_abi_return(writer& w, method_signature const& signature)
    {
        if (auto return_sig = signature.return_signature())
        {
            auto semantics = get_type_semantics(return_sig.Type());
            auto return_param = w.write_temp("%", bind<write_escaped_identifier>(signature.return_param_name()));
            if (settings.netstandard_compat)
            {
                return_sig.Type().is_szarray() ?
                    w.write(", out int __%Size, out IntPtr %", signature.return_param_name(), return_param) :
                    w.write(", out % %", bind<write_abi_type>(semantics), return_param);
            }
            else
            {
                return_sig.Type().is_szarray() ?
                    w.write(", int* __%Size, IntPtr* %", signature.return_param_name(), return_param) :
                    w.write(", %* %", bind<write_abi_type>(semantics), return_param);
            }
        }
    }

    void write_abi_return_type(writer& w, method_signature const& signature)
    {
        if (auto return_sig = signature.return_signature())
        {
            auto semantics = get_type_semantics(return_sig.Type());
            return_sig.Type().is_szarray() ?
                w.write(", out int, out IntPtr") :
                w.write(", out %", bind<write_abi_type>(semantics));
        }
    }

    void write_abi_return_type_pointer(writer& w, method_signature const& signature)
    {
        if (auto return_sig = signature.return_signature())
        {
            auto semantics = get_type_semantics(return_sig.Type());
            return_sig.Type().is_szarray() ?
                w.write(", int*, IntPtr*") :
                w.write(", %*", bind<write_abi_type>(semantics));
        }
    }

    void write_abi_parameters(writer& w, method_signature const& signature)
    {
        w.write("IntPtr thisPtr");
        for (auto&& param : signature.params())
        {
            write_abi_parameter(w, param);
        }
        write_abi_return(w, signature);
    }

    void write_abi_parameters_without_return(writer& w, method_signature const& signature)
    {
        w.write("IntPtr thisPtr");
        for (auto&& param : signature.params())
        {
            write_abi_parameter(w, param);
        }
    }

    void write_abi_parameter_types(writer& w, method_signature const& signature)
    {
        w.write("IntPtr");
        for (auto&& param : signature.params())
        {
            write_abi_parameter_type(w, param);
        }
        write_abi_return_type(w, signature);
    }

    void write_abi_parameter_types_without_return(writer& w, method_signature const& signature)
    {
        w.write("IntPtr");
        for (auto&& param : signature.params())
        {
            write_abi_parameter_type(w, param);
        }
    }

    void write_abi_parameter_types_pointer(writer& w, method_signature const& signature)
    {
        w.write("IntPtr");
        for (auto&& param : signature.params())
        {
            write_abi_parameter_type_pointer(w, param);
        }
        write_abi_return_type_pointer(w, signature);
    }

    void write_abi_parameter_types_pointer_without_return(writer& w, method_signature const& signature)
    {
        w.write("IntPtr");
        for (auto&& param : signature.params())
        {
            write_abi_parameter_type_pointer(w, param);
        }
    }

    void write_abi_delegate_parameter_types_pointer(writer& w, MethodDef const& method)
    {
        writer::write_generic_type_name_guard g(w, [&](writer& w, uint32_t index)
        {
            write_projection_type_for_name_type(w, w.get_generic_arg_scope(index).first, typedef_name_type::Projected);
            w.write("Abi");
        });

        w.write("delegate* unmanaged[Stdcall]<%, int>",
            bind<write_abi_parameter_types_pointer>(method_signature(method)));
    }

    bool abi_signature_has_generic_parameters(writer& w, method_signature const& signature)
    {
        bool signature_has_generic_parameters{};

        writer::write_generic_type_name_guard g(w, [&](writer& /*w*/, uint32_t /*index*/) {
            signature_has_generic_parameters = true;
        });

        auto _ = w.write_temp("%", bind<write_abi_parameters>(signature));
        return signature_has_generic_parameters;
    }

    bool abi_signature_without_return_has_generic_parameters(writer& w, method_signature const& signature)
    {
        bool signature_has_generic_parameters{};

        writer::write_generic_type_name_guard g(w, [&](writer& /*w*/, uint32_t /*index*/) {
            signature_has_generic_parameters = true;
        });

        auto _ = w.write_temp("%", bind<write_abi_parameters_without_return>(signature));
        return signature_has_generic_parameters;
    }

    bool projected_signature_has_generic_parameters(writer& w, method_signature const& signature)
    {
        bool signature_has_generic_parameters{};

        writer::write_generic_type_name_guard g(w, [&](writer& /*w*/, uint32_t /*index*/) {
            signature_has_generic_parameters = true;
        });

        auto _ = w.write_temp("%%",
            bind_list<write_projection_parameter_type>(", ", signature.params()),
            bind<write_projection_return_type>(signature));
        return signature_has_generic_parameters;
    }

    template<typename write_params>
    void write_event_params(writer& w, row_base<Event>::value_type const& evt, write_params params)
    {
        method_signature add_sig{ std::get<0>(get_event_methods(evt)) };
        auto semantics = get_type_semantics(add_sig.params().at(0).second->Type());

        if (auto td = std::get_if<type_definition>(&semantics))
        {
            method_signature invoke_sig{ get_delegate_invoke(*td) };
            if (invoke_sig.params().size() > 0)
            {
                params(w, invoke_sig);
            }
        }
        else if (auto gti = std::get_if<generic_type_instance>(&semantics))
        {
            auto guard{ w.push_generic_args(*gti) };
            method_signature invoke_sig{ get_delegate_invoke(gti->generic_type) };
            params(w, invoke_sig);
        }
    }

    void write_event_param_types(writer& w, row_base<Event>::value_type const& evt)
    {
        auto write_params = [](writer& w, method_signature const& invoke_sig)
        {
            w.write("<%>", bind_list<write_projection_parameter_type>(", ", invoke_sig.params()));
        };
        write_event_params(w, evt, write_params);
    }

    void write_delegate_abi_call(writer& w, TypeDef const& type, std::string_view call, std::string_view name)
    {
        w.write("%%.%(%)",
            bind<write_typedef_name>(type, typedef_name_type::ABI, false),
            bind<write_type_params>(type),
            call, name);
    }

    void write_object_marshal_from_abi(writer& w, type_semantics const& param_type, TypeDef const& type, std::string_view name, bool is_boxed = false)
    {
        switch (get_category(type))
        {
        case category::enum_type:
        {
            if (is_boxed)
            {
                w.write("(%)", bind<write_type_name>(type, typedef_name_type::Projected, false));
            }
            w.write("%", name);
            return;
        }
        case category::delegate_type:
        {
            write_delegate_abi_call(w, type, "FromAbi", name);
            return;
        }
        case category::struct_type:
        {
            if (is_type_blittable(param_type))
            {
                w.write("%", name);
            }
            else
            {
                w.write("%.FromAbi(%)", bind<write_type_name>(param_type, typedef_name_type::ABI, true), name);
            }
            return;
        }
        case category::interface_type:
        {
            w.write("MarshalInterface<%>.FromAbi(%)",
                bind<write_type_name>(type, typedef_name_type::Projected, false),
                name);
            return;
        }
        case category::class_type:
        {
            w.write("%.FromAbi(%)",
                bind<write_projection_type>(param_type),
                name);
            return;
        }
        }
    }

    void write_fundamental_marshal_to_abi(writer& w, fundamental_type type, std::string_view name)
    {
        switch (type)
        {
        case fundamental_type::String:
            w.write("%.Handle", name);
            break;
        case fundamental_type::Boolean:
            w.write("(byte)(% ? 1 : 0)", name);
            break;
        case fundamental_type::Char:
            w.write("(ushort)%", name);
            break;
        default:
            w.write("%", name);
            break;
        }
    }

    void write_fundamental_marshal_from_abi(writer& w, fundamental_type type, std::string_view name, bool is_boxed = false)
    {
        if (type == fundamental_type::String)
        {
            w.write(R"(MarshalString.FromAbi(%))", name);
        }
        else if (type == fundamental_type::Boolean)
        {
            w.write(is_boxed ? "((byte)(object)% != 0)" : "(% != 0)", name);
        }
        else if (type == fundamental_type::Char)
        {
            w.write(is_boxed ? "(char)(ushort)(object)%" : "(char)%", name);
        }
        else if (is_boxed)
        {
            w.write("(%)(object)%", bind<write_fundamental_type>(type), name);
        }
        else
        {
            w.write("%", name);
        }
    }

    void write_class_modifiers(writer& w, TypeDef const& type)
    {
        if (is_static(type))
        {
            w.write("static ");
            return;
        }

        if (type.Flags().Sealed())
        {
            w.write("sealed ");
        }
    }

    void write_objref_type_name(writer& w, type_semantics const& ifaceTypeSemantics);

    bool is_manually_generated_iface(TypeDef const& ifaceType);

    void write_abi_static_method_call(writer& w, type_semantics const& iface, MethodDef const& method, std::string const& targetObjRef)
    {
        method_signature signature{ method };
        w.write("%.%(%%%)", bind<write_type_name>(iface, typedef_name_type::StaticAbiClass, true),
            method.Name(),
            targetObjRef,
            signature.has_params() ? ", " : "",
            bind_list<write_parameter_name_with_modifier>(", ", signature.params()));
    }

    void write_abi_get_property_static_method_call(writer& w, type_semantics const& iface, Property const& prop, std::string const& targetObjRef)
    {
        w.write("%.get_%(%)",
            bind<write_type_name>(iface, typedef_name_type::StaticAbiClass, true),
            prop.Name(),
            targetObjRef);
    }

    void write_abi_set_property_static_method_call(writer& w, type_semantics const& iface, Property const& prop, std::string const& targetObjRef)
    {
        w.write("%.set_%(%, value)",
            bind<write_type_name>(iface, typedef_name_type::StaticAbiClass, true),
            prop.Name(),
            targetObjRef);
    }

    void write_abi_event_source_static_method_call(writer& w, type_semantics const& iface, Event const& evt, bool isSubscribeCall, std::string const& targetObjRef, bool is_static_event = false)
    {
        w.write("%.Get_%2(%, %).%(value)",
            bind<write_type_name>(iface, typedef_name_type::StaticAbiClass, true),
            evt.Name(),
            targetObjRef,
            bind([&](writer& w) {
                    if (is_static_event)
                    {
                        w.write("%", targetObjRef);
                    }
                    else
                    {
                        w.write("(IWinRTObject)this");
                    }
                }),
            isSubscribeCall ? "Subscribe" : "Unsubscribe");
    }

    void write_method(writer& w, method_signature signature, std::string_view method_name,
        std::string_view return_type, std::string_view method_target,
        std::string_view access_spec = ""sv, std::string_view method_spec = ""sv,
        std::string_view platform_attribute = ""sv,
        std::optional<std::pair<type_semantics, MethodDef>> paramsForStaticMethodCall = {})
    {
        w.write(R"(
%%%% %(%) => %;
)",
            platform_attribute,
            access_spec,
            method_spec,
            return_type,
            method_name,
            bind_list<write_projection_parameter>(", ", signature.params()),
            bind([&](writer& w) {
                    if (paramsForStaticMethodCall.has_value())
                    {
                        w.write("%", bind<write_abi_static_method_call>(paramsForStaticMethodCall.value().first, paramsForStaticMethodCall.value().second,
                            w.write_temp("%", method_target)));
                    }
                    else
                    {
                        w.write("%.%(%)", method_target,
                            method_name,
                            bind_list<write_parameter_name_with_modifier>(", ", signature.params()));
                    }
                }));
    }

    void write_explicitly_implemented_method_for_abi(writer& w, MethodDef const& method,
        std::string_view return_type, TypeDef const& method_interface, std::string_view method_target)
    {
        // In authoring scenarios, exclusive interfaces don't exist, so use the CCW impl type.
        bool implement_ccw_interface = does_abi_interface_implement_ccw_interface(method_interface);

        method_signature signature{ method };
        w.write(R"(
% %.%(%) => %.%(%);
)",
            return_type,
            bind<write_type_name>(method_interface, implement_ccw_interface ? typedef_name_type::CCW : typedef_name_type::Projected, false),
            method.Name(),
            bind_list<write_projection_parameter>(", ", signature.params()),
            method_target,
            method.Name(),
            bind_list<write_parameter_name_with_modifier>(", ", signature.params())
        );
    }

    auto method_signature_equal(writer& w, MethodDef const& first, MethodDef const& second)
    {
        method_signature signature_first{ first };
        method_signature signature_second{ second };

        if (size(signature_first.params()) != size(signature_second.params()))
        {
            return false;
        }

        auto first_method_return_type = w.write_temp("%", bind<write_projection_return_type>(signature_first));
        auto second_method_return_type = w.write_temp("%", bind<write_projection_return_type>(signature_second));
        if (first_method_return_type != second_method_return_type)
        {
            return false;
        }

        auto first_method_parameters = w.write_temp("%", bind_list<write_projection_parameter>(", ", signature_first.params()));
        auto second_method_parameters = w.write_temp("%", bind_list<write_projection_parameter>(", ", signature_second.params()));
        return first_method_parameters == second_method_parameters;
    }

    void write_non_projected_type(writer& w, TypeDef const& type)
    {
        writer::write_generic_type_name_guard g(w, [&](writer& w, uint32_t index)
        {
            write_projection_type_for_name_type(w, w.get_generic_arg_scope(index).first, typedef_name_type::NonProjected);
        });

        w.write("%", bind<write_type_name>(type, typedef_name_type::NonProjected, false));
    }

    auto is_implemented_as_private_method(writer& w, TypeDef const& class_type, MethodDef const& interface_method)
    {
        auto interface_method_name = w.write_temp(
            "%.%",
            bind<write_non_projected_type>(interface_method.Parent()),
            interface_method.Name());
        for (auto&& class_method : class_type.MethodList())
        {
            if (class_method.Flags().Access() == MemberAccess::Private &&
                class_method.Name() == interface_method_name &&
                method_signature_equal(w, class_method, interface_method))
            {
                return true;
            }
        }

        return false;
    }

    auto is_implemented_as_private_mapped_interface(writer& w, TypeDef const& class_type, TypeDef const& interface_type)
    {
        // Assume as long as one member of the custom mapped interface is implemented as a private member,
        // that the entire interface is implemented as an explicit implementation.
        if (size(interface_type.MethodList()) != 0)
        {
            return is_implemented_as_private_method(w, class_type, interface_type.MethodList().first);
        }

        if (size(interface_type.PropertyList()) != 0)
        {
            auto [getter, _] = get_property_methods(interface_type.PropertyList().first);
            return is_implemented_as_private_method(w, class_type, getter);
        }

        if (size(interface_type.EventList()) != 0)
        {
            auto [add, _] = get_event_methods(interface_type.EventList().first);
            return is_implemented_as_private_method(w, class_type, add);
        }

        return false;
    }

    void write_class_method(writer& w, MethodDef const& method, TypeDef const& class_type, 
        bool is_overridable, bool is_protected, std::string_view interface_member, std::string_view platform_attribute,
        std::optional<type_semantics> call_static_method)
    {
        if (method.SpecialName())
        {
            return;
        }

        auto access_spec = is_protected || is_overridable ? "protected " : "public ";
        std::string method_spec = "";

        // If this interface is overridable but the type is sealed, don't mark the member as virtual.
        // The C# compiler errors out about declaring a virtual member in a sealed class.
        if (is_overridable && !class_type.Flags().Sealed())
        {
            // All overridable methods in the WinRT type system have protected visibility.
            access_spec = "protected ";
            method_spec = "virtual ";
        }

        method_signature signature{ method };
        auto raw_return_type = w.write_temp("%", [&](writer& w) {
            write_projection_return_type(w, signature);
        });
        auto return_type = raw_return_type;
        if (method.Name() == "ToString")
        {
            method_spec += "new ";
            if (signature.params().empty())
            {
                if (auto ret = signature.return_signature())
                {
                    auto semantics = get_type_semantics(ret.Type());
                    if (auto ft = std::get_if<fundamental_type>(&semantics))
                    {
                        if (*ft == fundamental_type::String)
                        {
                            method_spec = "override ";
                            return_type = "string";
                        }
                    }
                }
            }
        }

        bool method_return_matches;
        if (is_object_equals_method(method, &method_return_matches) ||
            is_object_hashcode_method(method, &method_return_matches))
        {
            if (method_return_matches)
            {
                method_spec = "override ";
            }
            else
            {
                method_spec += "new ";
            }
        }

        bool is_private = is_implemented_as_private_method(w, class_type, method);
        auto static_method_params = call_static_method.has_value() ? std::optional(std::pair(call_static_method.value(), method)) : std::nullopt;
        if (!is_private)
        {
            write_method(w, signature, method.Name(), return_type, 
                static_method_params.has_value() ? w.write_temp("%", bind<write_objref_type_name>(static_method_params.value().first)) : interface_member, 
                access_spec, method_spec, platform_attribute, static_method_params);
        }

        // If overridable or private, we need to generate the explcit method
        if (is_overridable || is_private)
        {
            w.write(R"(
%% %.%(%) => %;)",
                platform_attribute,
                bind<write_projection_return_type>(signature),
                bind<write_type_name>(method.Parent(), typedef_name_type::CCW, false),
                method.Name(),
                bind_list<write_projection_parameter>(", ", signature.params()),
                bind([&](writer& w)
                {
                    if (is_private)
                    {
                        if (static_method_params.has_value())
                        {
                            w.write("%", bind<write_abi_static_method_call>(static_method_params.value().first, static_method_params.value().second,
                                w.write_temp("%", bind<write_objref_type_name>(static_method_params.value().first))));
                        }
                        else
                        {
                            w.write("%.%", interface_member, method.Name());
                            w.write("(%)", bind_list<write_parameter_name_with_modifier>(", ", signature.params()));
                        }
                    }
                    else
                    {
                        w.write(method.Name());
                        w.write("(%)", bind_list<write_parameter_name_with_modifier>(", ", signature.params()));
                    }
                }));
        }
    }

    void write_property(writer& w, std::string_view external_prop_name, std::string_view prop_name,
        std::string_view prop_type, std::string_view getter_target, std::string_view setter_target,
        std::string_view access_spec = ""sv, std::string_view method_spec = ""sv,
        std::string_view getter_platform = ""sv, std::string_view setter_platform = ""sv,
        std::optional<std::pair<type_semantics, Property>> const& params_for_static_getter = {}, std::optional<std::pair<type_semantics, Property>> const& params_for_static_setter = {})
    {
        if (setter_target.empty() && !params_for_static_setter.has_value())
        {
            w.write(R"(
%%%% % => %;
)",
                getter_platform,
                access_spec,
                method_spec,
                prop_type,
                external_prop_name,
                bind([&](writer& w) {
                    if (params_for_static_getter.has_value())
                    {
                        w.write("%", bind<write_abi_get_property_static_method_call>(params_for_static_getter.value().first, params_for_static_getter.value().second,
                            w.write_temp("%", getter_target)));
                    }
                    else
                    {
                        w.write("%.%", getter_target, prop_name);
                    }
                    }));
            return;
        }

        std::string_view property_platform = ""sv;
        if (getter_platform == setter_platform)
        {
            property_platform = getter_platform;
            getter_platform = ""sv;
            setter_platform = ""sv;
        }

        w.write(R"(
%%%% %
{
%get => %;
%set => %;
}
)",
            property_platform,
            access_spec,
            method_spec,
            prop_type,
            external_prop_name,
            getter_platform, 
            bind([&](writer& w) {
                if (params_for_static_getter.has_value())
                {
                    w.write("%", bind<write_abi_get_property_static_method_call>(params_for_static_getter.value().first, params_for_static_getter.value().second,
                        w.write_temp("%", getter_target)));
                }
                else
                {
                    w.write("%.%", getter_target, prop_name);
                }
                }),
            setter_platform,
            bind([&](writer& w) {
                if (params_for_static_setter.has_value())
                {
                    w.write("%", bind<write_abi_set_property_static_method_call>(params_for_static_setter.value().first, params_for_static_setter.value().second,
                        w.write_temp("%", setter_target)));
                }
                else
                {
                    w.write("%.% = value", setter_target, prop_name);
                }
            }));
    }

    std::string write_as_cast(writer& w, TypeDef const& iface, bool as_abi)
    {
        if (settings.netstandard_compat)
        {
            return w.write_temp(as_abi ? "As<%>()" : "AsInternal(new InterfaceTag<%>())",
                bind<write_type_name>(iface, as_abi ? typedef_name_type::ABI : typedef_name_type::Projected, false));
        }
        else
        {
            return w.write_temp("((%)(IWinRTObject)this)", bind<write_type_name>(iface, typedef_name_type::Projected, false));
        }
    }

    void write_lazy_interface_type_name(writer& w, type_semantics const& ifaceTypeSemantics)
    {
        auto interfaceTypeCode = w.write_temp("%", bind<write_type_name>(ifaceTypeSemantics, typedef_name_type::Projected, true));
        std::string interfaceTypeName = "_lazy_" + interfaceTypeCode;
        w.write("%", escape_type_name_for_identifier(interfaceTypeName));
    }

    void write_lazy_interface_initialization(writer& w, TypeDef const& type)
    {
        int numLazyInterfaces = 0;
        auto lazyInterfaces = w.write_temp("%", [&](writer& w) 
        {
            for (auto&& ii : type.InterfaceImpl())
            {
                if (has_attribute(ii, "Windows.Foundation.Metadata", "DefaultAttribute"))
                {
                    continue;
                }

                for_typedef(w, get_type_semantics(ii.Interface()), [&](auto interface_type)
                {
                    if (!is_manually_generated_iface(interface_type) && !settings.netstandard_compat)
                    {
                        return;
                    }

                    numLazyInterfaces++;
                    auto lazy_interface_name = w.write_temp("%", bind<write_lazy_interface_type_name>(interface_type)); 
                    auto interface_name = write_type_name_temp(w, interface_type);
                    auto interface_abi_name = write_type_name_temp(w, interface_type, "%", typedef_name_type::ABI);

                    auto interface_init_code = settings.netstandard_compat
                        ? w.write_temp(R"(new %(GetReferenceForQI()))",
                            interface_abi_name)
                        : w.write_temp(R"((%)(object)new SingleInterfaceOptimizedObject(typeof(%), _inner ?? ((IWinRTObject)this).NativeObject))",
                            interface_name,
                            interface_name);

                    w.write(R"(
private volatile % %;
private % Make_%()
{
    global::System.Threading.Interlocked.CompareExchange(ref %, %, null);
    return %;
}
)",
                        interface_name,
                        lazy_interface_name,
                        interface_name,
                        lazy_interface_name,
                        lazy_interface_name,
                        interface_init_code,
                        lazy_interface_name);
                });
            }
        });

        if (numLazyInterfaces != 0)
        {
            w.write(R"(%)", lazyInterfaces);
        }
    }

    std::string write_explicit_name(writer& w, TypeDef const& iface, std::string_view name)
    {
        // In authoring scenarios, exclusive interfaces don't exist, so use the CCW impl type.
        bool implement_ccw_interface = does_abi_interface_implement_ccw_interface(iface);

        return w.write_temp("%.%", write_type_name_temp(w, iface, "%", implement_ccw_interface ? typedef_name_type::CCW : typedef_name_type::Projected), name);
    }

    std::string write_prop_type(writer& w, Property const& prop)
    {
        return w.write_temp("%", bind<write_projected_signature>(prop.Type().Type()));
    }

    void write_explicitly_implemented_property_for_abi(writer& w, Property const& prop, TypeDef const& iface, bool as_abi)
    {
        auto prop_target = write_as_cast(w, iface, as_abi);
        auto [getter, setter] = get_property_methods(prop);
        auto getter_target = getter ? prop_target : "";
        auto setter_target = setter ? prop_target : "";
        write_property(w, write_explicit_name(w, iface, prop.Name()), prop.Name(),
            write_prop_type(w, prop), getter_target, setter_target);
    }

    void write_event(writer& w, std::string_view external_event_name, Event const& event, std::string_view event_target,
        std::string_view access_spec = ""sv, std::string_view method_spec = ""sv, std::string_view platform_attribute = ""sv,
        std::optional<std::tuple<type_semantics, Event, bool>> paramsForStaticMethodCall = {})
    {
        auto event_type = w.write_temp("%", bind<write_type_name>(get_type_semantics(event.EventType()), typedef_name_type::Projected, false));

        // Microsoft.UI.Xaml.Input.ICommand has a lower-fidelity type mapping where the type of the event handler doesn't project one-to-one
        // so we need to hard-code mapping the event handler from the mapped WinRT type to the correct .NET type.
        if (event.Name() == "CanExecuteChanged" && event_type == "global::System.EventHandler<object>")
        {
            auto parent_type = w.write_temp("%", bind<write_type_name>(event.Parent(), typedef_name_type::NonProjected, true));
            if (parent_type == "Microsoft.UI.Xaml.Input.ICommand" || parent_type == "Windows.UI.Xaml.Input.ICommand")
            {
                event_type = "global::System.EventHandler";
            }
        }
        w.write(R"(
%%%event % %
{
add => %;
remove => %;
}
)",
            platform_attribute,
            access_spec,
            method_spec,
            event_type,
            external_event_name,
            bind([&](writer& w) {
                    if (paramsForStaticMethodCall.has_value())
                    {
                        auto&& [iface_type_semantics, _, is_static] = paramsForStaticMethodCall.value();
                        w.write("%", bind<write_abi_event_source_static_method_call>(iface_type_semantics, event, true,
                            w.write_temp("%", event_target), is_static));
                    }
                    else
                    {
                        w.write("%.% += value", event_target, event.Name());
                    }
                }),
            bind([&](writer& w) {
                    if (paramsForStaticMethodCall.has_value())
                    {
                        auto&& [iface_type_semantics, _, is_static] = paramsForStaticMethodCall.value();
                        w.write("%", bind<write_abi_event_source_static_method_call>(iface_type_semantics, event, false,
                            w.write_temp("%", event_target), is_static));
                    }
                    else
                    {
                        w.write("%.% -= value", event_target, event.Name());
                    }
                }));
    }

    void write_explicitly_implemented_event_for_abi(writer& w, Event const& evt, TypeDef const& iface, bool as_abi)
    {
        write_event(w, write_explicit_name(w, iface, evt.Name()), evt, write_as_cast(w, iface, as_abi));
    }

    void write_class_event(writer& w, Event const& event, TypeDef const& class_type, bool is_overridable, bool is_protected, std::string_view interface_member, std::string_view platform_attribute = ""sv, std::optional<type_semantics> call_static_method = {})
    {
        auto visibility = "public ";

        if (is_protected)
        {
            visibility = "protected ";
        }

        if (is_overridable)
        {
            visibility = "protected virtual ";
        }

        auto [add, _] = get_event_methods(event);
        bool is_private = is_implemented_as_private_method(w, class_type, add);
        if (!is_private)
        {
            write_event(w, event.Name(), event,
                call_static_method.has_value() ? w.write_temp("%", bind<write_objref_type_name>(call_static_method.value())) : interface_member, 
                visibility, ""sv, platform_attribute, call_static_method.has_value() ? std::optional(std::tuple(call_static_method.value(), event, false)) : std::nullopt);
        }

        // If overridable or private, we need to generate the explicit event
        if (is_overridable || is_private)
        {
            write_event(
                w, 
                w.write_temp("%.%", bind<write_type_name>(event.Parent(), typedef_name_type::CCW, false), event.Name()),
                event,
                is_private ? interface_member : "this",
                ""sv,
                ""sv,
                platform_attribute,
                std::nullopt);
        }
    }

    auto write_custom_attribute_args(writer& w, CustomAttribute const& attribute, CustomAttributeSig const& signature)
    {
        auto write_fixed_arg = [&](writer & w, FixedArgSig arg)
        {
            if (std::holds_alternative<std::vector<ElemSig>>(arg.value))
            {
                throw_invalid("ElemSig list unexpected");
            }
            auto&& arg_value = std::get<ElemSig>(arg.value);

            call(arg_value.value,
                [&](ElemSig::SystemType system_type)
                {
                    auto arg_type = attribute.get_cache().find_required(system_type.name);
                    if (is_static(arg_type))
                    {
                        w.write("typeof(%)", bind<write_projection_type>(arg_type));
                    }
                    else
                    {
                        w.write("typeof(%)", bind<write_projection_ccw_type>(arg_type));
                    }
                },
                [&](ElemSig::EnumValue enum_value)
                {
                    if (enum_value.type.m_typedef.TypeName() == "AttributeTargets")
                    {
                        std::vector<std::string> values;
                        auto value = std::get<uint32_t>(enum_value.value);
                        if (value == 4294967295)
                        {
                            values.emplace_back("All");
                        }
                        else
                        {
                            static struct
                            {
                                uint32_t value;
                                char const* name;
                            }
                            attribute_target_enums[] =
                            {
                                { 1, "Delegate" },
                                { 2, "Enum" },
                                { 4, "Event" },
                                { 8, "Field" },
                                { 16, "Interface" },
                                { 64, "Method" },
                                { 128, "Parameter" },
                                { 256, "Property" },
                                { 512, "Class" },   // "RuntimeClass"
                                { 1024, "Struct" },
                                { 2048, "All" },    // "InterfaceImpl"
                                { 8192, "Struct" }, // "ApiContract"
                            };
                            for (auto&& target_enum : attribute_target_enums)
                            {
                                if (value & target_enum.value)
                                {
                                    values.emplace_back(target_enum.name);
                                }
                            }
                        }
                        w.write("%",
                            bind_list([](writer& w, auto&& value) { w.write("global::System.AttributeTargets.%", value); },
                                " | ", values));
                    }
                    else for (auto field : enum_value.type.m_typedef.FieldList())
                    {
                        if (field.Name() == "value__") continue;
                        auto field_value = field.Constant().Value();
                        if (std::visit([&](auto&& v) { return Constant::constant_type{ v } == field_value; }, enum_value.value))
                        {
                            w.write("%.%",
                                bind<write_projection_type>(enum_value.type.m_typedef),
                                field.Name());
                        }
                    }
                },
                [&](std::string_view type_name)
                {
                    bool previous_char_escape = false;
                    std::string sanitized_type_name;
                    sanitized_type_name.reserve(type_name.length() * 2);
                    for (const auto& c : type_name)
                    {
                        if (c == '\\' && !previous_char_escape)
                        {
                            previous_char_escape = true;
                            continue;
                        }

                        // We only handle the following escape characters for now.
                        if (previous_char_escape && c != '\\' && c != '\'' && c != '"')
                        {
                            sanitized_type_name += '\\';
                        }
                        previous_char_escape = false;

                        sanitized_type_name += c;
                        if (c == '"')
                        {
                            sanitized_type_name += c;
                        }
                    }
                    w.write("^@\"%\"", sanitized_type_name);
                },
                [&](auto&&)
                {
                    if (auto uint32_value = std::get_if<uint32_t>(&arg_value.value))
                    {
                        w.write("%u", *uint32_value);
                    }
                    else if (auto int32_value = std::get_if<int32_t>(&arg_value.value))
                    {
                        w.write(*int32_value);
                    }
                    else if (auto uint64_value = std::get_if<uint64_t>(&arg_value.value))
                    {
                        w.write(*uint64_value);
                    }
                    else if (auto int64_value = std::get_if<int64_t>(&arg_value.value))
                    {
                        w.write(*int64_value);
                    }
                    else if (auto bool_value = std::get_if<bool>(&arg_value.value))
                    {
                        w.write(*bool_value ? "true" : "false");
                    }
                    else if (auto char_value = std::get_if<char16_t>(&arg_value.value))
                    {
                        w.write(*char_value);
                    }
                    else if (auto uint8_value = std::get_if<uint8_t>(&arg_value.value))
                    {
                        w.write(*uint8_value);
                    }
                    else if (auto int8_value = std::get_if<int8_t>(&arg_value.value))
                    {
                        w.write(*int8_value);
                    }
                    else if (auto uint16_value = std::get_if<uint16_t>(&arg_value.value))
                    {
                        w.write(*uint16_value);
                    }
                    else if (auto int16_value = std::get_if<int16_t>(&arg_value.value))
                    {
                        w.write(*int16_value);
                    }
                    else if (auto float_value = std::get_if<float>(&arg_value.value))
                    {
                        w.write_printf("f", *float_value);
                    }
                    else if (auto double_value = std::get_if<double>(&arg_value.value))
                    {
                        w.write_printf("f", *double_value);
                    }
                });
            };

        std::vector<std::string> params;
        for (auto&& arg : signature.FixedArgs())
        {
            params.push_back(w.write_temp("%", bind(write_fixed_arg, arg)));
        }
        for (auto&& arg : signature.NamedArgs())
        {
            params.push_back(w.write_temp("% = %", arg.name, bind(write_fixed_arg, arg.value)));
        }

        return params;
    }

    std::string get_platform(writer& w, CustomAttributeSig const& signature, std::vector<std::string> const& params)
    {
        if (settings.netstandard_compat)
        {
            return {};
        }
        auto& arg0 = signature.FixedArgs()[0];
        auto& elem = std::get<ElemSig>(arg0.value);
        std::string_view contract_name;
        if (auto system_type = std::get_if<ElemSig::SystemType>(&elem.value))
        {
            contract_name = system_type->name;
        }
        else
        {
            contract_name = std::get<std::string_view>(elem.value);
        }
        auto contract_version = std::stoul(params[1]) >> 16;
        auto& contract_platform = get_contract_platform(contract_name, contract_version);
        if (contract_platform.empty())
        {
            return {};
        }
        auto platform = std::string(contract_platform);
        if (w._check_platform)
        {
            if (platform <= w._platform)
            {
                return {};
            }
            if (w._platform.empty())
            {
                w._platform = platform;
            }
        }
        return "\"Windows" + platform + "\"";
    }

    std::string get_platform(writer& w, std::pair<CustomAttribute, CustomAttribute> const& custom_attributes)
    {
        std::map<std::string, std::vector<std::string>> attributes;
        for (auto&& attribute : custom_attributes)
        {
            auto [attribute_namespace, attribute_name] = attribute.TypeNamespaceAndName();
            attribute_name = attribute_name.substr(0, attribute_name.length() - "Attribute"sv.length());
            auto signature = attribute.Value();
            auto params = write_custom_attribute_args(w, attribute, signature);
            // ContractVersion attribute ==> SupportedOSPlatform attribute
            if (attribute_name == "ContractVersion" && signature.FixedArgs().size() == 2)
            {
                return get_platform(w, signature, params);
            }
        }
        return {};
    }

    void write_platform_attribute(writer& w, std::pair<CustomAttribute, CustomAttribute> const& custom_attributes)
    {
        auto platform = get_platform(w, custom_attributes);
        if (platform.empty())
        {
            return;
        }
        w.write("[global::System.Runtime.Versioning.SupportedOSPlatform(%)]\n", platform);
    }

    std::string write_platform_attribute_temp(writer& w, TypeDef const& type)
    {
        return w.write_temp("%", bind<write_platform_attribute>(type.CustomAttribute()));
    }

    void write_custom_attributes(writer& w, std::pair<CustomAttribute, CustomAttribute> const& custom_attributes, bool enable_platform_attrib)
    {
        std::map<std::string, std::vector<std::string>> attributes;
        bool allow_multiple = false;
        for (auto&& attribute : custom_attributes)
        {
            auto [attribute_namespace, attribute_name] = attribute.TypeNamespaceAndName();
            attribute_name = attribute_name.substr(0, attribute_name.length() - "Attribute"sv.length());
            // GCPressure, Guid, Flags, ProjectionInternal are handled separately
            if (attribute_name == "GCPressure" || attribute_name == "Guid" || 
                attribute_name == "Flags" || attribute_name == "ProjectionInternal") continue;
            auto attribute_full = (attribute_name == "AttributeUsage") ? "System.AttributeUsage" :
                w.write_temp("%.%", attribute_namespace, attribute_name);
            auto signature = attribute.Value();
            auto params = write_custom_attribute_args(w, attribute, signature);
            // ContractVersion attribute ==> SupportedOSPlatform attribute
            if (enable_platform_attrib && attribute_name == "ContractVersion" && signature.FixedArgs().size() == 2)
            {
                auto platform = get_platform(w, signature, params);
                if (!platform.empty())
                {
                    attributes["System.Runtime.Versioning.SupportedOSPlatform"].push_back(platform);
                }
            }
            // Skip metadata attributes without a projection
            if (attribute_namespace == "Windows.Foundation.Metadata")
            {
                if (attribute_name == "AllowMultiple")
                {
                    allow_multiple = true;
                }
                if (attribute_name != "DefaultOverload" && attribute_name != "Overload" && 
                    attribute_name != "AttributeUsage" && attribute_name != "ContractVersion" &&
                    attribute_name != "Experimental")
                {
                    continue;
                }
            }
            attributes[attribute_full] = std::move(params);
        }
        if (auto&& usage = attributes.find("System.AttributeUsage"); usage != attributes.end())
        {
            usage->second.push_back(w.write_temp("AllowMultiple = %", allow_multiple ? "true" : "false"));
        }

        for (auto&& attribute : attributes)
        {
            w.write("[global::");
            w.write(attribute.first);
            if (!attribute.second.empty())
            {
                w.write("(%)", bind_list(", ", attribute.second));
            }
            w.write("]\n");
        }
    }

    void write_type_custom_attributes(writer& w, TypeDef const& type, bool enable_platform_attrib)
    {
        write_custom_attributes(w, type.CustomAttribute(), enable_platform_attrib);
    }

    struct attributed_type
    {
        TypeDef type;
        bool activatable{};
        bool statics{};
        bool composable{};
        bool visible{};
    };
    static auto get_attributed_types(writer& w, TypeDef const& type)
    {
        auto get_system_type = [&](auto&& signature) -> TypeDef
        {
            for (auto&& arg : signature.FixedArgs())
            {
                if (auto type_param = std::get_if<ElemSig::SystemType>(&std::get<ElemSig>(arg.value).value))
                {
                    return type.get_cache().find_required(type_param->name);
                }
            }

            return {};
        };

        std::map<std::string, attributed_type> result;

        for (auto&& attribute : type.CustomAttribute())
        {
            auto attribute_name = attribute.TypeNamespaceAndName();

            if (attribute_name.first != "Windows.Foundation.Metadata")
            {
                continue;
            }

            auto signature = attribute.Value();
            attributed_type info;

            if (attribute_name.second == "ActivatableAttribute")
            {
                info.type = get_system_type(signature);
                info.activatable = true;
            }
            else if (attribute_name.second == "StaticAttribute")
            {
                info.type = get_system_type(signature);
                info.statics = true;
            }
            else if (attribute_name.second == "ComposableAttribute")
            {
                info.type = get_system_type(signature);
                info.composable = true;

                for (auto&& arg : signature.FixedArgs())
                {
                    if (auto visibility = std::get_if<ElemSig::EnumValue>(&std::get<ElemSig>(arg.value).value))
                    {
                        info.visible = std::get<int32_t>(visibility->value) == 2;
                        break;
                    }
                }
            }
            else
            {
                continue;
            }

            std::string name;

            if (info.type)
            {
                name = w.write_temp("%", info.type.TypeName());
            }

            result[name] = std::move(info);
        }

        return result;
    }

    void write_class_static_cache_definition(writer& w, TypeDef const& staticsType, TypeDef const& classType)
    {
        if (staticsType)
        {
            auto factory_class_name = settings.netstandard_compat ?
                w.write_temp("BaseFactory<%.Vftbl>", bind<write_type_name>(staticsType, typedef_name_type::ABI, true)) :
                w.write_temp("BaseFactory");

            auto statics_type_name = staticsType.TypeName();
            w.write(R"(
private static % _% = new %("%.%", %.IID);
)",
                factory_class_name,
                statics_type_name,
                factory_class_name,
                classType.TypeNamespace(),
                classType.TypeName(),
                bind<write_type_name>(staticsType, typedef_name_type::StaticAbiClass, true));
        }
    }

    void write_activation_factory_objref_definition(writer& w, TypeDef const& classType)
    {
        auto objrefname = w.write_temp("%", bind<write_objref_type_name>(classType));
        w.write(R"(
private static volatile IObjectReference __%;
private static IObjectReference %
{
    get
    { 
        var factory = __%;
        if (factory != null && factory.IsInCurrentContext)
        {
            return factory;
        }
        else
        {
            return __% = ActivationFactory.Get("%.%");
        }
    }
}
)",
            objrefname,
            objrefname,
            objrefname,
            objrefname,
            classType.TypeNamespace(),
            classType.TypeName());
    }

    void write_static_objref_definition(writer& w, TypeDef const& staticsType, TypeDef const& classType)
    {
        if (settings.netstandard_compat)
        {
            auto vftblType = w.write_temp("%.Vftbl", bind<write_type_name>(staticsType, typedef_name_type::ABI, true));
            auto objrefname = w.write_temp("%", bind<write_objref_type_name>(staticsType));
            w.write(R"(
private static volatile ObjectReference<%> __%;
private static ObjectReference<%> Make__%()
{
    global::System.Threading.Interlocked.CompareExchange(ref __%, ActivationFactory.Get<%>("%.%", %.IID), null);
    return __%;
}
private static ObjectReference<%> % => __% ?? Make__%();
)",
                vftblType,
                objrefname,
                vftblType,
                objrefname,
                objrefname,
                vftblType,
                classType.TypeNamespace(),
                classType.TypeName(),
                bind<write_type_name>(staticsType, typedef_name_type::StaticAbiClass, true),
                objrefname,
                vftblType,
                objrefname,
                objrefname,
                objrefname);
        }
        else
        {
            auto objrefname = w.write_temp("%", bind<write_objref_type_name>(staticsType));
            w.write(R"(
private static volatile IObjectReference __%;
private static IObjectReference %
{
    get
    { 
        var factory = __%;
        if (factory != null && factory.IsInCurrentContext)
        {
            return factory;
        }
        else
        {
            return __% = ActivationFactory.Get("%.%", %.IID);
        }
    }
}
)",
                objrefname,
                objrefname,
                objrefname,
                objrefname,
                classType.TypeNamespace(),
                classType.TypeName(),
                bind<write_type_name>(staticsType, typedef_name_type::StaticAbiClass, true));
        }
    }

    template<auto method_writer>
    void write_static_abi_class_raw(writer& w, TypeDef const& factory_type)
    {
        w.write(R"(
private static class _%
{%}
)",
            bind<write_type_name>(factory_type, typedef_name_type::StaticAbiClass, false),
            bind_each([&](writer& w, MethodDef const& method)
            {
                method_writer(w, factory_type, method);
            }, factory_type.MethodList()));
    }

    void write_static_composing_factory_method(writer& w, TypeDef const& iface, MethodDef const& method);

    void write_static_abi_method_with_raw_return_type(writer& w, TypeDef const& iface, MethodDef const& method);

    static std::string get_default_interface_name(writer& w, TypeDef const& type, bool abiNamespace = true, bool forceCCW = false)
    {
        return w.write_temp("%", bind<write_type_name>(get_type_semantics(get_default_interface(type)), abiNamespace ? typedef_name_type::ABI : forceCCW ? typedef_name_type::CCW : typedef_name_type::Projected, false));
    }

    void write_factory_constructors(writer& w, TypeDef const& factory_type, TypeDef const& class_type)
    {
        auto default_interface_name = get_default_interface_name(w, class_type);
        if (factory_type)
        {
            write_static_abi_class_raw<write_static_abi_method_with_raw_return_type>(w, factory_type);
            write_static_objref_definition(w, factory_type, class_type);
            auto cache_object = w.write_temp("%", bind<write_objref_type_name>(factory_type));

            auto gc_pressure_amount = get_gc_pressure_amount(class_type);
            auto platform_attribute = write_platform_attribute_temp(w, factory_type);
            for (auto&& method : factory_type.MethodList())
            {
                method_signature signature{ method };
                if (settings.netstandard_compat)
                {
                    w.write(R"(
%public %(%) : this(((Func<%>)(() => {
IntPtr ptr = (_%.%(%%%));
try
{
return %(ComWrappersSupport.GetObjectReferenceForInterface(ptr));
}
finally
{
MarshalInspectable<object>.DisposeAbi(ptr);
}
}))())
{
)",
                        platform_attribute,
                        class_type.TypeName(),
                        bind_list<write_projection_parameter>(", ", signature.params()),
                        default_interface_name,
                        bind<write_type_name>(factory_type, typedef_name_type::StaticAbiClass, false),
                        method.Name(),
                        cache_object,
                        signature.has_params() ? ", " : "",
                        bind_list<write_parameter_name_with_modifier>(", ", signature.params()),
                        "new " + default_interface_name
                    );
                }
                else
                {
                    auto default_type_semantics = get_type_semantics(get_default_interface(class_type));
                    auto default_interface_typedef = for_typedef(w, default_type_semantics, [&](auto&& iface) { return iface; });
                    auto is_manually_gen_default_interface = is_manually_generated_iface(default_interface_typedef);

                    bool has_base_type = !std::holds_alternative<object_type>(get_type_semantics(class_type.Extends()));

                    w.write(R"(
%public %(%) %
{ 
IntPtr ptr = (_%.%(%%%)); 
try 
{ 
_inner = ComWrappersSupport.GetObjectReferenceForInterface(ptr, %.IID, false); 
%
} 
finally 
{ 
MarshalInspectable<object>.DisposeAbi(ptr); 
}
)",
                        platform_attribute,
                        class_type.TypeName(),
                        bind_list<write_projection_parameter>(", ", signature.params()),
                        has_base_type ? ":base(global::WinRT.DerivedComposed.Instance)" : "",
                        bind<write_type_name>(factory_type, typedef_name_type::StaticAbiClass, false),
                        method.Name(),
                        cache_object,
                        signature.has_params() ? ", " : "",
                        bind_list<write_parameter_name_with_modifier>(", ", signature.params()),
                        bind<write_type_name>(default_type_semantics, typedef_name_type::StaticAbiClass, true),
                        bind([&](writer& w)
                        {
                            if (is_manually_gen_default_interface)
                            {
                                auto projected_default_interface_name = get_default_interface_name(w, class_type, false);
                                w.write("_defaultLazy = new Lazy<%>(() => (%)new SingleInterfaceOptimizedObject(typeof(%), _inner));", projected_default_interface_name, projected_default_interface_name, projected_default_interface_name);
                            }
                        }));
                }
                w.write(R"(
ComWrappersSupport.RegisterObjectForInterface(this, ThisPtr);
%
%}
)",
                    settings.netstandard_compat ? "" : "ComWrappersHelper.Init(_inner, false);",
                    [&](writer& w)
                    {
                        if (!gc_pressure_amount || settings.netstandard_compat) return;
                        w.write("GC.AddMemoryPressure(%);\n", gc_pressure_amount);
                    });
            }
        }
        else
        {
            write_activation_factory_objref_definition(w, class_type);
            auto objrefname = w.write_temp("%", bind<write_objref_type_name>(class_type));

            if (settings.netstandard_compat)
            {
                w.write(R"(
public %() : this(new %(global::ABI.WinRT.Interop.IActivationFactoryMethods.ActivateInstanceUnsafe(%)))
{
ComWrappersSupport.RegisterObjectForInterface(this, ThisPtr);
}
)",
                    class_type.TypeName(),
                    default_interface_name,
                    objrefname);
            }
            else
            {
                bool has_base_type = !std::holds_alternative<object_type>(get_type_semantics(class_type.Extends()));
                auto default_type_semantics = get_type_semantics(get_default_interface(class_type));
                auto default_interface_typedef = for_typedef(w, default_type_semantics, [&](auto&& iface) { return iface; });
                auto is_manually_gen_default_interface = is_manually_generated_iface(default_interface_typedef);

                w.write(R"(
public %() %
{
_inner = global::ABI.WinRT.Interop.IActivationFactoryMethods.ActivateInstanceUnsafe(%, %.IID);
ComWrappersSupport.RegisterObjectForInterface(this, ThisPtr);
ComWrappersHelper.Init(_inner, false);
%
}
)",
                    class_type.TypeName(),
                    has_base_type ? ":base(global::WinRT.DerivedComposed.Instance)" : "",
                    objrefname,
                    bind<write_type_name>(default_type_semantics, typedef_name_type::StaticAbiClass, true),
                    bind([&](writer& w)
                    {
                        if (is_manually_gen_default_interface)
                        {
                            w.write("_defaultLazy = new Lazy<%>(() => (%)new SingleInterfaceOptimizedObject(typeof(%), _inner));", default_interface_name, default_interface_name, default_interface_name);
                        }
                    }));
            }
        }
    }

    bool is_manually_generated_iface(TypeDef const& ifaceType)
    {
        if (ifaceType.TypeNamespace() == "Microsoft.UI.Xaml.Interop" && 
            (ifaceType.TypeName() == "IBindableVector" || ifaceType.TypeName() == "IBindableIterable"))
        {
            return true;
        }

        return false;
    }

    void write_objref_type_name(writer& w, type_semantics const& ifaceTypeSemantics)
    {
        auto objRefTypeCode = w.write_temp("%", bind<write_type_name>(ifaceTypeSemantics, typedef_name_type::Projected, true));
        std::string objRefTypeName = "_objRef_" + objRefTypeCode;
        w.write("%", escape_type_name_for_identifier(objRefTypeName));
    }

    void write_class_objrefs_definition(writer& w, TypeDef const& classType, bool replaceDefaultByInner)
    {
        for (auto&& ii : classType.InterfaceImpl())
        {
            auto semantics = get_type_semantics(ii.Interface());
            for_typedef(w, semantics, [&](TypeDef ifaceType)
                {
                    if (is_manually_generated_iface(ifaceType))
                    {
                        return;
                    }
                    if (is_fast_abi_class(classType) && is_exclusive_to(ifaceType) && !is_default_interface(ii)) // fast abi non default interface
                    {
                        return;
                    }
    
                    auto objrefname = bind<write_objref_type_name>(semantics);
                    bool useInner = replaceDefaultByInner && has_attribute(ii, "Windows.Foundation.Metadata", "DefaultAttribute") && distance(ifaceType.GenericParam()) == 0;

                    if (!useInner)
                    {
                        w.write(R"(
private volatile IObjectReference __%;
private IObjectReference Make__%()
{
)",
                        objrefname,
                        objrefname);

                        if (!classType.Flags().Sealed() && is_fast_abi_class(classType) && is_exclusive_to(ifaceType) && is_default_interface(ii))
                        {
                            w.write(R"(global::System.Threading.Interlocked.CompareExchange(ref __%, GetDefaultInterfaceObjRef(%), null);)", objrefname, get_class_hierarchy_index(classType));
                        } 
                        else
                        {
                            if (distance(ifaceType.GenericParam()) != 0)
                            {
                                auto generic_instantiation_class_name = get_generic_instantiation_class_type_name(w, ifaceType);

                                generic_type_instance generic_instantiation;
                                generic_instantiation.generic_type = ifaceType;
                                for (int idx = 0; idx < distance(ifaceType.GenericParam()); idx++)
                                {
                                    generic_instantiation.generic_args.push_back(w.get_generic_arg(idx));
                                }

                                generic_type_instances.insert(
                                    generic_type_instantiation
                                    {
                                        generic_instantiation,
                                        generic_instantiation_class_name
                                    });

                                w.write("_ = global::WinRT.GenericTypeInstantiations.%.EnsureInitialized();\n", generic_instantiation_class_name);
                            }

                            w.write(R"(global::System.Threading.Interlocked.CompareExchange(ref __%, ((IWinRTObject)this).NativeObject.As<IUnknownVftbl>(%.IID), null);)",
                                objrefname,
                                bind<write_type_name>(semantics, typedef_name_type::StaticAbiClass, true)
                            );
                        }

                        w.write(R"(
return __%;
}
private IObjectReference % => __% ?? Make__%();
)",
                        objrefname,
                        objrefname,
                        objrefname,
                        objrefname);
                    }
                    else
                    {
                        w.write(R"(private IObjectReference % => _inner;)", objrefname);
                    }
                });
        }
    }

    void write_composable_constructors(writer& w, TypeDef const& composable_type, TypeDef const& class_type, std::string_view visibility)
    {
        write_static_abi_class_raw<write_static_composing_factory_method>(w, composable_type);

        write_static_objref_definition(w, composable_type, class_type);
        auto cache_object = bind<write_objref_type_name>(composable_type);

        auto default_interface_name = get_default_interface_name(w, class_type, false);
        auto default_interface_abi_name = get_default_interface_name(w, class_type);
        auto default_type_semantics = get_type_semantics(get_default_interface(class_type));
        auto default_interface_typedef = for_typedef(w, default_type_semantics, [&](auto&& iface) { return iface; });
        auto is_manually_gen_default_interface = is_manually_generated_iface(default_interface_typedef);

        for (auto&& method : composable_type.MethodList())
        {
            method_signature signature{ method };
            bool has_base_type = !std::holds_alternative<object_type>(get_type_semantics(class_type.Extends()));
            auto params_without_objects = signature.params();
            params_without_objects.pop_back();
            params_without_objects.pop_back();

            if (settings.netstandard_compat)
            {
                w.write(R"(
% %(%)%
{
object baseInspectable = this.GetType() != typeof(%) ? this : null;
IntPtr composed = _%.%(%, %%baseInspectable, out IntPtr ptr);
using IObjectReference composedRef = ObjectReference<IUnknownVftbl>.Attach(ref composed);
try
{
_inner = ComWrappersSupport.GetObjectReferenceForInterface(ptr);
var defaultInterface = new %(_inner);
_defaultLazy = new Lazy<%>(() => defaultInterface);
ComWrappersSupport.RegisterObjectForInterface(this, ThisPtr);
}
finally
{
MarshalInspectable<object>.DisposeAbi(ptr);
}
}
)",
                    visibility,
                    class_type.TypeName(),
                    bind_list<write_projection_parameter>(", ", params_without_objects),
                    has_base_type ? ":base(global::WinRT.DerivedComposed.Instance)" : "",
                    bind<write_type_name>(class_type,  typedef_name_type::Projected, false),
                    bind<write_type_name>(composable_type, typedef_name_type::StaticAbiClass, false),
                    method.Name(),
                    cache_object,
                    bind_list<write_parameter_name_with_modifier>(", ", params_without_objects),
                    [&](writer& w) {w.write("%", params_without_objects.empty() ? " " : ", "); },
                    default_interface_abi_name,
                    default_interface_abi_name);
            }
            else
            {
                auto platform_attribute = write_platform_attribute_temp(w, composable_type);

                w.write(R"(
%% %(%)%
{
bool isAggregation = this.GetType() != typeof(%);
object baseInspectable = isAggregation ? this : null;
IntPtr composed = _%.%(%, %%baseInspectable, out IntPtr inner);
try
{
ComWrappersHelper.Init(isAggregation, this, composed, inner, %.IID, out _inner);
%
}
finally
{
Marshal.Release(inner);   
}
}
)",
                    platform_attribute, 
                    visibility,
                    class_type.TypeName(),
                    bind_list<write_projection_parameter>(", ", params_without_objects),
                    has_base_type ? ":base(global::WinRT.DerivedComposed.Instance)" : "",
                    bind<write_type_name>(class_type,  typedef_name_type::Projected, false),
                    bind<write_type_name>(composable_type, typedef_name_type::StaticAbiClass, false),
                    method.Name(),
                    cache_object,
                    bind_list<write_parameter_name_with_modifier>(", ", params_without_objects),
                    [&](writer& w) {w.write("%", params_without_objects.empty() ? " " : ", "); },
                    bind<write_type_name>(default_type_semantics, typedef_name_type::StaticAbiClass, true),
                    bind([&](writer& w)
                        {
                            if (is_manually_gen_default_interface)
                            {
                                w.write("_defaultLazy = new Lazy<%>(() => (%)new SingleInterfaceOptimizedObject(typeof(%), _inner));", default_interface_name, default_interface_name, default_interface_name);
                            }
                        }));
            }
        }
    }

    void write_static_factory_method(writer& w, MethodDef const& method, std::string_view method_target, std::string_view platform_attribute = ""sv)
    {
        if (method.SpecialName())
        {
            return;
        }
        method_signature signature{ method };
        auto return_type = w.write_temp("%", [&](writer& w) {
            write_projection_return_type(w, signature);
            });
        write_method(w, signature, method.Name(), return_type, method_target, "public "sv, ""sv, platform_attribute, std::nullopt);
    }

    void write_static_method(writer& w, MethodDef const& method, std::string_view method_target, std::string_view platform_attribute = ""sv)
    {
        if (method.SpecialName())
        {
            return;
        }
        method_signature signature{ method };
        auto return_type = w.write_temp("%", [&](writer& w) {
            write_projection_return_type(w, signature);
        });
        write_method(w, signature, method.Name(), return_type, method_target, "public "sv, "static "sv, platform_attribute, std::optional(std::pair(method.Parent(), method)));
    }

    void write_static_factory_property(writer& w, Property const& prop, std::string_view prop_target, std::string_view platform_attribute = ""sv)
    {
        auto [getter, setter] = get_property_methods(prop);
        auto getter_target = getter ? prop_target : "";
        auto setter_target = setter ? prop_target : "";
        write_property(w, prop.Name(), prop.Name(), write_prop_type(w, prop),
            getter_target, setter_target, "public "sv, ""sv, platform_attribute, platform_attribute,
            std::nullopt,
            std::nullopt);
    }

    void write_static_factory_event(writer& w, Event const& event, std::string_view event_target, std::string_view platform_attribute = ""sv)
    {
        write_event(w, event.Name(), event, event_target, "public "sv, ""sv, platform_attribute, std::nullopt);
    }

    void write_static_event(writer& w, Event const& event, std::string_view event_target, std::string_view platform_attribute = ""sv)
    {
        write_event(w, event.Name(), event, event_target, "public "sv, "static "sv, platform_attribute, std::optional(std::tuple(event.Parent(), event, true)));
    }

    void write_static_members(writer& w, TypeDef const& class_type)
    {
        std::map<std::string, std::tuple<std::string, std::string, std::string, std::string, std::string, std::optional<std::pair<TypeDef, Property>>, std::optional<std::pair<TypeDef, Property>>>> properties;

        for (auto&& [interface_name, factory] : get_attributed_types(w, class_type))
        {
            if (factory.statics)
            {
                write_static_objref_definition(w, factory.type, class_type);
                auto cache_object = w.write_temp("%", bind<write_objref_type_name>(factory.type));

                auto platform_attribute = write_platform_attribute_temp(w, factory.type);
                w.write_each<write_static_method>(factory.type.MethodList(), cache_object, platform_attribute);
                w.write_each<write_static_event>(factory.type.EventList(), cache_object, platform_attribute);

                // Merge property getters/setters, since such may be defined across interfaces
                for (auto&& prop : factory.type.PropertyList())
                {
                    auto [getter, setter] = get_property_methods(prop);
                    auto prop_type = write_prop_type(w, prop);

                    auto [prop_targets, inserted] = properties.try_emplace(std::string(prop.Name()),
                        prop_type,
                        getter ? cache_object : "",
                        getter ? platform_attribute : "",
                        setter ? cache_object : "",
                        setter ? platform_attribute : "",
                        !getter ? std::nullopt : std::optional(std::pair(prop.Parent(), prop)),
                        !setter ? std::nullopt : std::optional(std::pair(prop.Parent(), prop))
                    );
                    if (!inserted)
                    {
                        auto& [property_type, getter_target, getter_platform, setter_target, setter_platform, getter_prop, setter_prop] = prop_targets->second;
                        XLANG_ASSERT(property_type == prop_type);
                        if (getter)
                        {
                            XLANG_ASSERT(getter_target.empty());
                            getter_target = cache_object;
                            getter_platform = platform_attribute;
                            getter_prop = std::optional(std::pair(prop.Parent(), prop));
                        }
                        if (setter)
                        {
                            XLANG_ASSERT(setter_target.empty());
                            setter_target = cache_object;
                            setter_platform = platform_attribute;
                            setter_prop = std::optional(std::pair(prop.Parent(), prop));
                        }
                        XLANG_ASSERT(!getter_target.empty() || !setter_target.empty());
                    }
                }
            }
        }

        // Write properties with merged accessors
        for (auto& [prop_name, prop_data] : properties)
        {
            auto& [prop_type, getter_target, getter_platform, setter_target, setter_platform, getter_prop, setter_prop] = prop_data;
            write_property(w, prop_name, prop_name, prop_type,
                getter_target, setter_target, "public "sv, "static "sv, getter_platform, setter_platform,
                getter_prop,
                setter_prop);
        }
    }

    void write_attributed_types(writer& w, TypeDef const& type)
    {
        bool factory_written{};

        for (auto&& [interface_name, factory] : get_attributed_types(w, type))
        {
            if (factory.activatable)
            {
                write_factory_constructors(w, factory.type, type);
            }
            else if (factory.composable)
            {
                write_composable_constructors(w, factory.type, type, factory.visible ? "public"sv : "protected"sv);
            }
            else if (factory.statics)
            {
                if (!factory_written)
                {
                    factory_written = true;

                    bool has_base_factory{};
                    auto extends = type.Extends();
                    while(!has_base_factory)
                    {
                        auto base_semantics = get_type_semantics(extends);
                        if (std::holds_alternative<object_type>(base_semantics))
                        {
                            break;
                        }
                        for_typedef(w, base_semantics, [&](auto base_type)
                        {
                            for (auto&& [_, base_factory] : get_attributed_types(w, base_type))
                            {
                                if (base_factory.statics)
                                {
                                    has_base_factory = true;
                                    break;
                                }
                            }
                            extends = base_type.Extends();
                        });
                    }

                     w.write(R"(
public static %I As<I>() => ActivationFactory.Get("%.%").AsInterface<I>();
)",
                        has_base_factory ? "new " : "",
                        type.TypeNamespace(),
                        type.TypeName());
                }
            }
        }

        write_static_members(w, type);
    }

    void write_nongeneric_enumerable_members(writer& w, std::string_view target)
    {
        w.write(R"(
IEnumerator IEnumerable.GetEnumerator() => %.GetEnumerator();
)",
            target);
    }

    void write_enumerable_members_using_static_abi_methods(writer& w, bool include_nongeneric, bool emit_explicit, std::string const& objref_name)
    {
        auto element = w.write_temp("%", bind<write_generic_type_name>(0));
        auto self = emit_explicit ? w.write_temp("global::System.Collections.Generic.IEnumerable<%>.", element) : "";
        auto visibility = emit_explicit ? "" : "public ";
        auto abiClass = w.write_temp("global::ABI.System.Collections.Generic.IEnumerableMethods<%>", element);

        w.write(R"(
%IEnumerator<%> %GetEnumerator() => %.GetEnumerator(%);
)",
visibility, element, self, abiClass, objref_name);

        if (!include_nongeneric) return;

        if (emit_explicit)
        {
            w.write(R"(
IEnumerator IEnumerable.GetEnumerator() => %.GetEnumerator(%);
)", abiClass, objref_name);
        }
        else
        {
            w.write(R"(
IEnumerator IEnumerable.GetEnumerator() => GetEnumerator();
)");
        }
    }

    void write_enumerable_members_using_idic(writer& w, std::string_view target, bool include_nongeneric, bool emit_explicit)
    {
        auto element = w.write_temp("%", bind<write_generic_type_name>(0));
        auto self = emit_explicit ? w.write_temp("global::System.Collections.Generic.IEnumerable<%>.", element) : "";
        auto visibility = emit_explicit ? "" : "public ";
        w.write(R"(
%IEnumerator<%> %GetEnumerator() => %.GetEnumerator();
)",         
            visibility, element, self,  target);

        if (!include_nongeneric) return;

        if (emit_explicit)
        {
            w.write(R"(
IEnumerator IEnumerable.GetEnumerator() => %.GetEnumerator();
)", target);
        }
        else
        {
            w.write(R"(
IEnumerator IEnumerable.GetEnumerator() => GetEnumerator();
)");
        }
    }

    void write_enumerator_members(writer& w, std::string_view target, bool emit_explicit)
    {
        auto element = w.write_temp("%", bind<write_generic_type_name>(0));
        auto self = emit_explicit ? w.write_temp("global::System.Collections.Generic.IEnumerator<%>.", element) : "";
        auto visibility = emit_explicit ? "" : "public ";

        w.write(R"(
%bool %MoveNext() => %.MoveNext();
%void %Reset() => %.Reset();
%void %Dispose() => %.Dispose();
%% %Current => %.Current;
object IEnumerator.Current => Current;
)", 
            visibility, self, target, 
            visibility, self, target, 
            visibility, self, target, 
            visibility, element, self, target);
    }

    void write_enumerator_members_using_static_abi_methods(writer& w, bool emit_explicit, std::string const& objref_name)
    {
        auto element = w.write_temp("%", bind<write_generic_type_name>(0));
        auto self = emit_explicit ? w.write_temp("global::System.Collections.Generic.IEnumerator<%>.", element) : "";
        auto visibility = emit_explicit ? "" : "public ";
        auto abiClass = w.write_temp("global::ABI.System.Collections.Generic.IEnumeratorMethods<%>", element);

        w.write(R"(
%bool %MoveNext() => %.MoveNext(%);
%void %Reset() => %.Reset(%);
%void %Dispose() => %.Dispose(%);
%% %Current => %.get_Current(%);
object IEnumerator.Current => Current;
)",
visibility, self, abiClass, objref_name,
visibility, self, abiClass, objref_name,
visibility, self, abiClass, objref_name,
visibility, element, self, abiClass, objref_name);
    }

    void write_readonlydictionary_members_using_static_abi_methods(writer& w, bool emit_explicit, std::string const& objref_name)
    {
        auto key = w.write_temp("%", bind<write_generic_type_name>(0));
        auto value = w.write_temp("%", bind<write_generic_type_name>(1));
        auto self = emit_explicit ? w.write_temp("global::System.Collections.Generic.IReadOnlyDictionary<%, %>.", key, value) : "";
        auto ireadonlycollection = emit_explicit ? w.write_temp("global::System.Collections.Generic.IReadOnlyCollection<global::System.Collections.Generic.KeyValuePair<%, %>>.", key, value) : "";
        auto visibility = emit_explicit ? "" : "public ";
        auto abiClass = w.write_temp("global::ABI.System.Collections.Generic.IReadOnlyDictionaryMethods<%, %>", key, value);
        auto enumerableObjRefName = std::regex_replace(objref_name, std::regex("IDictionary"), "IEnumerable_global__System_Collections_Generic_KeyValuePair") + "_";

        w.write(R"(
%IEnumerable<%> %Keys => %.get_Keys(%);
%IEnumerable<%> %Values => %.get_Values(%);
%int %Count => %.get_Count(%);
%% %this[% key] => %.Indexer_Get(%, key);
%bool %ContainsKey(% key) => %.ContainsKey(%, key);
%bool %TryGetValue(% key, out % value) => %.TryGetValue(%, key, out value);
)",
visibility, key, self, abiClass, objref_name,
visibility, value, self, abiClass, objref_name,
visibility, ireadonlycollection, abiClass, objref_name,
visibility, value, self, key, abiClass, objref_name,
visibility, self, key, abiClass, objref_name,
visibility, self, key, value, abiClass, objref_name);
    }

    void write_readonlydictionary_members_using_idic(writer& w, std::string_view target, bool include_enumerable, bool emit_explicit)
    {
        auto key = w.write_temp("%", bind<write_generic_type_name>(0));
        auto value = w.write_temp("%", bind<write_generic_type_name>(1));
        auto self = emit_explicit ? w.write_temp("global::System.Collections.Generic.IReadOnlyDictionary<%, %>.", key, value) : "";
        auto ireadonlycollection = emit_explicit ? w.write_temp("global::System.Collections.Generic.IReadOnlyCollection<global::System.Collections.Generic.KeyValuePair<%, %>>.", key, value ) : "";
        auto visibility = emit_explicit ? "" : "public ";
        w.write(R"(
%IEnumerable<%> %Keys => %.Keys;
%IEnumerable<%> %Values => %.Values;
%int %Count => %.Count;
%% %this[% key] => %[key];
%bool %ContainsKey(% key) => %.ContainsKey(key);
%bool %TryGetValue(% key, out % value) => %.TryGetValue(key, out value);
)", 
            visibility, key, self, target, 
            visibility, value, self, target, 
            visibility, ireadonlycollection, target,
            visibility, value, self, key, target,
            visibility, self, key, target,
            visibility, self, key, value, target);
        
        if (!include_enumerable) return;
        auto enumerable_type = emit_explicit ? w.write_temp("IEnumerable<KeyValuePair<%, %>>.", key, value) : "";
        w.write(R"(
%IEnumerator<KeyValuePair<%, %>> %GetEnumerator() => %.GetEnumerator();
IEnumerator IEnumerable.GetEnumerator() => GetEnumerator();
)",
            visibility, key, value, enumerable_type, target);
    }

    void write_dictionary_members_using_static_abi_methods(writer& w, bool emit_explicit, std::string const& objref_name)
    {
        auto key = w.write_temp("%", bind<write_generic_type_name>(0));
        auto value = w.write_temp("%", bind<write_generic_type_name>(1));
        auto self = emit_explicit ? w.write_temp("global::System.Collections.Generic.IDictionary<%, %>.", key, value) : "";
        auto icollection = emit_explicit ? w.write_temp("global::System.Collections.Generic.ICollection<global::System.Collections.Generic.KeyValuePair<%, %>>.", key, value) : "";
        auto visibility = emit_explicit ? "" : "public ";
        auto abiClass = w.write_temp("global::ABI.System.Collections.Generic.IDictionaryMethods<%, %>", key, value);
        auto enumerableObjRefName = std::regex_replace(objref_name, std::regex("IDictionary"), "IEnumerable_global__System_Collections_Generic_KeyValuePair") + "_";

        w.write(R"(
%ICollection<%> %Keys => %.get_Keys(%);
%ICollection<%> %Values => %.get_Values(%);
%int %Count => %.get_Count(%);
%bool %IsReadOnly => %.get_IsReadOnly(%);
%% %this[% key] 
{
get => %.Indexer_Get(%, null, key);
set => %.Indexer_Set(%, key, value);
}
%void %Add(% key, % value) => %.Add(%, key, value);
%bool %ContainsKey(% key) => %.ContainsKey(%, key);
%bool %Remove(% key) => %.Remove(%, key);
%bool %TryGetValue(% key, out % value) => %.TryGetValue(%, null, key, out value);
%void %Add(KeyValuePair<%, %> item) => %.Add(%, item);
%void %Clear() => %.Clear(%);
%bool %Contains(KeyValuePair<%, %> item) => %.Contains(%, null, item);
%void %CopyTo(KeyValuePair<%, %>[] array, int arrayIndex) => %.CopyTo(%, %, array, arrayIndex);
bool ICollection<KeyValuePair<%, %>>.Remove(KeyValuePair<%, %> item) => %.Remove(%, item);
)",
visibility, key, self, abiClass, objref_name, //Keys
visibility, value, self, abiClass, objref_name, // Values
visibility, icollection, abiClass, objref_name, // Count
visibility, icollection, abiClass, objref_name, // IsReadOnly
visibility, value, self, key, abiClass, objref_name, abiClass, objref_name, // Indexer
visibility, self, key, value, abiClass, objref_name,
visibility, self, key, abiClass, objref_name,
visibility, self, key, abiClass, objref_name,
visibility, self, key, value, abiClass, objref_name,
visibility, icollection, key, value, abiClass, objref_name,
visibility, icollection, abiClass, objref_name,
visibility, icollection, key, value, abiClass, objref_name,
visibility, icollection, key, value, abiClass, objref_name, enumerableObjRefName,
key, value, key, value, abiClass, objref_name);
    }

    void write_dictionary_members_using_idic(writer& w, std::string_view target, bool include_enumerable, bool emit_explicit)
    {
        auto key = w.write_temp("%", bind<write_generic_type_name>(0));
        auto value = w.write_temp("%", bind<write_generic_type_name>(1));
        auto self = emit_explicit ? w.write_temp("global::System.Collections.Generic.IDictionary<%, %>.", key, value) : "";
        auto icollection = emit_explicit ? w.write_temp("global::System.Collections.Generic.ICollection<global::System.Collections.Generic.KeyValuePair<%, %>>.", key, value ) : "";
        auto visibility = emit_explicit ? "" : "public ";
        w.write(R"(
%ICollection<%> %Keys => %.Keys;
%ICollection<%> %Values => %.Values;
%int %Count => %.Count;
%bool %IsReadOnly => %.IsReadOnly;
%% %this[% key] 
{
get => %[key];
set => %[key] = value;
}
%void %Add(% key, % value) => %.Add(key, value);
%bool %ContainsKey(% key) => %.ContainsKey(key);
%bool %Remove(% key) => %.Remove(key);
%bool %TryGetValue(% key, out % value) => %.TryGetValue(key, out value);
%void %Add(KeyValuePair<%, %> item) => %.Add(item);
%void %Clear() => %.Clear();
%bool %Contains(KeyValuePair<%, %> item) => %.Contains(item);
%void %CopyTo(KeyValuePair<%, %>[] array, int arrayIndex) => %.CopyTo(array, arrayIndex);
bool ICollection<KeyValuePair<%, %>>.Remove(KeyValuePair<%, %> item) => %.Remove(item);
)", 
            visibility, key, self, target, 
            visibility, value, self, target, 
            visibility, icollection, target, 
            visibility, icollection, target, 
            visibility, value, self, key, target, target, 
            visibility, self, key, value, target, 
            visibility, self, key, target, 
            visibility, self, key, target, 
            visibility, self, key, value, target,
            visibility, icollection, key, value, target,
            visibility, icollection, target,
            visibility, icollection, key, value, target,
            visibility, icollection, key, value, target,
            key, value, key, value, target);
        
        if (!include_enumerable) return;
        auto enumerable_type = emit_explicit ? w.write_temp("IEnumerable<KeyValuePair<%, %>>.", key, value) : "";
        w.write(R"(
%IEnumerator<KeyValuePair<%, %>> %GetEnumerator() => %.GetEnumerator();
IEnumerator IEnumerable.GetEnumerator() => GetEnumerator();
)",
            visibility, key, value, enumerable_type, target);
    }

    void write_readonlylist_members_using_static_abi_methods(writer& w, bool emit_explicit, std::string const& objref_name)
    {
        auto element = w.write_temp("%", bind<write_generic_type_name>(0));
        auto self = emit_explicit ? w.write_temp("global::System.Collections.Generic.IReadOnlyList<%>.", element) : "";
        auto ireadonlycollection = emit_explicit ? w.write_temp("global::System.Collections.Generic.IReadOnlyCollection<%>.", element) : "";
        auto visibility = emit_explicit ? "" : "public ";
        auto abiClass = w.write_temp("global::ABI.System.Collections.Generic.IReadOnlyListMethods<%>", element);
        auto objRefName = w.write_temp("%", objref_name);

        w.write(R"(
%int %Count => %.get_Count(%);
%
%% %this[int index] => %.Indexer_Get(%, index);
)",
visibility, ireadonlycollection, abiClass, objRefName,
!emit_explicit ? R"([global::System.Runtime.CompilerServices.IndexerName("ReadOnlyListItem")])" : "",
visibility, element, self, abiClass, objRefName);

    }

    void write_readonlylist_members_using_idic(writer& w, std::string_view target, bool include_enumerable, bool emit_explicit)
    {
        auto element = w.write_temp("%", bind<write_generic_type_name>(0));
        auto self = emit_explicit ? w.write_temp("global::System.Collections.Generic.IReadOnlyList<%>.", element) : "";
        auto ireadonlycollection = emit_explicit ? w.write_temp("global::System.Collections.Generic.IReadOnlyCollection<%>.", element) : "";
        auto visibility = emit_explicit ? "" : "public ";
        w.write(R"(
%int %Count => %.Count;
%
%% %this[int index] => %[index];
)",
            visibility, ireadonlycollection, target,
            !emit_explicit ? R"([global::System.Runtime.CompilerServices.IndexerName("ReadOnlyListItem")])" : "",
            visibility, element, self, target);
        
        if (!include_enumerable) return;
        auto enumerable_type = emit_explicit ? w.write_temp("IEnumerable<%>.", element) : "";
        w.write(R"(
%IEnumerator<%> %GetEnumerator() => %.GetEnumerator();
IEnumerator IEnumerable.GetEnumerator() => GetEnumerator();
)",
            visibility, element, enumerable_type, target);
    }

    void write_nongeneric_list_members(writer& w, std::string_view target, bool include_enumerable, bool emit_explicit)
    {
        auto self = emit_explicit ? "global::System.Collections.IList." : "";
        auto icollection = emit_explicit ? "global::System.Collections.ICollection." : "";
        auto visibility = emit_explicit ? "" : "public ";
        w.write(R"(
%int %Count => %.Count;
%bool %IsSynchronized => %.IsSynchronized;
%object %SyncRoot => %.SyncRoot;
%void %CopyTo(Array array, int index) => %.CopyTo(array, index);
%
%object %this[int index]
{
get => %[index];
set => %[index] = value;
}
%bool %IsFixedSize => %.IsFixedSize;
%bool %IsReadOnly => %.IsReadOnly;
%int %Add(object value) => %.Add(value);
%void %Clear() => %.Clear();
%bool %Contains(object value) => %.Contains(value);
%int %IndexOf(object value) => %.IndexOf(value);
%void %Insert(int index, object value) => %.Insert(index, value);
%void %Remove(object value) => %.Remove(value);
%void %RemoveAt(int index) => %.RemoveAt(index);
)", 
            visibility, icollection, target,
            visibility, icollection, target,
            visibility, icollection, target,
            visibility, icollection, target,
            !emit_explicit ? R"([global::System.Runtime.CompilerServices.IndexerName("NonGenericListItem")])" : "",
            visibility, self,
            target,
            target,
            visibility, self, target,
            visibility, self, target,
            visibility, self, target,
            visibility, self, target,
            visibility, self, target,
            visibility, self, target,
            visibility, self, target,
            visibility, self, target, 
            visibility, self, target);
        
        if (!include_enumerable) return;
        w.write(R"(
IEnumerator IEnumerable.GetEnumerator() => %.GetEnumerator();
)",
            target);
    }

    void write_list_members_using_idic(writer& w, std::string_view target, bool include_enumerable, bool emit_explicit)
    {
        auto element = w.write_temp("%", bind<write_generic_type_name>(0));
        auto self = emit_explicit ? w.write_temp("global::System.Collections.Generic.IList<%>.", element) : "";
        auto icollection = emit_explicit ? w.write_temp("global::System.Collections.Generic.ICollection<%>.", element) : "";
        auto visibility = emit_explicit ? "" : "public ";
        
        w.write(R"(
%int %Count => %.Count;
%bool %IsReadOnly => %.IsReadOnly;
%
%% %this[int index] 
{
get => %[index];
set => %[index] = value;
}
%int %IndexOf(% item) => %.IndexOf(item);
%void %Insert(int index, % item) => %.Insert(index, item);
%void %RemoveAt(int index) => %.RemoveAt(index);
%void %Add(% item) => %.Add(item);
%void %Clear() => %.Clear();
%bool %Contains(% item) => %.Contains(item);
%void %CopyTo(%[] array, int arrayIndex) => %.CopyTo(array, arrayIndex);
%bool %Remove(% item) => %.Remove(item);
)",
visibility, icollection, target,
visibility, icollection, target,
!emit_explicit ? R"([global::System.Runtime.CompilerServices.IndexerName("ListItem")])" : "",
visibility, element, self, target, target,
visibility, self, element, target,
visibility, self, element, target,
visibility, self, target,
visibility, icollection, element, target,
visibility, icollection, target,
visibility, icollection, element, target,
visibility, icollection, element, target,
visibility, icollection, element, target);

        if (!include_enumerable) return;
        auto enumerable_type = emit_explicit ? w.write_temp("IEnumerable<%>.", element) : "";
        w.write(R"(
%IEnumerator<%> %GetEnumerator() => %.GetEnumerator();
IEnumerator IEnumerable.GetEnumerator() => GetEnumerator();
)",
visibility, element, enumerable_type, target);
    }

    void write_list_members_using_static_abi_methods(writer& w, bool emit_explicit, std::string objref_name)
    {
        auto element = w.write_temp("%", bind<write_generic_type_name>(0));
        auto self = emit_explicit ? w.write_temp("global::System.Collections.Generic.IList<%>.", element) : "";
        auto icollection = emit_explicit ? w.write_temp("global::System.Collections.Generic.ICollection<%>.", element) : "";
        auto visibility = emit_explicit ? "" : "public ";
        auto abiClass = w.write_temp("global::ABI.System.Collections.Generic.IListMethods<%>", element);
        auto objRefName = w.write_temp("%", objref_name);
        w.write(R"(
%int %Count => %.get_Count(%);
%bool %IsReadOnly => %.get_IsReadOnly(%);
%
%% %this[int index] 
{
get => %.Indexer_Get(%, index);
set => %.Indexer_Set(%, index, value);
}
%int %IndexOf(% item) => %.IndexOf(%, item);
%void %Insert(int index, % item) => %.Insert(%, index, item);
%void %RemoveAt(int index) => %.RemoveAt(%, index);
%void %Add(% item) => %.Add(%, item);
%void %Clear() => %.Clear(%);
%bool %Contains(% item) => %.Contains(%, item);
%void %CopyTo(%[] array, int arrayIndex) => %.CopyTo(%, array, arrayIndex);
%bool %Remove(% item) => %.Remove(%, item);
)", 
            visibility, icollection, abiClass, objref_name, //Count
            visibility, icollection, abiClass, objref_name, //IsReadOnly
            !emit_explicit ? R"([global::System.Runtime.CompilerServices.IndexerName("ListItem")])" : "", //Indexer
            visibility, element, self, abiClass, objref_name, abiClass, objref_name, //Indexer
            visibility, self, element, abiClass, objref_name, //IndexOf
            visibility, self, element, abiClass, objref_name, //Insert
            visibility, self, abiClass, objref_name, //RemoveAt
            visibility, icollection, element, abiClass, objref_name, //Add
            visibility, icollection, abiClass, objref_name, //Clear
            visibility, icollection, element, abiClass, objref_name, //Contains
            visibility, icollection, element, abiClass, objref_name, //CopyTo
            visibility, icollection, element, abiClass, objref_name); //Remove
    }

    void write_idisposable_members(writer& w, std::string_view target, bool emit_explicit)
    {
        auto self = emit_explicit ? "global::System.IDisposable." : "";
        auto visibility = emit_explicit ? "" : "public ";
        w.write(R"(
%void %Dispose() => %.Dispose();
)",
            visibility, self, target);
    }

    void write_idisposable_members_using_static_abi_methods(writer& w, bool emit_explicit, std::string objref_name)
    {
        auto self = emit_explicit ? "global::System.IDisposable." : "";
        auto visibility = emit_explicit ? "" : "public ";
        w.write(R"(
%void %Dispose() => global::ABI.System.IDisposableMethods.Dispose(%);
)",
visibility, self, objref_name);
    }

    void write_notify_data_error_info_members_using_idic(writer& w, std::string_view target, bool emit_explicit)
    {
        auto self = emit_explicit ? "global::System.ComponentModel.INotifyDataErrorInfo." : "";
        auto visibility = emit_explicit ? "" : "public ";

        w.write(R"(
%global::System.Collections.IEnumerable %GetErrors(string propertyName) => %.GetErrors(propertyName);

%event global::System.EventHandler<global::System.ComponentModel.DataErrorsChangedEventArgs> %ErrorsChanged
{
add => %.ErrorsChanged += value;
remove => %.ErrorsChanged -= value;
}
%bool %HasErrors {get => %.HasErrors; }
)", 
    visibility, self, target,
    visibility, self, target, target,
    visibility, self, target);
    }

    void write_notify_data_error_info_members_using_static_abi_methods(writer& w, bool emit_explicit, std::string objref_name)
    {
        auto self = emit_explicit ? "global::System.ComponentModel.INotifyDataErrorInfo." : "";
        auto visibility = emit_explicit ? "" : "public ";

        w.write(R"(
%global::System.Collections.IEnumerable %GetErrors(string propertyName) => global::ABI.System.ComponentModel.INotifyDataErrorInfoMethods.GetErrors(%, propertyName);

%event global::System.EventHandler<global::System.ComponentModel.DataErrorsChangedEventArgs> %ErrorsChanged
{
add => global::ABI.System.ComponentModel.INotifyDataErrorInfoMethods.Get_ErrorsChanged2(%, this).Subscribe(value);
remove => global::ABI.System.ComponentModel.INotifyDataErrorInfoMethods.Get_ErrorsChanged2(%, this).Unsubscribe(value);
}
%bool %HasErrors {get => global::ABI.System.ComponentModel.INotifyDataErrorInfoMethods.get_HasErrors(%); }
)",
visibility, self, objref_name,
visibility, self, objref_name, objref_name,
visibility, self, objref_name);
    }

    void write_custom_mapped_type_members(writer& w, std::string_view target, mapped_type const& mapping, bool is_private, bool call_static_abi_methods, std::string objref_name)
    {
        if (mapping.abi_name == "IIterable`1") 
        {
            if (call_static_abi_methods)
            {
                write_enumerable_members_using_static_abi_methods(w, true, is_private, objref_name);
            }
            else
            {
                write_enumerable_members_using_idic(w, target, true, is_private);
            }
        }
        else if (mapping.abi_name == "IIterator`1") 
        {
            if (call_static_abi_methods)
            {
                write_enumerator_members_using_static_abi_methods(w, is_private, objref_name);
            }
            else
            {
                write_enumerator_members(w, target, is_private);
            }
        }
        else if (mapping.abi_name == "IMapView`2") 
        {
            
            if (call_static_abi_methods)
            {
                write_readonlydictionary_members_using_static_abi_methods(w, is_private, objref_name);
            }
            else
            {
                write_readonlydictionary_members_using_idic(w, target, false, is_private);
            }
        }
        else if (mapping.abi_name == "IMap`2") 
        {
            if (call_static_abi_methods)
            {
                write_dictionary_members_using_static_abi_methods(w, is_private, objref_name);
            }
            else
            {
                write_dictionary_members_using_idic(w, target, false, is_private);
            }
        }
        else if (mapping.abi_name == "IVectorView`1")
        {
            if (call_static_abi_methods)
            {
                write_readonlylist_members_using_static_abi_methods(w, is_private, objref_name);
            }
            else
            {
                write_readonlylist_members_using_idic(w, target, false, is_private);
            }
        }
        else if (mapping.abi_name == "IVector`1")
        {
            if (call_static_abi_methods)
            {
                write_list_members_using_static_abi_methods(w, is_private, objref_name);
            }
            else
            {
                write_list_members_using_idic(w, target, false, is_private);
            }
        }
        else if (mapping.mapped_namespace == "System.Collections" && mapping.mapped_name == "IEnumerable")
        {
            write_nongeneric_enumerable_members(w, target);
        }
        else if (mapping.mapped_namespace == "System.Collections" && mapping.mapped_name == "IList")
        {
            write_nongeneric_list_members(w, target, false, is_private);
        }
        else if (mapping.mapped_namespace == "System" && mapping.mapped_name == "IDisposable")
        {
            if (call_static_abi_methods)
            {
                write_idisposable_members_using_static_abi_methods(w, is_private, objref_name);
            }
            else
            {
                write_idisposable_members(w, target, is_private);
            }
        }
        else if (mapping.mapped_namespace == "System.ComponentModel" && mapping.mapped_name == "INotifyDataErrorInfo")
        {
            if (call_static_abi_methods)
            {
                write_notify_data_error_info_members_using_static_abi_methods(w, is_private, objref_name);
            }
            else
            {
                write_notify_data_error_info_members_using_idic(w, target, is_private);
            }
        }
    }

    std::pair<TypeDef, bool> find_property_interface(writer& w, TypeDef const& setter_iface, std::string_view prop_name)
    {
        TypeDef getter_iface;

        auto search_interface = [&](TypeDef const& type)
        {
            for (auto&& prop : type.PropertyList())
            {
                if (prop.Name() == prop_name)
                {
                    getter_iface = type;
                    return true;
                }
            }
            return false;
        };

        std::function<bool(TypeDef const&)> search_interfaces = [&](TypeDef const& type)
        {
            for (auto&& iface : type.InterfaceImpl())
            {
                auto semantics = get_type_semantics(iface.Interface());
                if (for_typedef(w, semantics, [&](auto&& type)
                    {
                        return (setter_iface != type) && (search_interface(type) || search_interfaces(type));
                    })) {
                    return true;
                }
            }
            return false;
        };

        std::function<bool(TypeDef const&)> search_interfaces_from_attributes = [&](TypeDef const& type)
        {
            for (auto&& [interface_name, factory] : get_attributed_types(w, type))
            {
                if (factory.statics && factory.type && (search_interface(factory.type) || search_interfaces(factory.type)))
                {
                    return true;
                }
            }

            return false;
        };


        // first search base interfaces for property getter
        if (search_interfaces(setter_iface))
        {
            return { getter_iface, true };
        }

        // then search peer exclusive-to interfaces and their bases
        if (auto exclusive_to_attr = get_attribute(setter_iface, "Windows.Foundation.Metadata", "ExclusiveToAttribute"))
        {
            auto sig = exclusive_to_attr.Value();
            auto const& fixed_args = sig.FixedArgs();
            XLANG_ASSERT(fixed_args.size() == 1);
            auto sys_type = std::get<ElemSig::SystemType>(std::get<ElemSig>(fixed_args[0].value).value);
            auto exclusive_to_type = setter_iface.get_cache().find_required(sys_type.name);
            if (search_interfaces(exclusive_to_type))
            {
                return { getter_iface, false };
            }

            if (search_interfaces_from_attributes(exclusive_to_type))
            {
                return { getter_iface, false };
            }
        }

        throw_invalid("Could not find property getter interface");
    }



    void write_class_members(writer& w, TypeDef const& type, bool wrapper_type, bool is_interface_impl_type)
    {
        std::set<TypeDef> writtenInterfaces;
        std::map<std::string, std::tuple<std::string, std::string, std::string, std::string, std::string, bool, bool, bool, std::optional<std::pair<type_semantics, Property>>, std::optional<std::pair<type_semantics, Property>>>> properties;
        auto fast_abi_class_val = get_fast_abi_class_for_class(type);

        auto write_class_interface = [&](TypeDef const& interface_type, bool is_default_interface, bool is_overridable_interface, bool is_protected_interface, type_semantics semantics)
        {
            // When writing derived interfaces of interfaces, we can sometimes encounter duplicate interfaces.
            // To prevent writing them multiple times, we catch them here.
            if (writtenInterfaces.find(interface_type) != writtenInterfaces.end())
            {
                return;
            }
            writtenInterfaces.insert(interface_type);

            auto interface_name = write_type_name_temp(w, interface_type);
            auto interface_abi_name = write_type_name_temp(w, interface_type, "%", typedef_name_type::ABI);

            auto static_iface_target = w.write_temp("%", bind<write_type_name>(semantics, typedef_name_type::StaticAbiClass, true));
            auto target = wrapper_type ? write_type_name_temp(w, interface_type, "((%) _comp)") :
                (is_default_interface ? "_default" : write_type_name_temp(w, interface_type, "AsInternal(new InterfaceTag<%>())"));

            auto is_fast_abi_iface = fast_abi_class_val.has_value() && is_exclusive_to(interface_type) && !settings.netstandard_compat;
            auto semantics_for_abi_call = is_fast_abi_iface ? get_default_iface_as_type_sem(type) : semantics;

            if (!is_default_interface && !wrapper_type)
            {
                if (settings.netstandard_compat || is_manually_generated_iface(interface_type))
                {
                    w.write(R"(
private % AsInternal(InterfaceTag<%> _) => % ?? Make_%();
)",
                        interface_name,
                        interface_name,
                        bind<write_lazy_interface_type_name>(interface_type),
                        bind<write_lazy_interface_type_name>(interface_type));
                }
            }

            bool call_static_method = !(settings.netstandard_compat || wrapper_type || is_manually_generated_iface(interface_type));

            if (auto mapping = get_mapped_type(interface_type.TypeNamespace(), interface_type.TypeName()); mapping && mapping->has_custom_members_output)
            {
                bool is_private = is_implemented_as_private_mapped_interface(w, type, interface_type);
                auto objref_name = w.write_temp("%", bind<write_objref_type_name>(semantics));
                write_custom_mapped_type_members(w, target, *mapping, is_private, call_static_method, objref_name);
                return;
            }

            auto platform_attribute = write_platform_attribute_temp(w, interface_type);

            w.write_each<write_class_method>(interface_type.MethodList(), type, is_overridable_interface, is_protected_interface, target, platform_attribute, call_static_method ? std::optional(semantics_for_abi_call) : std::nullopt);
            w.write_each<write_class_event>(interface_type.EventList(), type, is_overridable_interface, is_protected_interface, target, platform_attribute, call_static_method ? std::optional(semantics_for_abi_call) : std::nullopt);

            // Merge property getters/setters, since such may be defined across interfaces
            for (auto&& prop : interface_type.PropertyList())
            {
                MethodDef getter, setter;
                std::tie(getter, setter) = get_property_methods(prop);
                auto prop_type = write_prop_type(w, prop);
                auto is_private = getter && is_implemented_as_private_method(w, type, getter);  // for explicitly implemented interfaces, assume there is always a get.
                auto property_name = is_private ? w.write_temp("%.%", interface_name, prop.Name()) : std::string(prop.Name());
                auto [prop_targets, inserted] = properties.try_emplace(property_name,
                    prop_type,
                    getter ? target : "",
                    getter ? platform_attribute : "",
                    setter ? target : "",
                    setter ? platform_attribute : "",
                    is_overridable_interface,
                    !is_protected_interface && !is_overridable_interface, // By default, an overridable member is protected.
                    is_private,
                    call_static_method && getter ? std::optional(std::pair(semantics_for_abi_call, prop)) : std::nullopt,
                    call_static_method && setter ? std::optional(std::pair(semantics_for_abi_call, prop)) : std::nullopt
                );
                if (!inserted)
                {
                    auto& [property_type, getter_target, getter_platform, setter_target, setter_platform, is_overridable, is_public, _, getter_prop, setter_prop] = prop_targets->second;
                    XLANG_ASSERT(property_type == prop_type);
                    if (getter)
                    {
                        XLANG_ASSERT(getter_target.empty());
                        getter_target = target;
                        getter_platform = platform_attribute;
                        getter_prop = call_static_method ? std::optional(std::pair(semantics_for_abi_call, prop)) : std::nullopt;
                    }
                    if (setter)
                    {
                        XLANG_ASSERT(setter_target.empty());
                        setter_target = target;
                        setter_platform = platform_attribute;
                        setter_prop = call_static_method ? std::optional(std::pair(semantics_for_abi_call, prop)) : std::nullopt;
                    }
                    is_overridable |= is_overridable_interface;
                    is_public |= !is_overridable_interface && !is_protected_interface;
                    XLANG_ASSERT(!getter_target.empty() || !setter_target.empty());
                }
                // If this interface is overridable or private then we need to emit an explicit implementation of the property for that interface.
                if (is_overridable_interface || is_private)
                {
                    w.write("\n%% %.% {%%}",
                        platform_attribute,
                        prop_type,
                        bind<write_type_name>(interface_type, typedef_name_type::CCW, false),
                        prop.Name(),
                        bind([&](writer& w)
                        {
                            bool base_getter{};
                            std::string base_getter_platform_attribute{};
                            TypeDef getter_property_iface;
                            if (!getter)
                            {
                                auto property_interface = find_property_interface(w, interface_type, prop.Name());
                                base_getter = property_interface.second;
                                getter_property_iface = property_interface.first;
                                base_getter_platform_attribute = write_platform_attribute_temp(w, property_interface.first);

                            }
                            if (getter || base_getter)
                            {
                                w.write("%get => %; ", base_getter_platform_attribute, bind([&](writer& w) {
                                    if (call_static_method)
                                    {
                                        auto iface = base_getter ? getter_property_iface : prop.Parent();
                                        w.write("%", bind<write_abi_get_property_static_method_call>(iface, prop,
                                            w.write_temp("%", bind<write_objref_type_name>(iface))));
                                    }
                                    else
                                    {
                                        w.write("%%", is_private ? target + "." : "", prop.Name());
                                    }
                                    }));
                            }
                        }),
                        bind([&](writer& w)
                        {
                            if (setter)
                            {
                                w.write("set => %;", bind([&](writer& w) {
                                    if (call_static_method)
                                    {
                                        w.write("%", bind<write_abi_set_property_static_method_call>(prop.Parent(), prop,
                                            w.write_temp("%", bind<write_objref_type_name>(prop.Parent()))));
                                    }
                                    else
                                    {
                                        w.write("%% = value", is_private ? target + "." : "", prop.Name());
                                    }
                                    }));
                            }
                        }));
                }
            }
        };

        if (is_interface_impl_type)
        {
            write_class_interface(type, false, false, false, type);
        }

        std::function<void(TypeDef const&)> write_class_interfaces = [&](TypeDef const& type)
        {
            for (auto&& ii : type.InterfaceImpl())
            {
                auto is_default_interface = has_attribute(ii, "Windows.Foundation.Metadata", "DefaultAttribute");
                auto is_overridable_interface = has_attribute(ii, "Windows.Foundation.Metadata", "OverridableAttribute");
                auto is_protected_interface = has_attribute(ii, "Windows.Foundation.Metadata", "ProtectedAttribute");
                auto semantics = get_type_semantics(ii.Interface());

                for_typedef(w, semantics, [&](auto&& type)
                {
                    write_class_interface(type, is_default_interface, is_overridable_interface, is_protected_interface, is_interface_impl_type ? type : semantics);
                    if (is_interface_impl_type)
                    {
                        write_class_interfaces(type);
                    }
                });
            }
        };

        for_typedef(w, type, [&](auto type)
        {
            write_class_interfaces(type);
        });

        // Write properties with merged accessors
        for (auto& [prop_name, prop_data] : properties)
        {
            auto& [prop_type, getter_target, getter_platform, setter_target, setter_platform, is_overridable, is_public, is_private, getter_prop, setter_prop] = prop_data;
            if (is_private) continue;
            std::string_view access_spec = is_public ? "public "sv : "protected "sv;
            std::string_view method_spec = is_overridable ? "virtual "sv : ""sv;
            write_property(w, prop_name, prop_name, prop_type, 
                getter_prop.has_value() ? w.write_temp("%", bind<write_objref_type_name>(getter_prop.value().first)) : getter_target,
                setter_prop.has_value() ? w.write_temp("%", bind<write_objref_type_name>(setter_prop.value().first)) : setter_target,
                access_spec, method_spec, getter_platform, setter_platform, getter_prop, setter_prop);
        }
    }

    void write_guid_signature(writer& w, type_semantics const& semantics)
    {
        call(semantics,
            [&](guid_type)
            {
                w.write("g16");
            },
            [&](object_type)
            {
                w.write("cinterface(IInspectable)");
            },
            [&](type_definition const& type)
            {
                switch (get_category(type))
                {
                case category::enum_type:
                {
                    w.write("enum(%;%)",
                        bind<write_type_name>(type, typedef_name_type::NonProjected, true),
                        is_flags_enum(type) ? "u4" : "i4");
                    break;
                }
                case category::struct_type:
                {
                    w.write("struct(%;%)",
                        bind<write_type_name>(type, typedef_name_type::NonProjected, true),
                        bind_list([](writer& w, Field const& field)
                        {
                            write_guid_signature(w, get_type_semantics(field.Signature().Type()));
                        }, ";", type.FieldList())
                    );
                    break;
                }
                case category::delegate_type:
                {
                    w.write("delegate({%})", bind<write_guid>(type, true));
                    break;
                }
                case category::interface_type:
                {
                    w.write("{%}", bind<write_guid>(type, true));
                    break;
                }
                case category::class_type:
                {
                    if (auto default_interface = get_default_interface(type))
                    {
                        w.write("rc(%;%)",
                            bind<write_type_name>(type, typedef_name_type::NonProjected, true),
                            bind<write_guid_signature>(get_type_semantics(default_interface)));
                    }
                    else
                    {
                        w.write("{%}", bind<write_guid>(type, true));
                    }
                    break;
                }
                }
            },
            [&](generic_type_instance const& type)
            {
                w.write("pinterface({%};%)",
                    bind<write_guid>(type.generic_type, true),
                    bind_list([](writer& w, type_semantics const& genericType)
                    {
                        write_guid_signature(w, genericType);
                    }, ";", type.generic_args)
                );
            },
            [&](fundamental_type const& type)
            {
                w.write("%", get_fundamental_type_guid_signature(type));
            },
            [&](auto const&) {});
    }

    static void write_guid_property_from_signature(writer& w, std::string const& signature)
    {
        GUID guid_value = generate_guid(signature);

        w.write(R"(public static ref readonly Guid IID
    {
        [MethodImpl(MethodImplOptions.AggressiveInlining)]
        get
        {
            ReadOnlySpan<byte> data =
            [
                )");

        w.write_printf(
            "0x%X, 0x%X, 0x%X, 0x%X,\n                "
            "0x%X, 0x%X,\n                "
            "0x%X, 0x%X,\n                "
            "0x%X,\n                "
            "0x%X,\n                "
            "0x%X,\n                "
            "0x%X,\n                "
            "0x%X,\n                "
            "0x%X,\n                "
            "0x%X,\n                "
            "0x%X\n",
            (guid_value.Data1 >> 0) & 0xFF, (guid_value.Data1 >> 8) & 0xFF, (guid_value.Data1 >> 16) & 0xFF, (guid_value.Data1 >> 24) & 0xFF,
            (guid_value.Data2 >> 0) & 0xFF, (guid_value.Data2 >> 8) & 0xFF,
            (guid_value.Data3 >> 0) & 0xFF, (guid_value.Data3 >> 8) & 0xFF,
            guid_value.Data4[0],
            guid_value.Data4[1],
            guid_value.Data4[2],
            guid_value.Data4[3],
            guid_value.Data4[4],
            guid_value.Data4[5],
            guid_value.Data4[6],
            guid_value.Data4[7]);

        w.write(R"(            ];
            return ref Unsafe.As<byte, Guid>(ref MemoryMarshal.GetReference(data));
        }
    }
    )");
    }

    void write_convert_to_unmanaged_method_struct(writer& w, TypeDef const& type)
    {
        auto projection_name = w.write_temp("%", bind<write_projection_type>(type));
        auto abi_name = w.write_temp("%", bind<write_abi_type>(type));
        w.write("public static % ConvertToUnmanaged(% value)\n{\nreturn new() {\n%\n};\n}\n",
            abi_name,
            projection_name,
            bind_list([](writer& w, auto&& field)
            {
                auto semantics = get_type_semantics(field.Signature().Type());
                auto field_name = field.Name();

                call(semantics,
                    [&](object_type)
                    {
                        w.write("    % = WindowsRuntimeObjectMarshaller.ConvertToUnmanaged(value.%)", field_name, field_name);
                    },
                    [&](guid_type)
                    {
                        w.write("    % = value.%", field_name, field_name);
                    },
                    [&](type_type)
                    {
                        w.write("    % = value.%", field_name, field_name);
                    },
                    [&](type_definition const& td)
                    {
                        auto field_abi_name = w.write_temp("%", bind<write_type_name>(td, typedef_name_type::ABI, false));
                        switch (get_category(td))
                        {
                        case category::interface_type:
                            w.write("    // Unsupported interface_type for %", field_name);
                            break;
                        case category::class_type:
                            w.write("    % = %Marshaller.ConvertToUnmanaged(value.%)", field_name, field_abi_name, field_name);
                            break;
                        case category::delegate_type:
                            w.write("    % = WindowsRuntimeDelegateMarshaller.ConvertToUnmanaged(value.%)", field_name, field_name);
                            break;
                        case category::enum_type:
                            w.write("    % = value.%", field_name, field_name);
                            // TODO: consider arrays
                            break;
                        case category::struct_type:
                            if (!is_type_blittable(td))
                            {
                                w.write("    % = %Marshaller.ConvertToUnmanaged(value.%)", field_name, field_abi_name, field_name);
                            }
                            else
                            {
                                w.write("    % = value.%", field_name, field_name);
                            }
                            break;
                        default:
                            w.write("    // Unsupported type_definition for %", field_name);
                            break;
                        }
                    },
                    [&](generic_type_index)
                    {
                        w.write("    // TODO: generic_type_index for ", field_name);
                    },
                    [&](generic_type_instance const& td)
                    {
                        call(td.generic_args[0],
                            [&](fundamental_type const& gtd)
                            {
                                w.write("    % = (nint)ABI.System.%Marshaller.BoxToUnmanaged(value.%).DetachThisPtrUnsafe()", field_name, to_string(gtd), field_name);
                            },
                            [&](auto const&) { w.write("    // TODO: Handle generic_type_instance for other non fundamental_type types"); }
                        );

                    },
                    [&](generic_type_param)
                    {
                        w.write("    // TODO: generic_type_param for %", field_name);
                    },
                    [&](fundamental_type const& td)
                    {
                        if (td == fundamental_type::Boolean)
                        {
                            w.write("    % = value.% ? (byte)1 : (byte)0", field_name, field_name);
                        }
                        else if (td == fundamental_type::Char)
                        {
                            w.write("    % = (ushort)value.%", field_name, field_name);
                        }
                        else if (td == fundamental_type::String)
                        {
                            // TODO: replace with cswinrt 3.0
                            w.write("    % = (nint)HStringMarshaller.ConvertToUnmanaged(value.%)", field_name, field_name);
                        }
                        else
                        {
                            w.write("    % = value.%", field_name, field_name);
                        }
                    });
            }, ",\n", type.FieldList())
        );
    }

    void write_convert_to_managed_method_struct(writer& w, TypeDef const& type)
    {
        auto projection_name = w.write_temp("%", bind<write_projection_type>(type));
        auto abi_name = w.write_temp("%", bind<write_abi_type>(type));
        w.write("public static % ConvertToManaged(% value)\n{\nreturn new %(\n%\n);\n}\n",
            projection_name,
            abi_name,
            projection_name,
            bind_list([](writer& w, auto&& field)
            {
                auto semantics = get_type_semantics(field.Signature().Type());
                auto field_name = field.Name();

                call(semantics,
                    [&](object_type)
                    {
                        w.write("    WindowsRuntimeObjectMarshaller.ConvertToManaged(value.%)", field_name);
                    },
                    [&](guid_type)
                    {
                        w.write("    value.%", field_name);
                    },
                    [&](type_type)
                    {
                        w.write("    value.%", field_name);
                    },
                    [&](type_definition const& td)
                    {
                        auto field_abi_name = w.write_temp("%", bind<write_type_name>(td, typedef_name_type::ABI, false));
                        switch (get_category(td))
                        {
                        case category::interface_type:
                            w.write("    // Unsupported interface_type for %", field_name);
                            break;
                        case category::class_type:
                            w.write("    %Marshaller.ConvertToManaged(value.%)", field_abi_name, field_name);
                            break;
                        case category::delegate_type:
                            w.write("    WindowsRuntimeDelegateMarshaller.ConvertToManaged(value.%)", field_name);
                            break;
                        case category::enum_type:
                            w.write("    value.%", field_name);
                            // TODO: array case
                            break;
                        case category::struct_type:
                            if (!is_type_blittable(td))
                            {
                                w.write("    %Marshaller.ConvertToManaged(value.%)", field_abi_name, field_name);
                            }
                            else
                            {
                                w.write("    value.%", field_name);
                            }
                            break;
                        default:
                            w.write("    // Unsupported type_definition for %", field_name);
                            break;
                        }
                    },
                    [&](generic_type_index)
                    {
                        w.write("    // TODO: generic_type_index for %", field_name);
                    },
                    [&](generic_type_instance const& td)
                    {
                        XLANG_ASSERT(td.generic_args.size() == 1);  // Only applicable to structs
                        call(td.generic_args[0],
                            [&](fundamental_type const& gtd)
                            {
                                w.write("    ABI.System.%Marshaller.UnboxToManaged((void*)value.%)", to_string(gtd), field_name);
                            },
                            [&](auto const&)
                            {
                                w.write("    // TODO: Handle generic_type_instance for other non fundamental_type types");
                            }
                        );
                    },
                    [&](generic_type_param)
                    {
                        w.write("    // TODO: generic_type_param for %", field_name);
                    },
                    [&](fundamental_type const& td)
                    {
                        if (td == fundamental_type::Boolean)
                        {
                            w.write("    value.% != 0", field_name);
                        }
                        else if (td == fundamental_type::Char)
                        {
                            w.write("    (char)value.%", field_name);
                        }
                        else if (td == fundamental_type::String)
                        {
                            w.write("    HStringMarshaller.ConvertToManaged((void*)value.%)", field_name);
                        }
                        else
                        {
                            w.write("    value.%", field_name);
                        }
                    });
            }, ",\n", type.FieldList())
        );
    }

    void write_dipose_method_struct(writer& w, TypeDef const& type)
    {
        auto projection_name = w.write_temp("%", bind<write_projection_type>(type));
        auto abi_name = w.write_temp("%", bind<write_abi_type>(type));
        w.write("public static void Dipose(% value)\n{\n%}\n",
            abi_name,
            bind_list([](writer& w, auto&& field)
            {
                auto semantics = get_type_semantics(field.Signature().Type());
                auto field_name = field.Name();
                call(semantics,
                    [&](object_type)
                    {
                        w.write("WindowsRuntimeObjectMarshaller.Free((void*)value.%);\n", field_name);
                    },
                    [&](guid_type)
                    {
                        w.write("// TODO: guid_type %\n", field_name);
                    },
                    [&](type_type)
                    {
                        w.write("// TODO: type_type %\n", field_name);
                    },
                    [&](type_definition const& td)
                    {
                        switch (get_category(td))
                        {
                        case category::interface_type:
                            w.write("WindowsRuntimeObjectMarshaller.Free((void*)value.%);\n", field_name);
                            break;
                        case category::class_type:
                            w.write("WindowsRuntimeObjectMarshaller.Free((void*)value.%);\n", field_name);
                            break;
                        case category::delegate_type:
                            w.write("WindowsRuntimeObjectMarshaller.Free((void*)value.%);\n", field_name);
                            break;
                        case category::enum_type:
                            break;
                        case category::struct_type:
                            if (!is_type_blittable(td))
                            {
                                w.write("%Marshaller.Dipose(value.%);\n", td.TypeName(), field_name);
                            }
                            break;
                        default:
                            w.write("// Unsupported type_definition for %\n", field_name);
                            break;
                        }
                    },
                    [&](generic_type_index)
                    {
                        w.write("// TODO: generic_type_index for %\n", field_name);
                    },
                    [&](generic_type_instance td)
                    {
                        XLANG_ASSERT(td.generic_args.size() == 1); // Only applicable to structs
                        call(td.generic_args[0],
                            [&](fundamental_type)
                            {
                                w.write("WindowsRuntimeObjectMarshaller.Free((void*)value.%);\n", field_name);
                            },
                            [&](auto const&)
                            {
                                w.write("    // TODO: Handle generic_type_instance for other non fundamental_type types");
                            }
                        );
                    },
                    [&](generic_type_param)
                    {
                        w.write("// TODO: generic_type_param for %\n", field_name);
                    },
                    [&](fundamental_type const& type)
                    {
                        if (type == fundamental_type::String)
                        {
                            w.write("HStringMarshaller.Free((void*)value.%);\n", field_name);
                        }
                    });
            }, "", type.FieldList())
        );
    }

<<<<<<< HEAD
    void write_struct_and_enum_marshaller_class(writer& w, TypeDef const& type)
=======
    void write_struct_marshaller_class(writer& w, TypeDef const& type)
>>>>>>> e7637630
    {
        auto projection_name = w.write_temp("%", bind<write_projection_type>(type));
        auto abi_name = w.write_temp("%", bind<write_abi_type>(type));

        w.write(
R"([global::System.ComponentModel.EditorBrowsable(global::System.ComponentModel.EditorBrowsableState.Never)]
public static unsafe class %Marshaller
{
)", type.TypeName());
        
        if (!is_type_blittable(type))
        {
            write_convert_to_unmanaged_method_struct(w, type);
            write_convert_to_managed_method_struct(w, type);
            write_dipose_method_struct(w, type);
        }

        w.write(
R"(public static WindowsRuntimeObjectReferenceValue BoxToUnmanaged(%? value)
{
    return WindowsRuntimeValueTypeMarshaller.BoxToUnmanaged(value, in %ReferenceImpl.IID);
}
)", projection_name, type.TypeName());

        if (!is_type_blittable(type))
        {
            w.write(
R"(public static %? UnboxToManaged(void* value)
{
    %? abi = WindowsRuntimeValueTypeMarshaller.UnboxToManaged<%>(value);
    return abi.HasValue ? ConvertToManaged(abi.GetValueOrDefault()) : null;
}
}
)", projection_name, abi_name, abi_name);
        }
        else
        {
            w.write(
 R"(public static %? UnboxToManaged(void* value)
{
    return WindowsRuntimeValueTypeMarshaller.UnboxToManaged<%>(value);
}
}
)", projection_name, projection_name);
        }
    }

    void write_reference_impl_struct(writer& w, TypeDef const& type)
    {
        auto projection_name = w.write_temp("%", bind<write_projection_type>(type));
        auto abi_name = w.write_temp("%", bind<write_abi_type>(type));
        auto result_param = is_type_blittable(type) ? projection_name : abi_name;
        std::string guid_sig = w.write_temp("%", bind<write_guid_signature>(type));
        std::string ireference_guid_sig = "pinterface({61c17706-2d65-11e0-9ae8-d48564015472};" + guid_sig + ")";

        w.write(
R"(file static unsafe class %ReferenceImpl
{
    [FixedAddressValueType]
    private static readonly ReferenceVftbl Vftbl;

    private const int S_OK = unchecked((int)0x00000000);
    private const int E_POINTER = unchecked((int)0x80004003);

    static %ReferenceImpl()
    {
        *(IInspectableVftbl*)Unsafe.AsPointer(ref Vftbl) = *(IInspectableVftbl*)IInspectableImpl.Vtable;
        Vftbl.get_Value = &get_Value;
    }

    public static nint Vtable
    {
        [MethodImpl(MethodImplOptions.AggressiveInlining)]
        get => (nint)Unsafe.AsPointer(in Vftbl);
    }

    [UnmanagedCallersOnly(CallConvs = [typeof(CallConvMemberFunction)])]
    public static int get_Value(void* thisPtr, void* result)
    {
        if (result is null)
        {
            return E_POINTER;
        }

        try
        {)", type.TypeName(), type.TypeName());
        
        if (is_type_blittable(type))
        {
            w.write(
R"(            
            var value = (%)(ComInterfaceDispatch.GetInstance<object>((ComInterfaceDispatch*)thisPtr));
            *(%*)result = value;)" // Explicit cast back to the correct type
                , result_param, result_param);
        }
        else
        {
            w.write(
R"(            
            % unboxedValue = (%)ComInterfaceDispatch.GetInstance<object>((ComInterfaceDispatch*)thisPtr);  
            var value = %Marshaller.ConvertToUnmanaged(unboxedValue);
            *(%*)result = value;)"
                , projection_name, projection_name, type.TypeName(), result_param);
        }

     w.write(R"(
            return S_OK;
        }
        catch (Exception e)
        {
            return RestrictedErrorInfoExceptionMarshaller.ConvertToUnmanaged(e);
        }
    }

    %
}
)", bind<write_guid_property_from_signature>(ireference_guid_sig));
    }

<<<<<<< HEAD
    void write_struct_and_enum_com_wrappers_marshaller_attribute_impl(writer& w, TypeDef const& type)
=======
    void write_struct_com_wrappers_marshaller_attribute_impl(writer& w, TypeDef const& type)
>>>>>>> e7637630
    {
        auto name = type.TypeName();
        auto projection_name = w.write_temp("%", bind<write_projection_type>(type));
        auto abi_name = w.write_temp("%", bind<write_abi_type>(type));
        w.write(
R"(internal sealed unsafe class %ComWrappersMarshallerAttribute : WindowsRuntimeComWrappersMarshallerAttribute
{
    public override void* GetOrCreateComInterfaceForObject(object value)
    {
        return WindowsRuntimeValueTypeMarshaller.BoxToUnmanaged<%>((%) value, in %ReferenceImpl.IID).DetachThisPtrUnsafe();
    }

    public override ComInterfaceEntry* ComputeVtables(out int count)
    {
        count = sizeof(ReferenceInterfaceEntries) / sizeof(ComInterfaceEntry);
        return (ComInterfaceEntry*)Unsafe.AsPointer(in %InterfaceEntriesImpl.Entries);
    }

    public override object CreateObject(void* value, out CreatedWrapperFlags wrapperFlags)
    {
        wrapperFlags = CreatedWrapperFlags.NonWrapping;
        return WindowsRuntimeValueTypeMarshaller.UnboxToManagedUnsafe<%>(value, in %ReferenceImpl.IID);
    }
}
)", name, projection_name, projection_name, name, name, is_type_blittable(type) ? projection_name : abi_name, name);
    }

    void write_interface_entries_impl(writer& w, TypeDef const& type)
    {
        auto name = type.TypeName();

        w.write(
R"(file static class %InterfaceEntriesImpl
{
    [FixedAddressValueType]
    public static readonly ReferenceInterfaceEntries Entries;
    
    static %InterfaceEntriesImpl()
    {
        Entries.IReferenceValue.IID = %ReferenceImpl.IID;
        Entries.IReferenceValue.Vtable = %ReferenceImpl.Vtable;
        Entries.IPropertyValue.IID = IPropertyValueImpl.IID;
        Entries.IPropertyValue.Vtable = IPropertyValueImpl.OtherTypeVtable;
        Entries.IStringable.IID = IStringableImpl.IID;
        Entries.IStringable.Vtable = IStringableImpl.Vtable;
        Entries.IWeakReferenceSource.IID = IWeakReferenceSourceImpl.IID;
        Entries.IWeakReferenceSource.Vtable = IWeakReferenceSourceImpl.Vtable;
        Entries.IMarshal.IID = IMarshalImpl.IID;
        Entries.IMarshal.Vtable = IMarshalImpl.Vtable;
        Entries.IAgileObject.IID = IAgileObjectImpl.IID;
        Entries.IAgileObject.Vtable = IAgileObjectImpl.Vtable;
        Entries.IInspectable.IID = IInspectableImpl.IID;
        Entries.IInspectable.Vtable = IInspectableImpl.Vtable;
        Entries.IUnknown.IID = IUnknownImpl.IID;
        Entries.IUnknown.Vtable = IUnknownImpl.Vtable;
    }
}
)", name, name, name, name);
    }

<<<<<<< HEAD
=======
    void write_winrt_typemapgroup_assembly_attribute(writer& w, TypeDef const& type)
    {
        auto projection_name = w.write_temp("%", bind<write_type_name>(type, typedef_name_type::Projected, true));
        w.write(
R"(#pragma warning disable IL2026
[assembly: TypeMap<WindowsRuntimeComWrappersTypeMapGroup>(
    value: "Windows.Foundation.IReference<%>",
    target: typeof(%),
    trimTarget: typeof(%))]
#pragma warning restore IL2026

)", projection_name, projection_name, projection_name);
    }

>>>>>>> e7637630
    void write_winrt_metadata_attribute(writer& w, TypeDef const& type)
    {
        std::filesystem::path db_path(type.get_database().path());
        w.write("[WindowsRuntimeMetadata(\"%\")]\n", db_path.stem().string());
    }

    void write_struct_winrt_classname_attribute(writer& w, TypeDef const& type)
    {
        w.write("[WindowsRuntimeClassName(\"Windows.Foundation.IReference<%.%>\")]\n",
            type.TypeNamespace(), type.TypeName());
    }

    void write_comwrapper_marshaller_attribute(writer& w, TypeDef const& type)
    {
        w.write("[ABI.%.%ComWrappersMarshaller]\n",
            type.TypeNamespace(), type.TypeName());
    }

    void write_winrt_attribute(writer& w, TypeDef const& type)
    {
        std::filesystem::path db_path(type.get_database().path());
        if (get_category(type) == category::struct_type)
        {
            w.write(R"([global::WinRT.WindowsRuntimeType("%", "%")])",
                db_path.stem().string(),
                bind<write_guid_signature>(type));
        }
        else
        {
            w.write(R"([global::WinRT.WindowsRuntimeType("%")])",
                db_path.stem().string());
        }
    }

    void write_winrt_helper_type_attribute(writer& w, TypeDef const& type)
    {
        if (get_category(type) == category::struct_type && is_type_blittable(type))
        {
            w.write(R"([global::WinRT.WindowsRuntimeHelperType])");
            return;
        }

        w.write(R"([global::WinRT.WindowsRuntimeHelperType(typeof(%%))])",
            bind<write_typedef_name>(type, typedef_name_type::ABI, false),
            bind([&](writer& w)
            {
                if (distance(type.GenericParam()) == 0)
                {
                    return;
                }

                // Writes out the generic definition without the types.
                separator s{ w };
                w.write("<%>", bind_each([&](writer& /*w*/, GenericParam const& /*gp*/){ s(); }, type.GenericParam()));
            }));
    }

    // The WinRTExposedType attribute decides the interfaces that are
    // placed on the vtable during CCW generation.
    // 
    // Given structs and delegates can be boxed and passed as an object,
    // we write this attribute to represent the interfaces they implement.
    // 
    // For enums, they can also be boxed, but there are only two types of
    // enums (int and uint) allowing us to handle this directly during CCW
    // generation.
    // 
    // For projection classes, they are typically just unwrapped to get the
    // native object when passed across the ABI.  The exception to this is
    // unsealed classes which are extended by consumers in C# code.
    // For these classes, we generate the attribute using the source generator
    // and put it on the class extending it and also includes the
    // override interfaces from the unsealed base class.
    // 
    // For classes authored using our component authoring support, we
    // generate the attribute on the Impl namespace metadata classes using the
    // source generator rather than here as it allows us to better handle 
    // covariant interfaces.  But for factory classes, we generate them here.
    bool should_write_winrt_exposed_type_attribute(TypeDef const& type, bool isFactory)
    {
        if (settings.netstandard_compat)
        {
            return false;
        }

        return isFactory || 
            get_category(type) == category::struct_type ||
            get_category(type) == category::enum_type ||
            (get_category(type) == category::delegate_type && distance(type.GenericParam()) == 0);
    }

    void write_winrt_exposed_type_attribute(writer& w, TypeDef const& type, bool isFactory)
    {
        if (should_write_winrt_exposed_type_attribute(type, isFactory))
        {
            if (get_category(type) == category::struct_type)
            {
                w.write(R"([global::WinRT.WinRTExposedType(typeof(global::WinRT.StructTypeDetails<%, %>))])",
                    bind<write_type_name>(type, typedef_name_type::Projected, false),
                    bind<write_type_name>(type, is_type_blittable(type) ? typedef_name_type::Projected : typedef_name_type::ABI, false));
            }
            else if (get_category(type) == category::enum_type)
            {
                w.write(R"([global::WinRT.WinRTExposedType(typeof(global::WinRT.EnumTypeDetails<%>))])",
                    bind<write_type_name>(type, typedef_name_type::Projected, false));
            }
            else
            {
                w.write(R"([global::WinRT.WinRTExposedType(typeof(%%WinRTTypeDetails))])", 
                    bind<write_type_name>(type, typedef_name_type::ABI, false),
                    isFactory ? "ServerActivationFactory" : "");
            }
        }
    }

    void write_winrt_exposed_type_class(writer& w, TypeDef const& type, bool isFactory)
    {
        if (should_write_winrt_exposed_type_attribute(type, isFactory))
        {
            if (get_category(type) == category::class_type && isFactory)
            {
                w.write(R"(
internal sealed class %ServerActivationFactoryWinRTTypeDetails : global::WinRT.IWinRTExposedTypeDetails
{
public global::System.Runtime.InteropServices.ComWrappers.ComInterfaceEntry[] GetExposedInterfaces()
{
return new global::System.Runtime.InteropServices.ComWrappers.ComInterfaceEntry[]
{
%
};
}
}
)",
                    bind<write_type_name>(type, typedef_name_type::ABI, false),
                    bind([&](writer& w)
                    {
                        w.write(R"(
new global::System.Runtime.InteropServices.ComWrappers.ComInterfaceEntry
{
IID = global::ABI.WinRT.Interop.IActivationFactoryMethods.IID,
Vtable = global::ABI.WinRT.Interop.IActivationFactoryMethods.AbiToProjectionVftablePtr
},
)");

                        for (auto&& [interface_name, factory] : get_attributed_types(w, type))
                        {
                            if ((factory.activatable || factory.statics) && factory.type)
                            {
                                w.write(R"(
new global::System.Runtime.InteropServices.ComWrappers.ComInterfaceEntry
{
IID = %.IID,
Vtable = %.AbiToProjectionVftablePtr
},
)",
                                    bind<write_type_name>(factory.type, typedef_name_type::StaticAbiClass, false),
                                    // These are exclusive internal interfaces, so just use the ABI class to get the ptr.
                                    bind<write_type_name>(factory.type, typedef_name_type::ABI, false)
                                );
                            }
                        }
                    })
                );
            }
            else if (get_category(type) == category::delegate_type)
            {
                w.write(R"(
internal sealed class %WinRTTypeDetails : global::WinRT.DelegateTypeDetails<%>
{
public override ComWrappers.ComInterfaceEntry GetDelegateInterface()
{
return new global::System.Runtime.InteropServices.ComWrappers.ComInterfaceEntry
{
IID = %.IID,
Vtable = %.AbiToProjectionVftablePtr
};
}
}
)",
                    bind<write_type_name>(type, typedef_name_type::ABI, false),
                    bind<write_type_name>(type, typedef_name_type::Projected, false),
                    bind<write_type_name>(type, typedef_name_type::ABI, false),
                    bind<write_type_name>(type, typedef_name_type::ABI, false)
                );
            }
        }
    }

    auto get_invoke_info(writer& w, MethodDef const& method, uint32_t const& abi_methods_start_index = INSPECTABLE_METHOD_COUNT, bool use_void_pointer_return = false, bool is_generic_instantiation_class = false)
    {
        TypeDef const& type = method.Parent();
        bool signature_has_generic_parameters = abi_signature_has_generic_parameters(w, method_signature{ method });
        if (!settings.netstandard_compat)
        {
            if (!signature_has_generic_parameters || is_generic_instantiation_class)
            {
                return std::pair{
                    w.write_temp("(*(delegate* unmanaged[Stdcall]<%, int>**)ThisPtr)[%]",
                        bind<write_abi_parameter_types_pointer>(method_signature { method }),
                        get_vmethod_index(type, method) + abi_methods_start_index /* number of methods in IInspectable + previous methods if fastabi*/),
                    false
                };
            }
            else if (use_void_pointer_return)
            {
                return std::pair{
                    w.write_temp("(*(delegate* unmanaged[Stdcall]<%, void*, int>**)ThisPtr)[%]",
                        bind<write_abi_parameter_types_pointer_without_return>(method_signature { method }),
                        get_vmethod_index(type, method) + abi_methods_start_index /* number of methods in IInspectable + previous methods if fastabi*/),
                    false
                };
            }
        }
        auto vmethod_name = get_vmethod_name(w, type, method);
        return std::pair{
            "_obj.Vftbl." + vmethod_name,
            signature_has_generic_parameters };
    };

    void write_static_class(writer& w, TypeDef const& type)
    {
        w.write(R"(%%% static class %
{
%}
)",
            bind<write_winrt_attribute>(type),
            bind<write_type_custom_attributes>(type, true),
            internal_accessibility(),
            bind<write_type_name>(type, typedef_name_type::Projected, false),
            bind<write_attributed_types>(type)
        );
    }

    // Checks if any of the generic args in the concrete type is an non instantiated type.
    // i.e. It is in an generic interface and uses the generic to define the type.
    bool has_generic_param_in_concrete_type(generic_type_instance const& type)
    {
        for (size_t idx = 0; idx < type.generic_args.size(); idx++)
        {
            auto& generic_arg_semantic = type.generic_args[idx];
            if (auto gtp = std::get_if<generic_type_param>(&generic_arg_semantic))
            {
                return true;
            }
        }

        return false;
    }

    void write_ensure_generic_type_initialized_for_instance(writer& w, generic_type_instance const& instance, bool assign_to_variable = false)
    {
        if (settings.netstandard_compat)
        {
            return;
        }

        auto concrete_generic_type = ConvertGenericTypeInstanceToConcreteType(w, instance);
        if (has_generic_param_in_concrete_type(concrete_generic_type))
        {
            return;
        }

        auto guard{ w.push_generic_args(concrete_generic_type) };
        auto generic_instantiation_class_name = get_generic_instantiation_class_type_name(w, concrete_generic_type.generic_type);
        generic_type_instances.insert(
            generic_type_instantiation
            {
                concrete_generic_type,
                generic_instantiation_class_name
            });

        if (assign_to_variable)
        {
            w.write("private static readonly bool initialized = global::WinRT.GenericTypeInstantiations.%.EnsureInitialized();", generic_instantiation_class_name);
        }
        else
        {
            w.write("_ = global::WinRT.GenericTypeInstantiations.%.EnsureInitialized();", generic_instantiation_class_name);
        }
    }

    void write_ensure_generic_type_initialized(writer& w, cswinrt::type_semantics const& semantics, bool assign_to_variable = false)
    {
        call(semantics,
            [&](generic_type_instance const& instance)
            {
                write_ensure_generic_type_initialized_for_instance(w, instance, assign_to_variable);
            },
            [&](auto const&) {});
    }

    void write_event_source_generic_args(writer& w, cswinrt::type_semantics eventTypeSemantics);

    void write_event_source_ctor(writer& w, Event const& evt, int index, uint32_t const& abi_methods_start_index = 6)
    {
        if (for_typedef(w, get_type_semantics(evt.EventType()), [&](TypeDef const& eventType)
            {
                if ((eventType.TypeNamespace() == "Windows.Foundation" || eventType.TypeNamespace() == "System") && eventType.TypeName() == "EventHandler`1")
                {
                    auto [add, remove] = get_event_methods(evt);
                    w.write(R"( new global::ABI.WinRT.Interop.EventHandlerEventSource%(_obj,
%,
%,
%))",
bind<write_type_params>(eventType),
get_invoke_info(w, add, abi_methods_start_index).first,
get_invoke_info(w, remove, abi_methods_start_index).first,
index);
                    return true;
                }
                return false;
            }))
        {
            return;
        }

        auto [add, remove] = get_event_methods(evt);
        w.write(R"(
new %%(_obj,
%,
%,
%))",
            bind<write_event_source_type_name>(get_type_semantics(evt.EventType())),
            bind<write_event_source_generic_args>(get_type_semantics(evt.EventType())),
            get_invoke_info(w, add, abi_methods_start_index).first,
            get_invoke_info(w, remove, abi_methods_start_index).first,
            index);
    }

    void write_event_sources(writer& w, TypeDef const& type)
    {
        for (auto&& evt : type.EventList())
        {
            w.write(R"(
private global::ABI.WinRT.Interop.EventSource<%> _%;)",
bind<write_type_name>(get_type_semantics(evt.EventType()), typedef_name_type::Projected, false),
evt.Name());
        }
    }

    void write_event_source_table(writer& w, Event const& evt)
    {
        w.write(R"(
private volatile static global::System.Runtime.CompilerServices.ConditionalWeakTable<object, global::ABI.WinRT.Interop.EventSource<%>> _%_;
private static global::System.Runtime.CompilerServices.ConditionalWeakTable<object, global::ABI.WinRT.Interop.EventSource<%>> Make%Table()
{
    %
    global::System.Threading.Interlocked.CompareExchange(ref _%_, new(), null);
    return _%_;
}
private static global::System.Runtime.CompilerServices.ConditionalWeakTable<object, global::ABI.WinRT.Interop.EventSource<%>> _% => _%_ ?? Make%Table();
)",
            bind<write_type_name>(get_type_semantics(evt.EventType()), typedef_name_type::Projected, false),
            evt.Name(),
            bind<write_type_name>(get_type_semantics(evt.EventType()), typedef_name_type::Projected, false),
            evt.Name(),
            bind([&](writer& w)
            {
                call(get_type_semantics(evt.EventType()),
                    [&](generic_type_instance const& instance)
                    {
                        // EventHandler`1 types don't get their unique EventSource class as they share them based on generic.
                        // Due to this, we perform the initialization of the instantiation class here.
                        // Others will perform them in their event source class.
                        if ((instance.generic_type.TypeNamespace() == "Windows.Foundation" || instance.generic_type.TypeNamespace() == "System") && 
                            instance.generic_type.TypeName() == "EventHandler`1")
                        {
                            write_ensure_generic_type_initialized_for_instance(w, instance, false);
                        }
                    },
                    [&](auto const&) {});
            }),
            evt.Name(),
            evt.Name(),
            bind<write_type_name>(get_type_semantics(evt.EventType()), typedef_name_type::Projected, false),
            evt.Name(),
            evt.Name(),
            evt.Name());
    }

    void write_interface_member_signatures(writer& w, TypeDef const& type)
    {
        for (auto&& method : type.MethodList())
        {
            if (is_special(method))
            {
                continue;
            }

            method_signature signature{ method };
            w.write(R"(
%% %(%);)",
                bind<write_custom_attributes>(method.CustomAttribute(), false),
                bind<write_projection_return_type>(signature),
                method.Name(),
                bind_list<write_projection_parameter>(", ", signature.params())
            );
        }

        for (auto&& prop : type.PropertyList())
        {
            auto [getter, setter] = get_property_methods(prop);
            // "new" required if overriding a getter in a base interface
            auto new_keyword = (!getter && setter && find_property_interface(w, type, prop.Name()).second) ? "new " : "";
            w.write(R"(
%% % {%% })",
                new_keyword,
                write_prop_type(w, prop),
                prop.Name(),
                getter || setter ? " get;" : "",
                setter ? " set;" : ""
            );
        }

        for (auto&& evt : type.EventList())
        {
            w.write(R"(
event % %;)",
                bind<write_type_name>(get_type_semantics(evt.EventType()), typedef_name_type::Projected, false),
                evt.Name());
        }
    }

    struct abi_marshaler
    {
        std::string param_name;
        int param_index;
        param_category category;
        bool is_return;
        std::string param_type;
        std::string local_type;
        std::string marshaler_type;
        bool is_value_type;
        bool is_pinnable;
        bool marshal_by_object_reference_value;
        bool has_generic_instantiation;
        std::vector<generic_type_instance> generic_instantiations;
        std::string interface_guid;
        std::string interface_init_rcw_helper;

        bool is_out() const
        {
            return (category == param_category::out) ||
                (category == param_category::receive_array);
        }

        bool is_ref() const
        {
            return (category == param_category::fill_array);
        }

        bool is_generic() const
        {
            return param_index > -1;
        }

        bool is_array() const
        {
            return category >= param_category::pass_array;
        }

        bool is_object_in() const
        {
            return ((category == param_category::in) || (category == param_category::ref)) &&
                marshaler_type.empty() && local_type == "IntPtr";
        }

        // We pass using in for .NET Standard.  Outside of .NET Standard,
        // we want our function pointers to be blittable and be able to disable
        // runtime marshaling, so we use ptrs with the managed function calling the
        // function pointer marking the parameter as in.
        bool is_const_ref() const
        {
            return !settings.netstandard_compat && category == param_category::ref;
        }

        bool is_marshal_by_object_reference_value() const
        {
            return marshal_by_object_reference_value;
        }

        std::string get_marshaler_local(writer& w) const
        {
            return w.write_temp("__%", param_name);
        }

        std::string get_param_local(writer& w) const
        {
            if (!is_generic())
            {
                return is_array() ?
                    w.write_temp("(__%_length, __%_data)",
                        param_name, param_name) :
                    get_marshaler_local(w);
            }
            return is_array() ?
                w.write_temp("(__params[%], __params[%])",
                    param_index, param_index + 1) :
                w.write_temp("__params[%]", param_index);
        }

        void write_locals(writer& w) const
        {
            if (is_pinnable)
                return;

            if (is_generic())
            {
                if (!is_out() && !marshaler_type.empty())
                {
                    w.write("% __% = default;\n", local_type, param_name);
                }
                return;
            }

            if (is_object_in() || local_type.empty())
                return;

            if (!is_array() || !is_out())
            {
                w.write("% __% = default;\n",
                    local_type,
                    param_name);
            }

            if (is_array())
            {
                w.write("int __%_length = default;\n", param_name);
                w.write("IntPtr __%_data = default;\n", param_name);
            }
        }

        void write_create(writer& w, std::string_view source) const
        {
            w.write("%.CreateMarshaler%%(%)",
                marshaler_type,
                is_array() ? "Array" : "",
                is_marshal_by_object_reference_value() ? "2" : "",
                source);
        }

        auto get_escaped_param_name(writer& w) const
        {
            return w.write_temp("%", bind<write_escaped_identifier>(param_name));
        }

        void write_assignments(writer& w) const
        {
            if (is_pinnable || is_object_in() || is_out() || local_type.empty())
                return;

            if (!settings.netstandard_compat &&
                has_generic_instantiation)
            {
                for (auto&& generic_instantiation : generic_instantiations)
                {
                    auto guard{ w.push_generic_args(generic_instantiation) };
                    auto generic_instantiation_class_name = get_generic_instantiation_class_type_name(w, generic_instantiation.generic_type);
                    if (get_category(generic_instantiation.generic_type) == category::delegate_type)
                    {
                        generic_type_instances.insert(
                            generic_type_instantiation
                            {
                                generic_instantiation,
                                generic_instantiation_class_name
                            });

                        w.write("_ = global::WinRT.GenericTypeInstantiations.%.EnsureInitialized();\n", generic_instantiation_class_name);
                    }
                }
            }

            w.write("% = %.CreateMarshaler%%(%%%);\n",
                get_marshaler_local(w),
                marshaler_type,
                is_array() ? "Array" : "",
                is_marshal_by_object_reference_value() ? "2" : "",
                bind<write_escaped_identifier>(param_name),
                interface_guid != "" ? ", " : "",
                interface_guid);

            if (is_generic() || is_array() || (is_const_ref() && !marshaler_type.empty()))
            {
                w.write("%% = %.GetAbi%(%);\n",
                    is_const_ref() && !marshaler_type.empty() ? "var __" : "",
                    get_param_local(w),
                    is_marshal_by_object_reference_value() ? "MarshalInspectable<object>" : marshaler_type,
                    is_array() ? "Array" : "",
                    get_marshaler_local(w));
            }
        }

        bool write_pinnable(writer& w) const
        {
            if (!is_pinnable)
                return false;
            w.write("%.Pinnable __% = new(%);\n", marshaler_type, param_name,
                bind<write_escaped_identifier>(param_name));
            return true;
        }

        void write_fixed_expression(writer& w, bool& write_delimiter) const
        {
            if (!is_pinnable)
                return;
            if (write_delimiter)
            {
                w.write(", ");
            }
            w.write("___% = __%", param_name, param_name);
            write_delimiter = true;
        }

        void write_marshal_to_abi(writer& w, std::string_view source = "") const
        {
            if (!is_generic())
            {
                if (is_array())
                {
                    w.write("%__%_length, %__%_data",
                        is_out() ? (settings.netstandard_compat ? "out " : "&") : "", param_name,
                        is_out() ? (settings.netstandard_compat ? "out " : "&") : "", param_name);
                    return;
                }

                if (is_out())
                {
                    w.write("%__%", (settings.netstandard_compat ? "out " : "&"), param_name);
                    return;
                }

                if (is_object_in())
                {
                    w.write("%%.ThisPtr", source, bind<write_escaped_identifier>(param_name));
                    return;
                }

                if (marshaler_type.empty())
                {
                    if (param_type == "bool")
                    {
                        w.write("(byte)(%% ? 1 : 0)",
                            source, bind<write_escaped_identifier>(param_name));
                        return;
                    }
                    if (param_type == "char")
                    {
                        w.write("(ushort)%%",
                            source, bind<write_escaped_identifier>(param_name));
                        return;
                    }
                    w.write("%%%",
                        !settings.netstandard_compat && category == param_category::ref ? "_" : "",
                        source, bind<write_escaped_identifier>(param_name));
                    return;
                }
            }

            if (is_array())
            {
                w.write("__%_length, __%_data",
                    param_name,
                    param_name);
                return;
            }

            if (marshaler_type.empty())
            {
                write_escaped_identifier(w, param_name);
                return;
            }

            if (is_const_ref())
            {
                w.write("&____%", param_name);
                return;
            }

            w.write("%.GetAbi%(%%)",
                is_marshal_by_object_reference_value() ? "MarshalInspectable<object>" : marshaler_type,
                is_array() ? "Array" : "",
                is_pinnable ? "ref " : "",
                get_marshaler_local(w));
        }

        void write_from_abi(writer& w, std::string_view source) const
        {
            auto param_cast = is_generic() ?
                w.write_temp("(%)", param_type) : "";

            if (marshaler_type.empty())
            {
                if (local_type == "IntPtr" && param_type != "IntPtr")
                {
                    w.write("%.FromAbi(%)", param_type, source);
                    return;
                }
                if (param_type == "bool")
                {
                    w.write(is_generic() ? "(byte)% != 0" : "% != 0", source);
                    return;
                }
                if (param_type == "char")
                {
                    w.write(is_generic() ? "(char)(ushort)%" : "(char)%", source);
                    return;
                }
                w.write("%%", param_cast, source);
                return;
            }

            w.write("%.FromAbi%(%)",
                marshaler_type,
                is_array() ? "Array" : "",
                source);
        }

        void write_from_managed(writer& w, std::string_view source) const
        {
            auto param_cast = is_generic() ?
                w.write_temp("(%)", param_type) : "";

            if (marshaler_type.empty())
            {
                if (local_type == "IntPtr")
                {
                    w.write("%.FromManaged(%)", param_type, source);
                    return;
                }
                if (param_type == "bool")
                {
                    w.write("(byte)(% ? 1 : 0)", source);
                    return;
                }
                if (param_type == "char")
                {
                    w.write("(ushort)%", source);
                    return;
                }
                w.write("%%", param_cast, source);
                return;
            }

            w.write("%.FromManaged%(%)",
                marshaler_type,
                is_array() ? "Array" : "",
                source);
        }

        void write_marshal_from_abi(writer& w) const
        {
            if (!is_ref() && (!is_out() || local_type.empty()))
                return;
            if (is_ref())
            {
                if (!starts_with(marshaler_type, "MarshalBlittable"))
                {
                    w.write("%.CopyAbiArray(%, (__%_length, __%_data));\n",
                        marshaler_type,
                        bind<write_escaped_identifier>(param_name),
                        param_name,
                        param_name);
                }
                return;
            }

            if (!settings.netstandard_compat && 
                has_generic_instantiation)
            {
                // If we have an InitRcwHelper call for the RCW impl class, we leave it to that to instantiate the generic interfaces
                // instead of doing them here.
                if (interface_init_rcw_helper != "")
                {
                    w.write(interface_init_rcw_helper);
                }
                else
                {
                    for (auto&& generic_instantiation : generic_instantiations)
                    {
                        auto guard{ w.push_generic_args(generic_instantiation) };
                        auto generic_instantiation_class_name = get_generic_instantiation_class_type_name(w, generic_instantiation.generic_type);
                        if (!starts_with(generic_instantiation_class_name, "Windows_Foundation_IReference"))
                        {
                            generic_type_instances.insert(
                                generic_type_instantiation
                                {
                                    generic_instantiation,
                                    generic_instantiation_class_name
                                });

                            w.write("_ = global::WinRT.GenericTypeInstantiations.%.EnsureInitialized();\n", generic_instantiation_class_name);
                        }
                    }
                }
            }

            is_return ?
                w.write("return ") :
                w.write("% = ", bind<write_escaped_identifier>(param_name));
            write_from_abi(w, get_param_local(w));
            w.write(";\n");
        }

        void write_dispose(writer& w) const
        {
            if (is_pinnable || is_object_in() || local_type.empty())
                return;

            if (marshaler_type.empty())
            {
                if (is_out() && (local_type == "IntPtr" && param_type != "IntPtr"))
                {
                    w.write("MarshalInspectable<object>.DisposeAbi(%);\n", get_marshaler_local(w));
                }
                return;
            }

            if (is_out())
            {
                w.write("%.DisposeAbi%(%);\n",
                    marshaler_type,
                    is_array() ? "Array" : "",
                    get_param_local(w));
            }
            else
            {
                w.write("%.DisposeMarshaler%(%);\n",
                    is_marshal_by_object_reference_value() ? "MarshalInspectable<object>" : marshaler_type,
                    is_array() ? "Array" : "",
                    get_marshaler_local(w));
            }
        }
    };

    void set_abi_marshaler(writer& w, TypeSig const& type_sig, abi_marshaler& m, std::string_view prop_name = "", bool is_generic_instantiation_class = false)
    {
        auto semantics = get_type_semantics(type_sig);
        m.param_type = w.write_temp("%", bind<write_projection_type>(semantics));
        m.is_value_type = is_value_type(semantics);

        auto get_abi_type = [&]()
        {
            auto abi_type = w.write_temp("%", bind<write_type_name>(semantics, typedef_name_type::ABI, false));
            if (abi_type != prop_name)
            {
                return abi_type;
            }
            return w.write_temp("%", bind<write_type_name>(semantics, typedef_name_type::ABI, true));
        };

        auto set_simple_marshaler_type = [&](abi_marshaler& m, TypeDef const& type)
        {
            if (m.is_array())
            {
                m.marshaler_type = is_type_blittable(semantics, true) ? "MarshalBlittable" : "MarshalNonBlittable";
                m.marshaler_type += "<" + m.param_type + ">";
                m.local_type = m.marshaler_type + ".MarshalerArray";
            }
            else if (!is_type_blittable(type))
            {
                m.marshaler_type = get_abi_type();
                m.local_type = m.marshaler_type;
                if (!m.is_out()) m.local_type += ".Marshaler";

                auto abi_type = w.write_temp("%", bind<write_type_name>(semantics, typedef_name_type::ABI, true));
                if (m.marshaler_type == "global::ABI.System.Type")
                {
                    m.is_pinnable = (m.category == param_category::in);
                }
            }
        };

        auto set_typedef_marshaler = [&](abi_marshaler& m, TypeDef const& type)
        {
            switch (get_category(type))
            {
            case category::enum_type:
                break;
            case category::struct_type:
                set_simple_marshaler_type(m, type);
                break;
            case category::interface_type:
                m.marshaler_type = "MarshalInterface<" + m.param_type + ">";
                if (m.is_array())
                {
                    m.local_type = w.write_temp("MarshalInterfaceHelper<%>.MarshalerArray", m.param_type);
                }
                else
                {
                    m.marshal_by_object_reference_value = true;
                    m.local_type = m.is_out() ? "IntPtr" : "ObjectReferenceValue";
                    if (settings.netstandard_compat)
                    {
                        m.interface_guid = w.write_temp("GuidGenerator.GetIID(typeof(%).GetHelperType())", bind<write_type_name>(semantics, typedef_name_type::Projected, false));
                    }
                    else if (type.TypeNamespace() == "Windows.Foundation" && type.TypeName() == "IReference`1")
                    {
                        m.interface_guid = w.write_temp("%.PIID", bind<write_type_name>(semantics, typedef_name_type::ABI, false));
                    }
                    else
                    {
                        m.interface_guid = w.write_temp("%.IID", bind<write_type_name>(type, typedef_name_type::StaticAbiClass, true));
                    }
                }

                // Make sure this isn't being called for a generic instance
                // that was already processed.
                if (!m.has_generic_instantiation)
                {
                    for (auto&& iface : type.InterfaceImpl())
                    {
                        auto ifaceSemantics = get_type_semantics(iface.Interface());
                        call(ifaceSemantics,
                            [&](generic_type_instance const& generic)
                            {
                                m.has_generic_instantiation = true;
                                m.generic_instantiations.emplace_back(generic);
                            },
                            [&](auto) { });
                    }

                    if (has_derived_generic_interface(type))
                    {
                        m.interface_init_rcw_helper = w.write_temp("%.InitRcwHelper();\n", bind<write_type_name>(type, typedef_name_type::StaticAbiClass, true));
                    }
                }
                break;
            case category::class_type:
                m.marshaler_type = w.write_temp("%", bind<write_type_name>(semantics, typedef_name_type::ABI, true));
                if (m.is_array())
                {
                    m.local_type = w.write_temp("MarshalInterfaceHelper<%>.MarshalerArray", m.param_type);
                }
                else
                {
                    m.marshal_by_object_reference_value = true;
                    m.local_type = m.is_out() ? "IntPtr" : "ObjectReferenceValue";
                }
                break;
            case category::delegate_type:
                m.marshaler_type = get_abi_type();
                if (m.is_array())
                {
                    m.local_type = w.write_temp("MarshalInterfaceHelper<%>.MarshalerArray", m.param_type);
                }
                else
                {
                    m.marshal_by_object_reference_value = true;
                    m.local_type = m.is_out() ? "IntPtr" : "ObjectReferenceValue";
                }
                break;
            }
        };

        std::function<void()> set_type_semantics_marshaler = [&]()
        {
            call(semantics,
                [&](object_type)
                {
                    m.marshaler_type = "MarshalInspectable<object>";
                    if (m.is_array())
                    {
                        m.local_type = "MarshalInterfaceHelper<object>.MarshalerArray";
                    }
                    else
                    {
                        m.marshal_by_object_reference_value = true;
                        m.local_type = m.is_out() ? "IntPtr" : "ObjectReferenceValue";
                    }
                },
                [&](type_definition const& type)
                {
                    set_typedef_marshaler(m, type);
                },
                [&](generic_type_index const& var)
                {
                    if (is_generic_instantiation_class)
                    {
                        semantics = w.get_generic_arg(var.index);
                        set_type_semantics_marshaler();
                    }
                    else
                    {
                        m.param_type = w.write_temp("%", bind<write_projection_type>(semantics));
                        m.marshaler_type = w.write_temp("Marshaler<%>", m.param_type);
                        // In our non netstandard projection, this should only occur in our generic instantiated 
                        // static method classes which takes the ABI type as a generic.
                        m.local_type = !settings.netstandard_compat && m.is_out() ? w.write_temp("%Abi", m.param_type) : "object";
                    }
                },
                [&](generic_type_instance const& type)
                {
                    auto type_name = w.write_temp("%", bind<write_projection_type>(semantics));

                    bool is_generic_type_param = false;
                    auto generic_instantiation = type;
                    // If this is a generic instantiation class for which we are writing the marshaler for, then
                    // the generics we have in type aren't going to be the actual generic types but index references
                    // to them in a separate vector in the writer.  Due to that, we replace the generic indexes
                    // with the actual types so that we can use them later outside of this context.
                    if (is_generic_instantiation_class)
                    {
                        for (size_t idx = 0; idx < type.generic_args.size(); idx++)
                        {
                            auto& generic_arg_semantic = type.generic_args[idx];
                            if (auto gti = std::get_if<generic_type_index>(&generic_arg_semantic))
                            {
                                generic_instantiation.generic_args[idx] = w.get_generic_arg_scope(gti->index).first;
                            }
                        }
                    }
                    else
                    {
                        // Make sure we are not including declarations of generic interfaces themselves
                        // but rather when they are instantiated.
                        for (size_t idx = 0; idx < type.generic_args.size(); idx++)
                        {
                            auto& generic_arg_semantic = type.generic_args[idx];
                            if (auto gti = std::get_if<generic_type_index>(&generic_arg_semantic))
                            {
                                auto scope_semantics = w.get_generic_arg_scope(gti->index).first;
                                if (auto gtp = std::get_if<generic_type_param>(&scope_semantics))
                                {
                                    is_generic_type_param = true;
                                    break;
                                }
                            }
                        }
                    }
                    
                    if (!is_generic_type_param)
                    {
                        m.generic_instantiations.emplace_back(generic_instantiation);
                        m.has_generic_instantiation = true;
                    }

                    auto guard{ w.push_generic_args(type) };
                    set_typedef_marshaler(m, type.generic_type);
                },
                [&](fundamental_type type)
                {
                    if (type == fundamental_type::String)
                    {
                        if (m.is_array())
                        {
                            m.marshaler_type = "MarshalString";
                            m.local_type = "MarshalString.MarshalerArray";
                        }
                        else
                        {
                            m.marshaler_type = "MarshalString";
                            m.local_type = m.is_out() ? "IntPtr" : "MarshalString";
                            m.is_pinnable = (m.category == param_category::in);
                        }
                    }
                },
                [&](auto const&) {});
        };
        set_type_semantics_marshaler();

        if (m.is_out() && m.local_type.empty())
        {
            m.local_type = w.write_temp("%", bind<write_abi_type>(semantics));
        }

        if (m.is_array() && m.marshaler_type.empty())
        {
            if (m.is_generic())
            {
                m.marshaler_type = w.write_temp("Marshaler<%>", m.param_type);
                m.local_type = "object";
            }
            else
            {
                m.marshaler_type = is_type_blittable(semantics, true) ? "MarshalBlittable" : "MarshalNonBlittable";
                m.marshaler_type += "<" + m.param_type + ">";
                m.local_type = m.marshaler_type + ".MarshalerArray";
            }
        }
    }

    auto get_abi_marshalers(writer& w, method_signature const& signature, bool is_generic, std::string_view prop_name = "", bool raw_return_type = false, bool is_generic_instantiation_class = false)
    {
        std::vector<abi_marshaler> marshalers;
        int param_index = 1;

        for (auto&& param : signature.params())
        {
            abi_marshaler m{
                std::string(param.first.Name()),
                is_generic ? param_index : -1,
                get_param_category(param)
            };
            param_index += m.is_array() ? 2 : 1;
            set_abi_marshaler(w, param.second->Type(), m, prop_name, is_generic_instantiation_class);
            marshalers.push_back(std::move(m));
        }

        if (auto ret = signature.return_signature())
        {
            abi_marshaler m{
                   "retval",
                   is_generic ? param_index : -1,
                   ret.Type().is_szarray() && !raw_return_type ? param_category::receive_array : param_category::out,
                   true
            };
            param_index += m.is_array() ? 2 : 1;
            if (!raw_return_type)
            {
                set_abi_marshaler(w, ret.Type(), m, prop_name, is_generic_instantiation_class);
            }
            else
            {
                m.param_type = w.write_temp("%", bind<write_abi_type>(get_type_semantics(ret.Type())));
                m.local_type = m.param_type;
                m.is_value_type = true;
            }
            marshalers.push_back(std::move(m));
        }

        return marshalers;
    }

    void write_abi_method_call_marshalers(writer& w, std::string_view invoke_target, std::string_view invoke_objref,  bool is_generic, std::vector<abi_marshaler> const& marshalers, bool has_noexcept_attr = false)
    {
        auto write_abi_invoke = [&](writer& w)
        {
            bool have_pinnables{};
            w.write("%",
                bind_each([&](writer& w, abi_marshaler const& m)
                {
                    have_pinnables |= m.write_pinnable(w);
                }, marshalers));

            if (!settings.netstandard_compat)
            {
                w.write("%",
                    bind_each([&](writer& w, abi_marshaler const& m)
                        {
                            if (m.is_const_ref() && m.marshaler_type.empty())
                            {
                                w.write("fixed(%* _% = &%)\n",
                                    m.param_type,
                                    m.param_name,
                                    m.param_name);
                            }
                        }, marshalers));
            }
            if (have_pinnables)
            {
                bool write_delimiter{};
                w.write("fixed(void* %)\n{\n",
                    bind_each([&](writer& w, abi_marshaler const& m)
                    {
                        m.write_fixed_expression(w, write_delimiter);
                    }, marshalers));
            }
            if (is_generic)
            {
                w.write("global::System.Runtime.InteropServices.Marshal.ThrowExceptionForHR((int)%.DynamicInvoke(__params));\n", invoke_target);
                w.write("global::System.GC.KeepAlive(__params);\n");
                w.write("global::System.GC.KeepAlive(%);\n", invoke_objref);
            }
            else if (!has_noexcept_attr)
            {
                w.write("global::WinRT.ExceptionHelpers.ThrowExceptionForHR(%(ThisPtr%));\n",
                    invoke_target,
                    bind_each([](writer& w, abi_marshaler const& m)
                    {
                        w.write(", ");
                        m.write_marshal_to_abi(w);
                    }, marshalers));
                w.write("global::System.GC.KeepAlive(%);\n", invoke_objref);
            }
            else {
                w.write("%(ThisPtr%);\n",
                    invoke_target,
                    bind_each([](writer& w, abi_marshaler const& m)
                        {
                            w.write(", ");
                            m.write_marshal_to_abi(w);
                        }, marshalers));
                w.write("global::System.GC.KeepAlive(%);\n", invoke_objref);
            }
            for (auto&& m : marshalers)
            {
                m.write_marshal_from_abi(w);
            }
            if (have_pinnables)
            {
                w.write("}\n");
            }
        };

        w.write("\n");
        for (auto&& m : marshalers)
        {
            m.write_locals(w);
        }
        if (is_generic)
        {
            w.write("var __params = new object[]{ ThisPtr");
            for (auto&& m : marshalers)
            {
                w.write(", ");
                if (m.is_array()) w.write("null, null");
                else if (!m.is_out() && m.marshaler_type.empty()) m.write_marshal_to_abi(w);
                else w.write("null");
            }
            w.write(" };\n");
        }

        bool have_disposers = std::find_if(marshalers.begin(), marshalers.end(), [](abi_marshaler const& m)
        {
            return !m.marshaler_type.empty() && !m.is_pinnable;
        }) != marshalers.end();

        if (!have_disposers)
        {
            write_abi_invoke(w);
            return;
        }

        w.write(R"(try
{
%%}
finally
{
%}
)",
            bind_each([](writer& w, abi_marshaler const& m)
            {
                m.write_assignments(w);
            }, marshalers),
            bind(write_abi_invoke),
            bind_each([](writer& w, abi_marshaler const& m)
            {
                m.write_dispose(w);
            }, marshalers)
        );
    }

    void write_abi_method_call(writer& w, method_signature signature, std::string_view invoke_target, std::string_view invoke_objref, bool is_generic, bool raw_return_type = false, bool has_noexcept_attr = false, bool is_generic_instantiation_class = false)
    {
        write_abi_method_call_marshalers(w, invoke_target, invoke_objref, is_generic, get_abi_marshalers(w, signature, is_generic, "", raw_return_type, is_generic_instantiation_class), has_noexcept_attr);
    }

    void write_static_abi_method_with_raw_return_type(writer& w, TypeDef const& iface, MethodDef const& method)
    {
        if (is_special(method))
        {
            return;
        }

        bool generic_type = distance(iface.GenericParam()) > 0;
        auto init_call_variables = [&](writer& w)
        {
            if (generic_type)
            {
                w.write("\nvar _obj = (ObjectReference<%.Vftbl>)_genericObj;", bind<write_type_name>(iface, typedef_name_type::ABI, false));
            }
            w.write("\nvar ThisPtr = _obj.ThisPtr;\n");   
        };
        auto write_raw_return_type = [](writer& w, method_signature const& sig)
        {
            if (auto return_sig = sig.return_signature())
            {
                write_abi_type(w, get_type_semantics(return_sig.Type()));
            }
            else
            {
                w.write("void");
            }
        };

        method_signature signature{ method };
        auto [invoke_target, is_generic] = get_invoke_info(w, method);
        auto objRef = generic_type ? "_genericObj" : "_obj";
        w.write(R"(
public static unsafe % %(% %%%)
{%%}
)",
            bind(write_raw_return_type, signature),
            method.Name(),
            settings.netstandard_compat ? w.write_temp("ObjectReference<%.Vftbl>", bind<write_type_name>(iface, typedef_name_type::ABI, true)) : "IObjectReference",
            objRef,
            signature.has_params() ? ", " : "",
            bind_list<write_projection_parameter>(", ", signature.params()),
            bind(init_call_variables),
            bind<write_abi_method_call>(signature, invoke_target, objRef, is_generic, true, is_noexcept(method), false));
    }


    void write_static_composing_factory_method(writer& w, TypeDef const& iface, MethodDef const& method)
    {
        if (is_special(method))
        {
            return;
        }

        bool generic_type = distance(iface.GenericParam()) > 0;
        auto init_call_variables = [&](writer& w)
        {
            if (generic_type)
            {
                w.write("\nvar _obj = (ObjectReference<%.Vftbl>)_genericObj;", bind<write_type_name>(iface, typedef_name_type::ABI, false));
            }
            w.write("\nvar ThisPtr = _obj.ThisPtr;\n");   
        };
        auto write_composable_constructor_params = [&](writer& w, method_signature const& method_sig)
        {
            auto const& params = method_sig.params();
            // We need to special case the last parameter
            separator s{ w };
            for (size_t i = 0; i < params.size() - 1; i++)
            {
                s();
                write_projection_parameter(w, params[i]);
            }

            // The innerIterface parameter is always an out IntPtr.
            XLANG_ASSERT(get_param_category(params[params.size() - 1]) == param_category::out);

            s();
            w.write("out IntPtr %",
                bind<write_parameter_name>(params[params.size() - 1]));
        };

        auto write_raw_return_type = [](writer& w, method_signature const& sig)
        {
            if (auto return_sig = sig.return_signature())
            {
                write_abi_type(w, get_type_semantics(return_sig.Type()));
            }
            else
            {
                w.write("void");
            }
        };

        method_signature signature{ method };
        auto [invoke_target, is_generic] = get_invoke_info(w, method);

        auto abi_marshalers = get_abi_marshalers(w, signature, is_generic, "", true);
        // The last abi marshaler is the return value and the second-to-last one
        // is the inner object (which is the return value we want).
        size_t inner_inspectable_index = abi_marshalers.size() - 2;
        abi_marshaler const& inner_inspectable_ref = abi_marshalers[inner_inspectable_index];
        abi_marshalers[inner_inspectable_index] = {
            inner_inspectable_ref.param_name,
            inner_inspectable_ref.param_index,
            inner_inspectable_ref.category,
            inner_inspectable_ref.is_return,
            "IntPtr",
            "IntPtr",
            {},
            true
        };

        auto objRef = generic_type ? "_genericObj" : "_obj";
        w.write(R"(
public static unsafe % %(% %%%)
{%%}
)",
            bind(write_raw_return_type, signature),
            method.Name(),
            settings.netstandard_compat ? w.write_temp("ObjectReference<%.Vftbl>", bind<write_type_name>(iface, typedef_name_type::ABI, true)) : "IObjectReference",
            objRef,
            signature.has_params() ? ", " : "",
            bind(write_composable_constructor_params, signature),
            bind(init_call_variables),
            bind<write_abi_method_call_marshalers>(invoke_target, objRef, is_generic, abi_marshalers, is_noexcept(method)));
    }

    void write_interface_members_netstandard(writer& w, TypeDef const& type)
    {
        for (auto&& method : type.MethodList())
        {
            if (is_special(method))
            {
                continue;
            }
            method_signature signature{ method };
            auto [invoke_target, is_generic] = get_invoke_info(w, method);
            w.write(R"(
public unsafe %% %(%)
{
%}
)",
            method.Name() == "ToString"sv ? "override " : "",
            bind<write_projection_return_type>(signature),
            method.Name(),
            bind_list<write_projection_parameter>(", ", signature.params()),
            bind<write_abi_method_call>(signature, invoke_target, "_obj", is_generic, false, is_noexcept(method), false));
        }

        for (auto&& prop : type.PropertyList())
        {
            auto [getter, setter] = get_property_methods(prop);
            w.write(R"(
%unsafe % %%
{
)",
settings.netstandard_compat ? "public " : "",
write_prop_type(w, prop),
bind([&](writer& w)
    {
        if (!settings.netstandard_compat)
        {
            w.write("%.", bind<write_type_name>(type, typedef_name_type::CCW, false));
        }
    }),
                prop.Name());

            if (getter)
            {
                auto [invoke_target, is_generic] = get_invoke_info(w, getter);
                auto signature = method_signature(getter);
                auto marshalers = get_abi_marshalers(w, signature, is_generic, prop.Name());
                w.write(R"(get
{%}
)",
bind<write_abi_method_call_marshalers>(invoke_target, "_obj", is_generic, marshalers, is_noexcept(prop)));
            }
            if (setter)
            {
                if (!getter)
                {
                    auto getter_interface = write_type_name_temp(w,
                        find_property_interface(w, type, prop.Name()).first,
                        "%",
                        settings.netstandard_compat ? typedef_name_type::ABI : typedef_name_type::CCW);
                    auto getter_cast = settings.netstandard_compat ? "As<%>()"s : "((%)(IWinRTObject)this)"s;
                    w.write("get{ return " + getter_cast + ".%; }\n", getter_interface, prop.Name());
                }
                auto [invoke_target, is_generic] = get_invoke_info(w, setter);
                auto signature = method_signature(setter);
                auto marshalers = get_abi_marshalers(w, signature, is_generic, prop.Name());
                marshalers[0].param_name = "value";
                w.write(R"(set
{%}
)",
bind<write_abi_method_call_marshalers>(invoke_target, "_obj", is_generic, marshalers, is_noexcept(prop)));
            }
            w.write("}\n");
        }

        int index = 0;
        for (auto&& evt : type.EventList())
        {
            auto semantics = get_type_semantics(evt.EventType());
            auto event_source = w.write_temp(settings.netstandard_compat ? "_%" : "Get_%2()", evt.Name());
            w.write(R"(
%event % %%
{
add => %.Subscribe(value);
remove => %.Unsubscribe(value);
}
)",

                settings.netstandard_compat ? "public " : "",
        bind<write_type_name>(get_type_semantics(evt.EventType()), typedef_name_type::Projected, false),
        bind([&](writer& w)
            {
                if (!settings.netstandard_compat)
                {
                    w.write("%.", bind<write_type_name>(type, typedef_name_type::CCW, false));
                }
            }),
        evt.Name(),
                event_source,
                event_source);
            index++;
        }
    }

    void write_interface_members(writer& w, TypeDef const& type)
    {
        if (is_exclusive_to(type) && !settings.idic_exclusiveto)
        {
            return;
        }

        // In authoring scenarios, exclusive interfaces don't exist, so use the CCW impl type.
        bool implement_ccw_interface = does_abi_interface_implement_ccw_interface(type);

        auto init_call_variables = [&](writer& w)
        {
            if (!settings.netstandard_compat)
            {
                w.write("\nvar _obj = ((IObjectReference)((IWinRTObject)this).GetObjectReferenceForType(typeof(%).TypeHandle));",
                    bind<write_type_name>(type, typedef_name_type::CCW, false));
            }
        };

        for (auto&& method : type.MethodList())
        {
            if (is_special(method))
            {
                continue;
            }
            method_signature signature{ method };
            auto [invoke_target, is_generic] = get_invoke_info(w, method);
            w.write(R"(
%unsafe %% %%(%)
{%
%%;
}
)",
                settings.netstandard_compat ? "public " : "",
                (settings.netstandard_compat && method.Name() == "ToString"sv) ? "override " : "",
                bind<write_projection_return_type>(signature),
                bind([&](writer& w)
                {
                    if (!settings.netstandard_compat)
                    {
                        w.write("%.", bind<write_type_name>(type, implement_ccw_interface ? typedef_name_type::CCW : typedef_name_type::Projected, false));
                    }
                }),
                method.Name(),
                bind_list<write_projection_parameter>(", ", signature.params()),
                bind(init_call_variables),
                signature.return_signature() ? "return " : "",
                bind<write_abi_static_method_call>(type, method, "_obj")
            );
        }

        for (auto&& prop : type.PropertyList())
        {
            auto [getter, setter] = get_property_methods(prop);
            w.write(R"(
%unsafe % %%
{
)",
settings.netstandard_compat ? "public " : "",
write_prop_type(w, prop),
bind([&](writer& w)
    {
        if (!settings.netstandard_compat)
        {
            w.write("%.", bind<write_type_name>(type, implement_ccw_interface ? typedef_name_type::CCW : typedef_name_type::Projected, false));
        }
    }),
                prop.Name());

            if (getter)
            {
                auto [invoke_target, is_generic] = get_invoke_info(w, getter);
                auto signature = method_signature(getter);
                auto marshalers = get_abi_marshalers(w, signature, is_generic, prop.Name());
                w.write(R"(get
{%
return %;
}
)",
                    bind(init_call_variables),
                    bind<write_abi_get_property_static_method_call>(type, prop, "_obj")
                );
            }
            if (setter)
            {
                if (!getter)
                {
                    auto getter_interface = write_type_name_temp(w,
                        find_property_interface(w, type, prop.Name()).first,
                        "%",
                        settings.netstandard_compat ? typedef_name_type::ABI : typedef_name_type::CCW);
                    auto getter_cast = settings.netstandard_compat ? "As<%>()"s : "((%)(IWinRTObject)this)"s;
                    w.write("get{ return " + getter_cast + ".%; }\n", getter_interface, prop.Name());
                }
                auto [invoke_target, is_generic] = get_invoke_info(w, setter);
                auto signature = method_signature(setter);
                auto marshalers = get_abi_marshalers(w, signature, is_generic, prop.Name());
                marshalers[0].param_name = "value";
                w.write(R"(set
{%
%;
}
)",
                    bind(init_call_variables),
                    bind<write_abi_set_property_static_method_call>(type, prop, "_obj")
                );
            }
            w.write("}\n");
        }

        int index = 0;
        for (auto&& evt : type.EventList())
        {
            auto semantics = get_type_semantics(evt.EventType());
            auto event_source = w.write_temp(settings.netstandard_compat ? "_%" : "Get_%2()", evt.Name());
            w.write(R"(
%event % %%
{
add 
{%
%;
}
remove
{%
%;
}
}
)",

                settings.netstandard_compat ? "public " : "",
                bind<write_type_name>(get_type_semantics(evt.EventType()), typedef_name_type::Projected, false),
                bind([&](writer& w)
                    {
                        if (!settings.netstandard_compat)
                        {
                            w.write("%.", bind<write_type_name>(type, implement_ccw_interface ? typedef_name_type::CCW : typedef_name_type::Projected, false));
                        }
                    }),
                evt.Name(),
                bind(init_call_variables),
                bind<write_abi_event_source_static_method_call>(type, evt, true, "_obj", false),
                bind(init_call_variables),
                bind<write_abi_event_source_static_method_call>(type, evt, false, "_obj", false));
            index++;
        }
    }

    void write_generic_method_delegate_variable(writer& w, MethodDef const& method, method_signature const& signature, bool is_parameter_variable = false)
    {
        w.write("%delegate*<IObjectReference, %%%> %%%",
                is_parameter_variable ? "" : "internal unsafe volatile static ",
                bind_list<write_projection_parameter_type>(", ", signature.params()),
                signature.has_params() ? ", " : "",
                bind<write_projection_return_type>(signature),
                is_parameter_variable ? "" : "_",
                method.Name(),
                is_parameter_variable ? "" : ";");
    }

    void write_static_abi_class_members(writer& w, TypeDef const& iface, uint32_t const& abi_methods_start_index = 6, bool is_generic_method_instantiation_class = false)
    {
        bool generic_type = distance(iface.GenericParam()) > 0;
        auto init_call_variables = [&](writer& w)
        {
            if (generic_type)
            {
                if (settings.netstandard_compat)
                {
                    w.write("\nvar _obj = (ObjectReference<%.Vftbl>)_genericObj;", bind<write_type_name>(iface, typedef_name_type::ABI, false));
                }
                else
                {
                    w.write("\nvar _obj = _genericObj;");
                }
            }
            w.write("\nvar ThisPtr = _obj.ThisPtr;\n");   
        };

        auto write_method_delegate_variable = [&](writer& w, MethodDef const& method, method_signature const& signature)
        {
                w.write(R"(
internal unsafe volatile static delegate*<IObjectReference, %%%> _%;
)",
                    bind_list<write_projection_parameter_type>(", ", signature.params()),
                    signature.has_params() ? ", " : "",
                    bind<write_projection_return_type>(signature),
                    method.Name());
        };

        // We make the static ABI classes public for override interfaces to expose
        // the vftbl ptr.  But we don't need the actual RCW implementation for it
        // to be public and in the API surface.  So we use this to determine whether
        // to make them internal.
        bool isExclusiveInterface = is_exclusive_to(iface);

        bool writeEnsureRcwMethodsInitialized = false;

        for (auto&& method : iface.MethodList())
        {
            if (is_special(method))
            {
                continue;
            }

            method_signature signature{ method };

            // For methods with only generic returns, we generate them
            // in the static ABI class which has abi types are generics
            // and the main static ABI class just calls them as function pointers.
            // This allows to use the ABI type as part of the method implementation
            // and make the delegate signature blittable. Note we only handle
            // generic returns as those are the only scenario we encounter
            // with the code generated generic interfaces.
            bool signature_has_only_generic_return = 
                !settings.netstandard_compat &&
                 abi_signature_has_generic_parameters(w, signature) && 
                !abi_signature_without_return_has_generic_parameters(w, signature);
            bool projected_signature_has_generic = 
                !settings.netstandard_compat && 
                projected_signature_has_generic_parameters(w, signature);

            if (is_generic_method_instantiation_class && !signature_has_only_generic_return)
            {
                // These methods are handled by the main static methods class.
                continue;
            }

            if (projected_signature_has_generic)
            {
                if (!is_generic_method_instantiation_class)
                {
                    write_method_delegate_variable(w, method, signature);
                }
            }

            auto [invoke_target, is_generic] = get_invoke_info(w, method, abi_methods_start_index, signature_has_only_generic_return && is_generic_method_instantiation_class);
            w.write(R"(
% static unsafe % %(% %%%)
{%}
)",
                isExclusiveInterface ? "internal" : "public",
                bind<write_projection_return_type>(signature),
                method.Name(),
                settings.netstandard_compat ? w.write_temp("ObjectReference<%.Vftbl>", bind<write_type_name>(iface, typedef_name_type::ABI, true)) : "IObjectReference",
                generic_type ? "_genericObj" : "_obj",
                signature.has_params() ? ", " : "",
                bind_list<write_projection_parameter>(", ", signature.params()),
                bind([&](writer& w) {
                    if (signature_has_only_generic_return && !is_generic_method_instantiation_class)
                    {
                        writeEnsureRcwMethodsInitialized = true;
                        w.write("\n_EnsureRcwMethodsInitialized();");
                        w.write("\nreturn _%(_genericObj%%);\n",
                            method.Name(),
                            signature.has_params() ? ", " : "",
                            bind_list<write_parameter_name>(", ", signature.params()));
                    }
                    else if (projected_signature_has_generic && !is_generic_method_instantiation_class)
                    {
                        writeEnsureRcwMethodsInitialized = true;
                        w.write(R"(
if (%)
{
    _EnsureRcwMethodsInitialized();
    % _%(_genericObj%%);
}
else
{
    % %Fallback(_genericObj%%);
}

[MethodImpl(MethodImplOptions.NoInlining)]
static % %Fallback(% %%%)
{
    if (_% != null)
    {
        % _%(_genericObj%%);
    }
    else
    {
    %
    }   
}
)",
                            // Early return to ensure things are trimmed correctly on NAOT.
                            // See https://github.com/dotnet/runtime/blob/main/docs/design/tools/illink/feature-checks.md.
                            settings.netstandard_compat ? "false" : "!RuntimeFeature.IsDynamicCodeCompiled",
                            signature.return_signature() ? "return " : "",
                            method.Name(),
                            signature.has_params() ? ", " : "",
                            bind_list<write_parameter_name>(", ", signature.params()),

                            // CoreCLR paths
                            signature.return_signature() ? "return " : "",
                            method.Name(),
                            signature.has_params() ? ", " : "",
                            bind_list<write_parameter_name>(", ", signature.params()),

                            // Fallback method
                            bind<write_projection_return_type>(signature),
                            method.Name(),
                            settings.netstandard_compat ? w.write_temp("ObjectReference<%.Vftbl>", bind<write_type_name>(iface, typedef_name_type::ABI, true)) : "IObjectReference",
                            generic_type ? "_genericObj" : "_obj",
                            signature.has_params() ? ", " : "",
                            bind_list<write_projection_parameter>(", ", signature.params()),
                            method.Name(),
                            signature.return_signature() ? "return " : "",
                            method.Name(),
                            signature.has_params() ? ", " : "",
                            bind_list<write_parameter_name>(", ", signature.params()),
                            bind([&](writer& w) {
                                init_call_variables(w);
                                write_abi_method_call(w, signature, invoke_target, "_obj", is_generic, false, is_noexcept(method));
                            }));
                    }
                    else
                    {
                        init_call_variables(w);
                        write_abi_method_call(w, signature, invoke_target, "_obj", is_generic, false, is_noexcept(method));
                    }
                }));
        }

        for (auto&& prop : iface.PropertyList())
        {
            auto [getter, setter] = get_property_methods(prop);

            if (getter)
            {
                auto signature = method_signature(getter);
                bool signature_has_only_generic_return =
                    !settings.netstandard_compat &&
                    abi_signature_has_generic_parameters(w, signature) &&
                    !abi_signature_without_return_has_generic_parameters(w, signature);

                if (is_generic_method_instantiation_class && !signature_has_only_generic_return)
                {
                    // These methods are handled by the main static methods class.
                    continue;
                }

                bool projected_signature_has_generic =
                    !settings.netstandard_compat &&
                    projected_signature_has_generic_parameters(w, signature);

                if (projected_signature_has_generic)
                {
                    if (!is_generic_method_instantiation_class)
                    {
                        write_method_delegate_variable(w, getter, signature);
                    }
                }

                auto [invoke_target, is_generic] = get_invoke_info(w, getter, abi_methods_start_index, signature_has_only_generic_return && is_generic_method_instantiation_class);
                auto marshalers = get_abi_marshalers(w, signature, is_generic, prop.Name());
                w.write(R"(% static unsafe % get_%(% %)
{%}
)",
                    isExclusiveInterface ? "internal" : "public",
                    write_prop_type(w, prop),
                    prop.Name(),
                    settings.netstandard_compat ? w.write_temp("ObjectReference<%.Vftbl>", bind<write_type_name>(iface, typedef_name_type::ABI, true)) : "IObjectReference",
                    generic_type ? "_genericObj" : "_obj",
                    bind([&](writer& w) {
                        if (signature_has_only_generic_return && !is_generic_method_instantiation_class)
                        {
                            w.write("\nreturn _get_%(_genericObj);\n", prop.Name());
                        }
                        else if (projected_signature_has_generic && !is_generic_method_instantiation_class)
                        {
                            writeEnsureRcwMethodsInitialized = true;
                            w.write(R"(
if (!RuntimeFeature.IsDynamicCodeCompiled)
{
    _EnsureRcwMethodsInitialized();
    return _%(_genericObj);
}

return get_%Fallback(_genericObj);

[MethodImpl(MethodImplOptions.NoInlining)]
static % get_%Fallback(IObjectReference _genericObj)
{
    if (_% != null)
    {
        return _%(_genericObj);
    }
    else
    {
    %
    }
}
)",
                                getter.Name(),
                                prop.Name(),
                                write_prop_type(w, prop),
                                prop.Name(),
                                getter.Name(),
                                getter.Name(),
                                bind([&](writer& w) {
                                    init_call_variables(w);
                                    write_abi_method_call_marshalers(w, invoke_target, "_obj", is_generic, marshalers, is_noexcept(prop));
                                }));
                        }
                        else
                        {
                            init_call_variables(w);
                            write_abi_method_call_marshalers(w, invoke_target, "_obj", is_generic, marshalers, is_noexcept(prop));
                        }
                    }));
            }
            if (setter && !is_generic_method_instantiation_class)
            {
                auto [invoke_target, is_generic] = get_invoke_info(w, setter, abi_methods_start_index);
                auto signature = method_signature(setter);
                auto marshalers = get_abi_marshalers(w, signature, is_generic, prop.Name());
                marshalers[0].param_name = "value";

                bool projected_signature_has_generic =
                    !settings.netstandard_compat &&
                    projected_signature_has_generic_parameters(w, signature);
                if (projected_signature_has_generic && !is_generic_method_instantiation_class)
                {
                    write_method_delegate_variable(w, setter, signature);
                }

                w.write(R"(% static unsafe void set_%(% %, % value)
{%}
)",                 
                    isExclusiveInterface ? "internal" : "public",
                    prop.Name(),
                    settings.netstandard_compat ? w.write_temp("ObjectReference<%.Vftbl>", bind<write_type_name>(iface, typedef_name_type::ABI, true)) : "IObjectReference",
                    generic_type ? "_genericObj" : "_obj",
                    write_prop_type(w, prop),
                    bind([&](writer& w) {
                        if (projected_signature_has_generic && !is_generic_method_instantiation_class)
                        {
                            writeEnsureRcwMethodsInitialized = true;
                            w.write(R"(
if (!RuntimeFeature.IsDynamicCodeCompiled)
{
    _EnsureRcwMethodsInitialized();
    _%(_genericObj, value);
}
else
{
    set_%Fallback(_genericObj, value);
}

[MethodImpl(MethodImplOptions.NoInlining)]
static void set_%Fallback(IObjectReference _genericObj, % value)
{
    if (_% != null)
    {
        _%(_genericObj, value);
    }
    else
    {
    %
    }
}
)",
                                setter.Name(),
                                prop.Name(),
                                prop.Name(),
                                write_prop_type(w, prop),
                                setter.Name(),
                                setter.Name(),
                                bind([&](writer& w) {
                                    init_call_variables(w);
                                    write_abi_method_call_marshalers(w, invoke_target, "_obj", is_generic, marshalers, is_noexcept(prop));
                                }));
                        }
                        else
                        {
                            init_call_variables(w);
                            write_abi_method_call_marshalers(w, invoke_target, "_obj", is_generic, marshalers, is_noexcept(prop));
                        }
                    }));
            }
            w.write("\n");
        }

        if (writeEnsureRcwMethodsInitialized)
        {
            w.write(R"(
[MethodImpl(MethodImplOptions.AggressiveInlining)]
internal static unsafe void _EnsureRcwMethodsInitialized()
{
if (RuntimeFeature.IsDynamicCodeCompiled)
{
return;
}
if (!_RcwHelperInitialized)
{
static void ThrowNotInitialized()
{
throw new NotImplementedException(
$"Type '{typeof(%)}' was called without initializing the RCW methods using '@Methods.InitRcwHelper'. " +
$"If using 'IDynamicInterfaceCastable' support to do a dynamic cast to this interface, ensure the 'InitRcwHelper' method is called.");
}

ThrowNotInitialized();
}
}
)",
    bind<write_type_name>(iface, typedef_name_type::Projected, true),
    iface.TypeName());
        }

        if (is_generic_method_instantiation_class)
        {
            // Events are handled by the main static methods class as they won't
            // have generic return.
            return;
        }

        int index = 0;
        for (auto&& evt : iface.EventList())
        {
                    w.write(R"(%
%

% static unsafe global::ABI.WinRT.Interop.EventSource<%> Get_%2(% %, object _thisObj)
{
return _%.GetValue(_thisObj, (key) =>
{
%
return %;
});
}
)",
                        bind<write_event_source_table>(evt),
                        isExclusiveInterface ? "" : w.write_temp(R"(public static unsafe (Action<%>, Action<%>) Get_%(% %, object _thisObj)
{
var eventSource = Get_%2(%, _thisObj);
return (eventSource.Subscribe, eventSource.Unsubscribe);
})", bind<write_type_name>(get_type_semantics(evt.EventType()), typedef_name_type::Projected, false),
     bind<write_type_name>(get_type_semantics(evt.EventType()), typedef_name_type::Projected, false),
     evt.Name(),
     settings.netstandard_compat ? w.write_temp("ObjectReference<%.Vftbl>", bind<write_type_name>(iface, typedef_name_type::ABI, true)) : "IObjectReference",
    generic_type ? "_genericObj" : "_obj",
    evt.Name(),
    generic_type ? "_genericObj" : "_obj"),
                        isExclusiveInterface ? "internal" : "public",
                        bind<write_type_name>(get_type_semantics(evt.EventType()), typedef_name_type::Projected, false),
                        evt.Name(),
                        settings.netstandard_compat ? w.write_temp("ObjectReference<%.Vftbl>", bind<write_type_name>(iface, typedef_name_type::ABI, true)) : "IObjectReference",
                        generic_type ? "_genericObj" : "_obj",
                        evt.Name(),
                        bind(init_call_variables),
                        bind<write_event_source_ctor>(evt, index, abi_methods_start_index)
                    );
            index++;
        }
    }

    struct required_interface
    {
        std::string members;
        std::string helper_wrapper;
        std::string adapter;
    };

    void write_required_interface_members_for_abi_type(writer& w, TypeDef const& type, 
        std::map<std::string, required_interface>& required_interfaces, bool emit_mapped_type_helpers)
    {
        auto write_required_interface = [&](TypeDef const& iface)
        {
            auto interface_name = write_type_name_temp(w, iface);
            if (required_interfaces.find(interface_name) != required_interfaces.end())
            {
                // We've already written this required interface, so don't write it again.
                return;
            }

            if (auto mapping = get_mapped_type(iface.TypeNamespace(), iface.TypeName()))
            {
                auto remove_enumerable = [&](std::string generic_enumerable = "")
                {
                    required_interfaces["global::System.Collections.IEnumerable"] = {};
                    if(generic_enumerable.empty()) return;
                    required_interfaces[std::move(generic_enumerable)] = {};
                };

                bool mapping_written = true;
                if (mapping->abi_name == "IIterable`1") // IEnumerable`1
                {
                    auto element = w.write_temp("%", bind<write_generic_type_name>(0));
                    required_interfaces[std::move(interface_name)] =
                    {
                        w.write_temp("%", bind<write_enumerable_members_using_idic>(
                            emit_mapped_type_helpers ? "_iterableToEnumerable"
                            : w.write_temp("((global::System.Collections.Generic.IEnumerable<%>)(IWinRTObject)this)", element),
                            true,
                            !emit_mapped_type_helpers)),
                        w.write_temp("ABI.System.Collections.Generic.IEnumerable<%>", element),
                        "_iterableToEnumerable"
                    };
                    remove_enumerable();
                }
                else if (mapping->abi_name == "IIterator`1") // IEnumerator`1
                {
                    auto element = w.write_temp("%", bind<write_generic_type_name>(0));
                    required_interfaces[std::move(interface_name)] =
                    {
                        w.write_temp("%", bind<write_enumerator_members>(
                            emit_mapped_type_helpers ? "_iteratorToEnumerator"
                            : w.write_temp("((global::System.Collections.Generic.IEnumerator<%>)(IWinRTObject)this)", element),
                            !emit_mapped_type_helpers
                        )),
                        w.write_temp("ABI.System.Collections.Generic.IEnumerator<%>", element),
                        "_iteratorToEnumerator"
                    };
                }
                else if (mapping->abi_name == "IMapView`2") // IReadOnlyDictionary`2
                {
                    auto key = w.write_temp("%", bind<write_generic_type_name>(0));
                    auto value = w.write_temp("%", bind<write_generic_type_name>(1));
                    required_interfaces[std::move(interface_name)] =
                    {
                        w.write_temp("%", bind<write_readonlydictionary_members_using_idic>(
                            emit_mapped_type_helpers ? "_mapViewToReadOnlyDictionary"
                            : w.write_temp("((global::System.Collections.Generic.IReadOnlyDictionary<%, %>)(IWinRTObject)this)", key, value),
                            true,
                            !emit_mapped_type_helpers)),
                        w.write_temp("ABI.System.Collections.Generic.IReadOnlyDictionary<%, %>", key, value),
                        "_mapViewToReadOnlyDictionary"
                    };
                    remove_enumerable(w.write_temp("global::System.Collections.Generic.IEnumerable<global::System.Collections.Generic.KeyValuePair<%, %>>", key, value));
                }
                else if (mapping->abi_name == "IMap`2") // IDictionary<TKey, TValue> 
                {
                    auto key = w.write_temp("%", bind<write_generic_type_name>(0));
                    auto value = w.write_temp("%", bind<write_generic_type_name>(1));
                    required_interfaces[std::move(interface_name)] =
                    {
                        w.write_temp("%", bind<write_dictionary_members_using_idic>(
                            emit_mapped_type_helpers ? "_mapToDictionary"
                            : w.write_temp("((global::System.Collections.Generic.IDictionary<%, %>)(IWinRTObject)this)", key, value),
                            true,
                            !emit_mapped_type_helpers)),
                        w.write_temp("ABI.System.Collections.Generic.IDictionary<%, %>", key, value),
                        "_mapToDictionary"
                    };
                    remove_enumerable(w.write_temp("global::System.Collections.Generic.IEnumerable<global::System.Collections.Generic.KeyValuePair<%, %>>", key, value));
                }
                else if (mapping->abi_name == "IVectorView`1") // IReadOnlyList`1
                {
                    auto element = w.write_temp("%", bind<write_generic_type_name>(0));
                    required_interfaces[std::move(interface_name)] =
                    {
                        w.write_temp("%", bind<write_readonlylist_members_using_idic>(
                            emit_mapped_type_helpers ? "_vectorViewToReadOnlyList"
                            : w.write_temp("((global::System.Collections.Generic.IReadOnlyList<%>)(IWinRTObject)this)", element),
                            true,
                            !emit_mapped_type_helpers)),
                        w.write_temp("ABI.System.Collections.Generic.IReadOnlyList<%>", element),
                        "_vectorViewToReadOnlyList"
                    };
                    remove_enumerable(w.write_temp("global::System.Collections.Generic.IEnumerable<%>", element));
                }
                else if (mapping->abi_name == "IVector`1") // IList`1
                {
                    auto element = w.write_temp("%", bind<write_generic_type_name>(0));
                    required_interfaces[std::move(interface_name)] =
                    {
                        w.write_temp("%", bind<write_list_members_using_idic>(
                            emit_mapped_type_helpers ? "_vectorToList"
                            : w.write_temp("((global::System.Collections.Generic.IList<%>)(IWinRTObject)this)", element),
                            true,
                            !emit_mapped_type_helpers
                            )),
                        w.write_temp("ABI.System.Collections.Generic.IList<%>", element),
                        "_vectorToList"
                    };
                    remove_enumerable(w.write_temp("global::System.Collections.Generic.IEnumerable<%>", element));
                }
                else if (mapping->abi_name == "IBindableIterable") // IEnumerable
                {
                    required_interfaces[std::move(interface_name)] =
                    {
                        w.write_temp("%", bind<write_nongeneric_enumerable_members>(
                            emit_mapped_type_helpers ? "_bindableIterableToEnumerable"
                            : "((global::System.Collections.IEnumerable)(IWinRTObject)this)")),
                        "ABI.System.Collections.IEnumerable",
                        "_bindableIterableToEnumerable"
                    };
                }
                else if (mapping->abi_name == "IBindableVector") // IList
                {
                    required_interfaces[std::move(interface_name)] =
                    {
                        w.write_temp("%", bind<write_nongeneric_list_members>(
                            emit_mapped_type_helpers ? "_bindableVectorToList"
                            : "((global::System.Collections.IList)(IWinRTObject)this)",
                            true,
                            !emit_mapped_type_helpers)),
                        "ABI.System.Collections.IList",
                        "_bindableVectorToList"
                    };
                    remove_enumerable();
                }
                else if (mapping->mapped_name == "IDisposable")
                {
                    required_interfaces[std::move(interface_name)] =
                    {
                        w.write_temp("%", bind<write_idisposable_members>(emit_mapped_type_helpers ? "As<global::ABI.System.IDisposable>()" : "((global::System.IDisposable)(IWinRTObject)this)",
                            !emit_mapped_type_helpers))
                    };
                }
                else if (mapping->mapped_name == "INotifyDataErrorInfo")
                {
                    required_interfaces[std::move(interface_name)] =
                    {
                        w.write_temp("%", bind<write_notify_data_error_info_members_using_idic>(emit_mapped_type_helpers ? "As<global::ABI.System.ComponentModel.INotifyDataErrorInfo>()" : "((global::System.ComponentModel.INotifyDataErrorInfo)(IWinRTObject)this)",
                            !emit_mapped_type_helpers))
                    };
                }
                else
                {
                    mapping_written = false;
                }

                if (mapping_written)
                {
                    return;
                }
            }

            auto methods = w.write_temp("%",
            [&](writer& w)
            {
                for (auto&& method : iface.MethodList())
                {
                    if (!method.SpecialName())
                    {
                        std::string method_target;
                        if (settings.netstandard_compat)
                        {
                            method_target = w.write_temp("As<%>()", bind<write_type_name>(iface, typedef_name_type::ABI, false));
                        }
                        else
                        {
                            method_target = w.write_temp("((%)(IWinRTObject)this)", bind<write_type_name>(iface, typedef_name_type::Projected, false));
                        }
                        auto return_type = w.write_temp("%", bind<write_projection_return_type>(method_signature{ method }));
                        write_explicitly_implemented_method_for_abi(w, method, return_type, iface, method_target);
                    }
                }
                w.write_each<write_explicitly_implemented_property_for_abi>(iface.PropertyList(), iface, true);
                w.write_each<write_explicitly_implemented_event_for_abi>(iface.EventList(), iface, true);
            });
            required_interfaces[std::move(interface_name)] = { methods };
        };
        
        for (auto&& iface : type.InterfaceImpl())
        {
            for_typedef(w, get_type_semantics(iface.Interface()), [&](auto type)
            {
                if (has_attribute(iface, "Windows.Foundation.Metadata", "OverridableAttribute") || !is_exclusive_to(type))
                {
                    write_required_interface(type);
                    write_required_interface_members_for_abi_type(w, type, required_interfaces, emit_mapped_type_helpers);
                }
            });
        }
    }

    void write_guid(writer& w, TypeDef const& type, bool lowerCase)
    {
        auto attribute = get_attribute(type, "Windows.Foundation.Metadata", "GuidAttribute");
        if (!attribute)
        {
            throw_invalid("'Windows.Foundation.Metadata.GuidAttribute' attribute for type '", type.TypeNamespace(), ".", type.TypeName(), "' not found");
        }

        auto args = attribute.Value().FixedArgs();

        using std::get;

        auto get_arg = [&](decltype(args)::size_type index) { return get<ElemSig>(args[index].value).value; };

        w.write_printf(
            lowerCase ?
            R"(%08x-%04x-%04x-%02x%02x-%02x%02x%02x%02x%02x%02x)" :
            R"(%08X-%04X-%04X-%02X%02X-%02X%02X%02X%02X%02X%02X)",
            get<uint32_t>(get_arg(0)),
            get<uint16_t>(get_arg(1)),
            get<uint16_t>(get_arg(2)),
            get<uint8_t>(get_arg(3)),
            get<uint8_t>(get_arg(4)),
            get<uint8_t>(get_arg(5)),
            get<uint8_t>(get_arg(6)),
            get<uint8_t>(get_arg(7)),
            get<uint8_t>(get_arg(8)),
            get<uint8_t>(get_arg(9)),
            get<uint8_t>(get_arg(10)));
    }

    void write_guid_attribute(writer& w, TypeDef const& type)
    {
        auto fully_qualify_guid = (type.TypeNamespace() == "Windows.Foundation.Metadata");

        w.write(R"([%("%")])",
            fully_qualify_guid ? "global::System.Runtime.InteropServices.Guid" : "Guid",
            bind<write_guid>(type, false));
    }

    void write_guid_bytes(writer& w, TypeDef const& type)
    {
        auto attribute = get_attribute(type, "Windows.Foundation.Metadata", "GuidAttribute");
        if (!attribute)
        {
            throw_invalid("'Windows.Foundation.Metadata.GuidAttribute' attribute for type '", type.TypeNamespace(), ".", type.TypeName(), "' not found");
        }

        auto args = attribute.Value().FixedArgs();

        using std::get;

        auto get_arg = [&](decltype(args)::size_type index) { return get<ElemSig>(args[index].value).value; };

        w.write_printf(R"(0x%X, 0x%X, 0x%X, 0x%X, 0x%X, 0x%X, 0x%X, 0x%X, 0x%X, 0x%X, 0x%X, 0x%X, 0x%X, 0x%X, 0x%X, 0x%X)",
            (get<uint32_t>(get_arg(0)) >> 0) & 0xFF,
            (get<uint32_t>(get_arg(0)) >> 8) & 0xFF,
            (get<uint32_t>(get_arg(0)) >> 16) & 0xFF,
            (get<uint32_t>(get_arg(0)) >> 24) & 0xFF,
            (get<uint16_t>(get_arg(1)) >> 0) & 0xFF,
            (get<uint16_t>(get_arg(1)) >> 8) & 0xFF,
            (get<uint16_t>(get_arg(2)) >> 0) & 0xFF,
            (get<uint16_t>(get_arg(2)) >> 8) & 0xFF,
            get<uint8_t>(get_arg(3)),
            get<uint8_t>(get_arg(4)),
            get<uint8_t>(get_arg(5)),
            get<uint8_t>(get_arg(6)),
            get<uint8_t>(get_arg(7)),
            get<uint8_t>(get_arg(8)),
            get<uint8_t>(get_arg(9)),
            get<uint8_t>(get_arg(10)));
    }

    void write_type_inheritance(writer& w, TypeDef const& type, type_semantics base_semantics, bool add_custom_qi, bool include_exclusive_interface)
    {
        auto delimiter{ " : " };
        auto write_delimiter = [&]()
        {
            w.write(delimiter);
            delimiter = ", ";
        };

        if (!std::holds_alternative<object_type>(base_semantics))
        {
            write_delimiter();
            write_projection_type(w, base_semantics);
        }

        for (auto&& iface : type.InterfaceImpl())
        {
            for_typedef(w, get_type_semantics(iface.Interface()), [&](auto type)
            {
                if (has_attribute(iface, "Windows.Foundation.Metadata", "OverridableAttribute") || !is_exclusive_to(type) || include_exclusive_interface)
                {
                    write_delimiter();
                    w.write("%", bind<write_type_name>(type, typedef_name_type::CCW, false));
                }
            });
        }

        if (add_custom_qi)
        {
            write_delimiter();
            w.write("global::System.Runtime.InteropServices.ICustomQueryInterface");
        }
    }
    
    std::string get_vmethod_delegate_type(writer& w, MethodDef const& method, std::string)
    {
        method_signature signature{ method };
        if (is_special(method))
        {
            bool getter = starts_with(method.Name(), "get_");
            bool setter = starts_with(method.Name(), "put_");
            if (getter || setter)
            {
                std::string suffix{};
                auto prop_type = getter ? signature.return_signature().Type() : signature.params()[0].second->Type();
                if (prop_type.is_szarray())
                {
                    return "";
                }
                call(get_type_semantics(prop_type),
                    [&](guid_type) { suffix = "Guid"; },
                    [&](type_type) { throw_invalid("System.Type not implemented"); },
                    [&](fundamental_type const& type) { suffix = get_delegate_type_suffix(type); },
                    [&](generic_type_index const& /*var*/) {},
                    [&](type_definition const& /*type*/) {},
                    [&](auto) { suffix = "Object"; });
                if (!suffix.empty())
                {
                    return w.write_temp("%_PropertyAs%", (getter ? "_get" : "_put"), suffix);
                }
            }
            else if (starts_with(method.Name(), "add_"))
            {
                return "_add_EventHandler";
            }
            else if (starts_with(method.Name(), "remove_"))
            {
                return "_remove_EventHandler";
            }
        }
        return "";
    }


    struct generic_abi_param
    {
        std::string abi_type;
        std::string generic_param;
        std::string param_name;
    };

    std::pair<std::string, std::string> get_generic_abi_type(writer& w, type_semantics semantics)
    {
        std::string generic_param{};
        writer::write_generic_type_name_guard g(w, [&](writer& w, uint32_t index)
        {
            auto generic_type_name = w.write_temp("%", bind<write_generic_type_name_base>(index));
            generic_param = generic_type_name + "Abi";
            w.write("Marshaler<%>.AbiType", generic_type_name);
        });
        auto generic_abi_type = w.write_temp("%", bind<write_abi_type>(semantics));
        return {generic_abi_type, generic_param};
    }

    auto get_generic_abi_types(writer& w, method_signature const& signature)
    {
        std::vector<std::pair<std::string, std::string>> generic_abi_types;
        auto add_generic_abi_type = [&](TypeSig sig, bool byref)
        {
            auto const [generic_abi_type, generic_param] = get_generic_abi_type(w, get_type_semantics(sig));
            generic_abi_types.push_back({w.write_temp(!generic_param.empty() ? "%%" : "typeof(%)%",
                generic_abi_type, byref ? (settings.netstandard_compat ? ".MakeByRefType()" : ".MakePointerType()") : ""), generic_param });
        };

        auto add_array_param = [&](param_category category)
        {
            XLANG_ASSERT(category > param_category::out);
            switch (category)
            {
            case param_category::pass_array:
                generic_abi_types.push_back({ "typeof(int)", "" });
                generic_abi_types.push_back({ "typeof(IntPtr)", "" });
                break;
            case param_category::fill_array:
                generic_abi_types.push_back({ "typeof(int)", "" });
                generic_abi_types.push_back({ "typeof(IntPtr).MakeByRefType()", "" });
                break;
            case param_category::receive_array:
                generic_abi_types.push_back({ "typeof(int).MakeByRefType()", "" });
                generic_abi_types.push_back({ "typeof(IntPtr).MakeByRefType()", "" });
                break;
            }
        };

        for (auto&& param : signature.params())
        {
            param_category category = get_param_category(param);
            if (category <= param_category::out)
            {
                add_generic_abi_type(param.second->Type(), category == param_category::out);
            }
            else
            {
                add_array_param(category);
            }
        }
        if (signature.return_signature())
        {
            if (!signature.return_signature().Type().is_szarray())
            {
                add_generic_abi_type(signature.return_signature().Type(), true);
            }
            else
            {
                add_array_param(param_category::receive_array);
            }
        }
        return generic_abi_types;
    }

    void write_abi_signature(writer& w, MethodDef const& method)
    {
        bool is_generic = distance(method.GenericParam()) > 0;
        method_signature signature{ method };
        auto generic_abi_types = get_generic_abi_types(w, signature);
        bool have_generic_params = std::find_if(generic_abi_types.begin(), generic_abi_types.end(),
            [](auto&& pair) { return !pair.second.empty(); }) != generic_abi_types.end();

        if (!is_generic && !have_generic_params)
        {
            w.write("(%)", bind<write_abi_parameters>(signature));
            return;
        }
        if (settings.netstandard_compat && have_generic_params)
        {
            w.write("<");
            int count = 0;
            for (auto&& pair : generic_abi_types)
            {
                if (pair.second.empty()) continue;
                w.write(count++ == 0 ? "" : ", ");
                w.write(pair.second);
            }
            w.write(">");
        }
        w.write(have_generic_params ? "(void* thisPtr" : "(IntPtr thisPtr");
        int index = 0;
        for (auto&& param : signature.params())
        {
            auto generic_type = generic_abi_types[index++].second;
            auto param_cat = get_param_category(param);
            if (!generic_type.empty() && (param_cat <= param_category::out))
            {
                std::string_view param_prefix = "";
                std::string_view param_suffix = "";
                
                if (param_cat == param_category::ref)
                {
                    if (settings.netstandard_compat)
                    {
                        param_prefix = "in ";
                    }
                    else
                    {
                        param_suffix = "*";
                    }
                }

                if (param_cat == param_category::out)
                {
                    if (settings.netstandard_compat)
                    {
                        param_prefix = "out ";
                    }
                    else
                    {
                        param_suffix = "*";
                    }
                }

                w.write(", %%% %",
                    param_prefix,
                    generic_type,
                    param_suffix,
                    bind<write_parameter_name>(param));
            }
            else
            {
                write_abi_parameter(w, param);
            }
        }
        if (auto return_sig = signature.return_signature())
        {
            auto generic_type = generic_abi_types[index++].second;
            if (!return_sig.Type().is_szarray() && !generic_type.empty())
            {
                if (settings.netstandard_compat)
                {
                    w.write(", out % %", generic_type, 
                        bind<write_escaped_identifier>(signature.return_param_name()));
                }
                else
                {
                    w.write(", %* %", generic_type, 
                        bind<write_escaped_identifier>(signature.return_param_name()));
                }
            }
            else
            {
                write_abi_return(w, signature);
            }
        }
        w.write(")");
    }

    struct managed_marshaler
    {
        std::string param_name;
        param_category category;
        std::string param_type;
        std::string local_type;
        std::string marshaler_type;
        bool abi_boxed;
        bool use_pointers;

        bool is_out() const
        {
            return (category == param_category::out) ||
                (category == param_category::receive_array);
        }

        bool is_ref() const
        {
            return (category == param_category::fill_array);
        }

        bool is_array() const
        {
            return category >= param_category::pass_array;
        }

        std::string get_param_local(writer& w) const
        {
            return w.write_temp("__%", param_name);
        }

        void write_local(writer& w) const
        {
            if ((category == param_category::in) || (category == param_category::pass_array))
                return;
            if (category == param_category::fill_array)
            {
                w.write("% __% = %.FromAbiArray((__%Size, %));\n",
                    local_type,
                    param_name,
                    marshaler_type,
                    param_name, bind<write_escaped_identifier>(param_name));
                return;
            }
            if (category == param_category::ref)
            {
                if (!use_pointers)
                {
                    w.write("var __% = %;\n",
                        param_name,
                        bind<write_escaped_identifier>(param_name));
                }
                return;
            }
            std::string_view out_local_type;
            if (param_type == "bool")
            {
                out_local_type = is_array() ? "bool[]" : "bool";
            }
            else if (param_type == "char")
            {
                out_local_type = is_array() ? "char[]" : "char";
            }
            else
            {
                out_local_type = local_type;
            }
            w.write("% __% = default;\n",
                out_local_type,
                param_name);
        }

        void write_out_initialize(writer& w) const
        {
            XLANG_ASSERT(is_out());
            if (!use_pointers)
            {
                w.write("% = default;\n", bind<write_escaped_identifier>(param_name));
                if (is_array())
                {
                    w.write("__%Size = default;\n", param_name);
                }
            }
            else
            {
                w.write("*% = default;\n", bind<write_escaped_identifier>(param_name));
                if (is_array())
                {
                    w.write("*__%Size = default;\n", param_name);
                }
            }
        }

        void write_marshal_to_managed(writer& w) const
        {
            if(is_out() || is_ref())
            {
                w.write("% __%", is_out() ? "out" : "", param_name);
            }
            else if (marshaler_type.empty())
            {
                std::string_view format_string;
                if (param_type == "bool")
                {
                    format_string = "% != 0";
                } 
                else if (param_type == "char")
                {
                    format_string = "(char)%";
                }
                else if (category == param_category::ref)
                {
                    if (!use_pointers)
                    {
                        format_string = "in __%";
                    }
                    else
                    {
                        format_string = "*%";
                    }
                }
                else
                {
                    format_string = "%";
                }
                w.write(format_string, bind<write_escaped_identifier>(param_name));
            }
            else if (is_array())
            {
                w.write("%.FromAbiArray((__%Size, %))",
                    marshaler_type,
                    param_name, bind<write_escaped_identifier>(param_name));
            }
            else
            {
                w.write("%.FromAbi(%%)",
                    marshaler_type,
                    category == param_category::ref ? use_pointers ? "*" : "__" : "",
                    bind<write_escaped_identifier>(param_name));
            }
        }

        void write_marshal_from_managed(writer& w) const
        {
            if (!is_ref() && (!is_out() || local_type.empty()))
                return;
            auto param_local = get_param_local(w);
            if (is_ref())
            {
                w.write("%.CopyManagedArray(%, %);\n",
                    marshaler_type,
                    param_local,
                    bind<write_escaped_identifier>(param_name));
                return;
            }
            if (!use_pointers)
            {
                is_array() ?
                    w.write("(__%Size, %) = ", param_name, bind<write_escaped_identifier>(param_name)) :
                    w.write("% = ", bind<write_escaped_identifier>(param_name));
            }
            else
            {
                is_array() ?
                    w.write("(*__%Size, *%) = ", param_name, bind<write_escaped_identifier>(param_name)) :
                    w.write("*% = ", bind<write_escaped_identifier>(param_name));
            }
            if (marshaler_type.empty())
            {
                if (local_type == "IntPtr")
                {
                    w.write("%.FromManaged(%);",
                        param_type,
                        param_local);
                }
                else
                {
                    if (param_type == "bool")
                    {
                        w.write("(byte)(% ? 1 : 0);", param_local);
                    }
                    else if (param_type == "char")
                    {
                        w.write("(ushort)%;", param_local);
                    }
                    else
                    {
                        w.write("%;", param_local);
                    }
                }
            }
            else
            {
                w.write("%%.FromManaged%(%);",
                    abi_boxed && !is_array() ?
                        w.write_temp("(%)", param_type) : "",
                    marshaler_type,
                    is_array() ? "Array" : "",
                    param_local);
            }
            w.write("\n");
        }
    };

    auto get_managed_marshalers(writer& w, method_signature const& signature, bool /*is_generic*/, bool is_generic_instantiation_class)
    {
        std::vector<managed_marshaler> marshalers;
        concurrency::concurrent_unordered_set<generic_type_instantiation> generic_instantiations;

        std::function<void(writer&, type_semantics const&, managed_marshaler&)> set_marshaler = 
            [&](writer& w, type_semantics const& semantics, managed_marshaler& m)
        {
            m.param_type = w.write_temp("%", bind<write_projection_type>(semantics));

            auto get_abi_type = [&]()
            {
                return w.write_temp("%", bind<write_type_name>(semantics, typedef_name_type::ABI, true));
            };

            auto set_typedef_marshaler = [&](TypeDef const& type)
            {
                switch (get_category(type))
                {
                case category::enum_type:
                    break;
                case category::struct_type:
                    if (!is_type_blittable(type))
                    {
                        if (!m.is_array())
                        {
                            m.marshaler_type = get_abi_type();
                        }
                        m.local_type = m.param_type;
                    }
                    break;
                case category::interface_type:
                    m.marshaler_type = w.write_temp("MarshalInterface<%>", m.param_type);
                    m.local_type = m.param_type;
                    break;
                case category::class_type:
                    m.marshaler_type = get_abi_type();
                    m.local_type = m.param_type;
                    break;
                case category::delegate_type:
                    m.marshaler_type = get_abi_type();
                    m.local_type = m.param_type;
                    break;
                }
            };

            call(semantics,
                [&](object_type const&)
                {
                    m.marshaler_type = "MarshalInspectable<object>";
                    m.local_type = "object";
                },
                [&](type_definition const& type)
                {
                    set_typedef_marshaler(type);
                },
                [&](generic_type_index const& var)
                {
                    if (is_generic_instantiation_class)
                    {
                        set_marshaler(w, w.get_generic_arg(var.index), m);
                    }
                    else
                    {
                        m.param_type = get_generic_abi_type(w, semantics).second;
                        m.local_type = w.write_temp("%", bind<write_projection_type>(semantics));
                        m.marshaler_type = w.write_temp("Marshaler<%>", m.local_type);
                        m.abi_boxed = true;
                    }
                },
                [&](generic_type_instance const& type)
                {
                    auto guard{ w.push_generic_args(type) };
                    set_typedef_marshaler(type.generic_type);

                    if (!settings.netstandard_compat)
                    {
                        auto generic_instantiation_class_name = get_generic_instantiation_class_type_name(w, type.generic_type);
                        if (!starts_with(generic_instantiation_class_name, "Windows_Foundation_IReference"))
                        {
                            auto concrete_type = ConvertGenericTypeInstanceToConcreteType(w, type);

                            bool has_generic_type_param = false;
                            for (size_t idx = 0; idx < concrete_type.generic_args.size(); idx++)
                            {
                                auto& generic_arg_semantic = concrete_type.generic_args[idx];
                                if (auto gtp = std::get_if<generic_type_param>(&generic_arg_semantic))
                                {
                                    has_generic_type_param = true;
                                    break;
                                }
                            }

                            if (!has_generic_type_param)
                            {
                                generic_instantiations.insert(
                                    generic_type_instantiation
                                    {
                                        concrete_type,
                                        generic_instantiation_class_name
                                    });
                            }
                        }
                    }
                },
                [&](fundamental_type type)
                {
                    if (type == fundamental_type::String)
                    {
                        m.marshaler_type = "MarshalString";
                        m.local_type = m.is_out() ? "string" : "";
                    }
                },
                [&](auto const&) {});

            if ((m.is_out() || (m.category == param_category::ref)) && m.local_type.empty())
            {
                m.local_type = w.write_temp("%", bind<write_abi_type>(semantics));
            }
            if (m.is_array())
            {
                if (m.marshaler_type.empty())
                {
                    m.marshaler_type = is_type_blittable(semantics, true) ? "MarshalBlittable" : "MarshalNonBlittable";
                    m.marshaler_type += "<" + m.param_type + ">";
                }
                m.local_type = (m.local_type.empty() ? m.param_type : m.local_type) + "[]";
            }
            m.use_pointers = !settings.netstandard_compat;
        };

        for (auto&& param : signature.params())
        {
            managed_marshaler m{
                std::string(param.first.Name())
            };
            m.category = get_param_category(param);
            set_marshaler(w, get_type_semantics(param.second->Type()), m);
            marshalers.push_back(std::move(m));
        }

        if (auto ret = signature.return_signature())
        {
            managed_marshaler m{
                std::string(signature.return_param_name()),
                ret.Type().is_szarray() ? param_category::receive_array : param_category::out
            };
            set_marshaler(w, get_type_semantics(ret.Type()), m);
            return std::tuple{ marshalers, m, generic_instantiations };
        }

        return std::tuple{ marshalers, managed_marshaler{}, generic_instantiations };
    }

    void write_managed_method_call(writer& w, method_signature signature, std::string invoke_expression_format, bool is_generic_instantiation_class = false)
    {
        auto generic_abi_types = get_generic_abi_types(w, signature);
        bool have_generic_params = std::find_if(generic_abi_types.begin(), generic_abi_types.end(),
            [](auto&& pair) { return !pair.second.empty(); }) != generic_abi_types.end();
        auto managed_marshalers = get_managed_marshalers(w, signature, have_generic_params, is_generic_instantiation_class);
        auto marshalers = std::get<0>(managed_marshalers);
        auto return_marshaler = std::get<1>(managed_marshalers);
        auto generic_instantiations = std::get<2>(managed_marshalers);
        auto return_sig = signature.return_signature();
        
        w.write(
R"(%
%
%
try
{
%
%%
}
catch (Exception __exception__)
{
global::WinRT.ExceptionHelpers.SetErrorInfo(__exception__);
return global::WinRT.ExceptionHelpers.GetHRForException(__exception__);
}
return 0;)",
            bind_each([](writer& w, generic_type_instantiation const& i)
            {
                generic_type_instances.insert(i);
                w.write("_ = global::WinRT.GenericTypeInstantiations.%.EnsureInitialized();\n", i.instantiation_class_name);
            }, generic_instantiations),
            [&](writer& w) {
                if (!return_sig) return;
                return_marshaler.write_local(w);
            },
            [&](writer& w) {
                w.write(bind_each([](writer& w, managed_marshaler const& m)
                {
                    if (m.is_out())
                    {
                        m.write_out_initialize(w);
                    }
                }, marshalers));
                if (return_sig)
                {
                    return_marshaler.write_out_initialize(w);
                }
                w.write(bind_each([](writer& w, managed_marshaler const& m)
                {
                    m.write_local(w);
                }, marshalers));
            },
            [&](writer& w)
            {
                if (return_sig)
                {
                    w.write("__% = ", return_marshaler.param_name);
                }

                w.write(R"(%;)",
                    bind([&](writer& w)
                    {
                        w.write(invoke_expression_format,
                            bind_list([](writer& w, managed_marshaler const& m)
                                {
                                    m.write_marshal_to_managed(w);
                                }, ", ", marshalers));
                    }));
            },
            bind_each([](writer& w, managed_marshaler const& m)
            { 
                m.write_marshal_from_managed(w);
            }, marshalers),
            [&](writer& w) {
                if (!return_sig) return;
                return_marshaler.write_marshal_from_managed(w);
            });
    }

    void write_method_abi_invoke(writer& w, MethodDef const& method)
    {
        if (method.SpecialName()) return;

        auto generic_type = distance(method.Parent().GenericParam()) > 0;
        method_signature signature{ method };
        auto return_sig = signature.return_signature();
        auto type_name = write_type_name_temp(w, method.Parent());
        auto vmethod_name = get_vmethod_name(w, method.Parent(), method);

        auto generic_abi_types = get_generic_abi_types(w, signature);
        bool have_generic_params = std::find_if(generic_abi_types.begin(), generic_abi_types.end(),
            [](auto&& pair) { return !pair.second.empty(); }) != generic_abi_types.end();

        w.write(R"(
%
private static unsafe int Do_Abi_%%
{
%
})",
!settings.netstandard_compat && !generic_type ? "[UnmanagedCallersOnly(CallConvs = new[] { typeof(CallConvStdcall) })]" : "",
vmethod_name,
bind<write_abi_signature>(method),
bind<write_managed_method_call>(
    signature,
    w.write_temp("global::WinRT.ComWrappersSupport.FindObject<%>(%).%%",
        type_name,
        have_generic_params ? "new IntPtr(thisPtr)" : "thisPtr",
        method.Name(),
        "(%)"), 
        false));
    }

    void write_method_abi_invoke_helper(writer& w, MethodDef const& method)
    {
        if (method.SpecialName()) return;

        method_signature signature{ method };
        auto return_sig = signature.return_signature();
        auto type_name = write_type_name_temp(w, method.Parent());
        auto vmethod_name = get_vmethod_name(w, method.Parent(), method);

        w.write(R"(
public static % Do_Abi_%(IntPtr thisPtr%%)
{
%global::WinRT.ComWrappersSupport.FindObject<%>(thisPtr).%(%);
})",
bind<write_projection_return_type>(signature),
vmethod_name,
signature.has_params() ? ", " : "",
bind_list<write_projection_parameter>(", ", signature.params()),
return_sig ? "return " : "",
type_name,
method.Name(),
bind_list<write_parameter_name_with_modifier>(", ", signature.params()));
    }

    void write_property_abi_invoke(writer& w, Property const& prop)
    {
        auto [getter, setter] = get_property_methods(prop);
        auto type_name = write_type_name_temp(w, prop.Parent());
        auto generic_type = distance(prop.Parent().GenericParam()) > 0;
        if (setter)
        {
            method_signature setter_sig{ setter };
            auto vmethod_name = get_vmethod_name(w, setter.Parent(), setter);

            auto generic_abi_types = get_generic_abi_types(w, setter_sig);
            bool have_generic_params = std::find_if(generic_abi_types.begin(), generic_abi_types.end(),
                [](auto&& pair) { return !pair.second.empty(); }) != generic_abi_types.end();

            // WinRT properties can't be indexers.
            XLANG_ASSERT(setter_sig.params().size() == 1);

        w.write(
            R"(
%
private static unsafe int Do_Abi_%%
{
%
})",
            !settings.netstandard_compat && !generic_type ? "[UnmanagedCallersOnly(CallConvs = new[] { typeof(CallConvStdcall) })]" : "",
            vmethod_name,
            bind<write_abi_signature>(setter),
            bind<write_managed_method_call>(
                setter_sig,
                w.write_temp("global::WinRT.ComWrappersSupport.FindObject<%>(%).% = %",
                    type_name,
                    have_generic_params ? "new IntPtr(thisPtr)" : "thisPtr",
                    prop.Name(),
                    "%"),
                false));
        }

        if (getter)
        {
            method_signature getter_sig{ getter };
            auto vmethod_name = get_vmethod_name(w, getter.Parent(), getter);

            auto generic_abi_types = get_generic_abi_types(w, getter_sig);
            bool have_generic_params = std::find_if(generic_abi_types.begin(), generic_abi_types.end(),
                [](auto&& pair) { return !pair.second.empty(); }) != generic_abi_types.end();

            // WinRT properties can't be indexers.
            XLANG_ASSERT(getter_sig.params().size() == 0);
            w.write(
                R"(
%
private static unsafe int Do_Abi_%%
{
%
})",
                !settings.netstandard_compat && !generic_type ? "[UnmanagedCallersOnly(CallConvs = new[] { typeof(CallConvStdcall) })]" : "",
                vmethod_name,
                bind<write_abi_signature>(getter),
                bind<write_managed_method_call>(
                    getter_sig,
                    w.write_temp("global::WinRT.ComWrappersSupport.FindObject<%>(%).%%",
                        type_name,
                        have_generic_params ? "new IntPtr(thisPtr)" : "thisPtr",
                        prop.Name(),
                        "%"),
                    false));
        }
    }

    void write_property_abi_invoke_helper(writer& w, Property const& prop)
    {
        auto [getter, setter] = get_property_methods(prop);
        auto type_name = write_type_name_temp(w, prop.Parent());
        if (setter)
        {
            method_signature setter_sig{ setter };
            auto vmethod_name = get_vmethod_name(w, setter.Parent(), setter);

            // WinRT properties can't be indexers.
            XLANG_ASSERT(setter_sig.params().size() == 1);

            w.write(R"(
public static void Do_Abi_%(IntPtr thisPtr, %)
{
global::WinRT.ComWrappersSupport.FindObject<%>(thisPtr).% = %;
})",
vmethod_name,
bind_list<write_projection_parameter>(", ", setter_sig.params()),
type_name,
prop.Name(),
bind_list<write_parameter_name_with_modifier>(", ", setter_sig.params()));
        }

        if (getter)
        {
            method_signature getter_sig{ getter };
            auto vmethod_name = get_vmethod_name(w, getter.Parent(), getter);

            // WinRT properties can't be indexers.
            XLANG_ASSERT(getter_sig.params().size() == 0);
            w.write(R"(
public static % Do_Abi_%(IntPtr thisPtr)
{
return global::WinRT.ComWrappersSupport.FindObject<%>(thisPtr).%;
})",
bind<write_projection_return_type>(getter_sig),
vmethod_name,
type_name,
prop.Name());
        }
    }

    void write_event_abi_invoke(writer& w, Event const& evt)
    {
        auto type_name = write_type_name_temp(w, evt.Parent());
        auto generic_type = distance(evt.Parent().GenericParam()) > 0;
        auto semantics = get_type_semantics(evt.EventType());
        auto [add_method, remove_method] = get_event_methods(evt);
        auto add_signature = method_signature{ add_method };

        auto handler_parameter_name = add_signature.params().back().first.Name();
        auto add_handler_event_token_name = add_signature.return_param_name();
        auto remove_handler_event_token_name = method_signature{ remove_method }.params().back().first.Name();

        w.write(R"(
private volatile static global::System.Runtime.CompilerServices.ConditionalWeakTable<%, global::WinRT.EventRegistrationTokenTable<%>> _%_tokenTables;
private static global::System.Runtime.CompilerServices.ConditionalWeakTable<%, global::WinRT.EventRegistrationTokenTable<%>> Make%Table()
{
    global::System.Threading.Interlocked.CompareExchange(ref _%_tokenTables, new(), null);
    return _%_tokenTables;
}
private static global::System.Runtime.CompilerServices.ConditionalWeakTable<%, global::WinRT.EventRegistrationTokenTable<%>> _%_TokenTables => _%_tokenTables ?? Make%Table();
)",
            type_name,
            bind<write_type_name>(semantics, typedef_name_type::Projected, false),
            evt.Name(),
            type_name,
            bind<write_type_name>(semantics, typedef_name_type::Projected, false),
            evt.Name(),
            evt.Name(),
            evt.Name(),
            type_name,
            bind<write_type_name>(semantics, typedef_name_type::Projected, false),
            evt.Name(),
            evt.Name(),
            evt.Name());

        w.write(
            R"(
%
private static unsafe int Do_Abi_%%
{
%
%% = default;
try
{
var __this = global::WinRT.ComWrappersSupport.FindObject<%>(thisPtr);
var __handler = %.FromAbi(%);
%% = _%_TokenTables.GetOrCreateValue(__this).AddEventHandler(__handler);
__this.% += __handler;
return 0;
}
catch (Exception __ex)
{
return __ex.HResult;
}
})",
            !settings.netstandard_compat && !generic_type ? "[UnmanagedCallersOnly(CallConvs = new[] { typeof(CallConvStdcall) })]" : "",
            get_vmethod_name(w, add_method.Parent(), add_method),
            bind<write_abi_signature>(add_method),
            bind([&](writer& w) {
                if (!settings.netstandard_compat && !generic_type)
                {
                    write_ensure_generic_type_initialized(w, semantics, false);
                }
            }),
            settings.netstandard_compat ? "" : "*",
            add_handler_event_token_name,
            type_name,
            bind<write_type_name>(semantics, typedef_name_type::ABI, false),
            handler_parameter_name,
            settings.netstandard_compat ?  "" : "*",
            add_handler_event_token_name,
            evt.Name(),
            evt.Name());
        w.write(
    R"(
%
private static unsafe int Do_Abi_%%
{
try
{
var __this = global::WinRT.ComWrappersSupport.FindObject<%>(thisPtr);
if(__this != null && _%_TokenTables.TryGetValue(__this, out var __table) && __table.RemoveEventHandler(%, out var __handler))
{
__this.% -= __handler;
}
return 0;
}
catch (Exception __ex)
{
return __ex.HResult;
}
})",
            !settings.netstandard_compat && !generic_type ? "[UnmanagedCallersOnly(CallConvs = new[] { typeof(CallConvStdcall) })]" : "",
            get_vmethod_name(w, remove_method.Parent(), remove_method),
            bind<write_abi_signature>(remove_method),
            type_name,
            evt.Name(),
            remove_handler_event_token_name,
            evt.Name());
    }

    void write_event_abi_invoke_helper(writer& w, Event const& evt)
    {
        auto type_name = write_type_name_temp(w, evt.Parent());
        auto semantics = get_type_semantics(evt.EventType());
        auto [add_method, remove_method] = get_event_methods(evt);
        auto add_signature = method_signature{ add_method };

        w.write(R"(
private volatile static global::System.Runtime.CompilerServices.ConditionalWeakTable<%, global::WinRT.EventRegistrationTokenTable<%>> _%_tokenTables;
private static global::System.Runtime.CompilerServices.ConditionalWeakTable<%, global::WinRT.EventRegistrationTokenTable<%>> Make%TokenTable()
{
    global::System.Threading.Interlocked.CompareExchange(ref _%_tokenTables, new(), null);
    return _%_tokenTables;
}
private static global::System.Runtime.CompilerServices.ConditionalWeakTable<%, global::WinRT.EventRegistrationTokenTable<%>> _%_TokenTables => _%_tokenTables ?? Make%TokenTable();
)",
        type_name,
        bind<write_type_name>(semantics, typedef_name_type::Projected, false),
        evt.Name(),
        type_name,
        bind<write_type_name>(semantics, typedef_name_type::Projected, false),
        evt.Name(),
        evt.Name(),
        evt.Name(),
        type_name,
        bind<write_type_name>(semantics, typedef_name_type::Projected, false),
        evt.Name(),
        evt.Name(),
        evt.Name());

        w.write(R"(
public static global::WinRT.EventRegistrationToken Do_Abi_%(IntPtr thisPtr, % handler)
{
var __this = global::WinRT.ComWrappersSupport.FindObject<%>(thisPtr);
var token = _%_TokenTables.GetOrCreateValue(__this).AddEventHandler(handler);
__this.% += handler;
return token;
}
)",
            get_vmethod_name(w, add_method.Parent(), add_method),
            bind<write_projection_parameter_type>(add_signature.params().back()),
            type_name,
            evt.Name(),
            evt.Name());
        w.write(R"(
public static void Do_Abi_%(IntPtr thisPtr, global::WinRT.EventRegistrationToken token)
{
var __this = global::WinRT.ComWrappersSupport.FindObject<%>(thisPtr);
if(__this != null && _%_TokenTables.TryGetValue(__this, out var __table) && __table.RemoveEventHandler(token, out var __handler))
{
__this.% -= __handler;
}
}
)",
            get_vmethod_name(w, remove_method.Parent(), remove_method),
            type_name,
            evt.Name(),
            evt.Name());
    }

    void get_vtable_members(
        writer& w, 
        TypeDef const& type,
        std::vector<std::string>& nongeneric_delegates,
        std::vector<std::string>& method_marshals_to_abi,
        std::vector<std::string>& method_marshals_to_projection,
        std::vector<std::string>& vtable_delegates,
        std::vector<std::string>& method_create_function_pointers_to_projection,
        std::vector<std::string>& type_declarations,
        std::vector<std::string>& vtable_members)
    {
        auto nongenerics_class = w.write_temp("%_Delegates", bind<write_typedef_name>(type, typedef_name_type::ABI, false));
        auto methods = type.MethodList();
        auto is_generic = distance(type.GenericParam()) > 0;
        for (auto& method : methods)
        {
            bool signature_has_generic_parameters{};

            auto generic_abi_types = get_generic_abi_types(w, method_signature{ method });
            bool have_generic_type_parameters = std::find_if(generic_abi_types.begin(), generic_abi_types.end(),
                [](auto&& pair) { return !pair.second.empty(); }) != generic_abi_types.end();

            auto vmethod_name = get_vmethod_name(w, type, method);
            auto delegate_type = get_vmethod_delegate_type(w, method, vmethod_name);
            std::string vtable_field_type;
            bool function_pointer = false;
            if (vtable_field_type == "")
            {
                delegate_type = nongenerics_class + "." + vmethod_name;
                writer::write_generic_type_name_guard g(w, [&](writer& /*w*/, uint32_t /*index*/) {
                    signature_has_generic_parameters = true;
                });

                auto delegate_definition = w.write_temp("public unsafe delegate int %(%);\n",
                    vmethod_name,
                    bind<write_abi_parameters>(method_signature{ method }));

                if (signature_has_generic_parameters)
                {
                    delegate_type = vtable_field_type = "global::System.Delegate";
                }
                else
                {
                    if (settings.netstandard_compat || is_generic)
                    {
                        nongeneric_delegates.push_back(delegate_definition);
                    }

                    vtable_field_type = w.write_temp("delegate* unmanaged[Stdcall]<%, int>", bind<write_abi_parameter_types>(method_signature{ method }));
                    function_pointer = true;
                }
            }
            else
            {
                // We're a well-known delegate type, but we still need to get the function pointer type.
                vtable_field_type = w.write_temp("delegate* unmanaged[Stdcall]<%, int>", bind<write_abi_parameter_types>(method_signature{ method }));
                function_pointer = true;
            }
            if (!function_pointer)
            {
                vtable_members.emplace_back(w.write_temp("public % %;", vtable_field_type, vmethod_name));
            }
            else if (settings.netstandard_compat || is_generic)
            {
                // Work around https://github.com/dotnet/runtime/issues/37295
                vtable_members.emplace_back(w.write_temp(R"(
private void* _%;
public % % { get => (%)_%; set => _%=(void*)value; }
)",
                    vmethod_name, vtable_field_type, vmethod_name, vtable_field_type, vmethod_name, vmethod_name));
            }
            else
            {
                // Work around C# compiler's lack of support for UnmanagedCallersOnly
                vtable_members.emplace_back(w.write_temp(R"(
private delegate* unmanaged[Stdcall]<%, int> _%;
public % % { get => (%)_%; set => _%=(delegate* unmanaged[Stdcall]<%, int>)value; }
)",
                    bind<write_abi_parameter_types_pointer>(method_signature{ method }), vmethod_name,
                    vtable_field_type, vmethod_name, vtable_field_type, vmethod_name, vmethod_name,
                    bind<write_abi_parameter_types_pointer>(method_signature{ method })));
            }
            uint32_t const delegate_cache_index = method.index() - methods.first.index();
            uint32_t const vtable_index = delegate_cache_index + 6;
            if (is_generic)
            {
                method_marshals_to_abi.emplace_back(signature_has_generic_parameters ?
                    w.write_temp("% = Marshal.GetDelegateForFunctionPointer(vftbl[%], %_Type);\n",
                        vmethod_name, vtable_index, vmethod_name) :
                    w.write_temp("% = (%)(vftbl[%]);\n",
                        vmethod_name, vtable_field_type, vtable_index)
                );

                method_marshals_to_projection.emplace_back(signature_has_generic_parameters ?
                    w.write_temp("nativeVftbl[%] = Marshal.GetFunctionPointerForDelegate(AbiToProjectionVftable.%);\n",
                        vtable_index, vmethod_name) :
                    w.write_temp("nativeVftbl[%] = (IntPtr)AbiToProjectionVftable._%;", vtable_index, vmethod_name)
                );

                if (have_generic_type_parameters)
                {
                    auto create_delegate = 
                        w.write_temp(R"(global::System.Delegate.CreateDelegate(%, typeof(%).GetMethod("Do_Abi_%", BindingFlags.NonPublic | BindingFlags.Static)))",
                            !signature_has_generic_parameters ? w.write_temp("typeof(%)", vtable_field_type) : vmethod_name + "_Type",
                            bind<write_static_abi_class_generic_instantiation_type>(type),
                            vmethod_name);
                    vtable_delegates.emplace_back(create_delegate);

                    method_create_function_pointers_to_projection.emplace_back(
                        w.write_temp(R"(% = %%)",
                            vmethod_name,
                            !signature_has_generic_parameters ? w.write_temp("(%)", vtable_field_type) : "",
                            create_delegate));

                    if (signature_has_generic_parameters)
                    {
                        type_declarations.emplace_back(w.write_temp("Type %_Type = %(new Type[]{ typeof(void*), %typeof(int) });\n",
                            vmethod_name,
                            settings.netstandard_compat ? "global::WinRT.Projections.GetAbiDelegateType" : "Expression.GetDelegateType",
                            bind_each([&](writer& w, auto&& pair)
                            {
                                w.write("%, ", pair.first);
                            }, generic_abi_types)));
                    }
                }
                else
                {
                    auto create_delegate = w.write_temp("new %(Do_Abi_%)",
                        delegate_type,
                        vmethod_name);
                    vtable_delegates.emplace_back(create_delegate);
                    method_create_function_pointers_to_projection.emplace_back(
                        w.write_temp("_% = (void*)Marshal.GetFunctionPointerForDelegate(DelegateCache[%] = %)",
                            vmethod_name,
                            delegate_cache_index,
                            create_delegate));
                }
            }
            else if (settings.netstandard_compat)
            {
                auto create_delegate = w.write_temp("new %(Do_Abi_%)",
                    delegate_type,
                    vmethod_name);
                vtable_delegates.emplace_back(create_delegate);
                method_create_function_pointers_to_projection.emplace_back(
                    w.write_temp("_% = (void*)Marshal.GetFunctionPointerForDelegate(DelegateCache[%] = %)",
                        vmethod_name,
                        delegate_cache_index,
                        create_delegate));
            }
            else
            {
                // Work around C# compiler's lack of support for UnmanagedCallersOnly
                method_create_function_pointers_to_projection.emplace_back(
                    w.write_temp("_% = &Do_Abi_%",
                        vmethod_name, vmethod_name)
                );
            }
        }
    }

    void write_vtable(writer& w, TypeDef const& type, std::string const& type_name,
        std::string const& nongenerics_class,
        std::vector<std::string>& nongeneric_delegates)
    {
        auto methods = type.MethodList();
        auto is_generic = distance(type.GenericParam()) > 0;
        std::vector<std::string> method_marshals_to_abi;
        std::vector<std::string> method_marshals_to_projection;
        std::vector<std::string> method_create_delegates_to_projection;

        w.write(R"(%
public struct Vftbl
{
internal IInspectable.Vftbl IInspectableVftbl;
%%%%%%
})",
            bind<write_guid_attribute>(type),
            bind_each([&](writer& w, MethodDef const& method)
            {
                bool signature_has_generic_parameters{};

                auto generic_abi_types = get_generic_abi_types(w, method_signature{ method });
                bool have_generic_type_parameters = std::find_if(generic_abi_types.begin(), generic_abi_types.end(),
                    [](auto&& pair) { return !pair.second.empty(); }) != generic_abi_types.end();

                auto vmethod_name = get_vmethod_name(w, type, method);
                auto delegate_type = get_vmethod_delegate_type(w, method, vmethod_name);
                std::string vtable_field_type;
                bool function_pointer = false;
                if(vtable_field_type == "")
                {
                    delegate_type = nongenerics_class + "." + vmethod_name;
                    writer::write_generic_type_name_guard g(w, [&](writer& /*w*/, uint32_t /*index*/) {
                        signature_has_generic_parameters = true;
                    });
                    auto delegate_definition = w.write_temp("public unsafe delegate int %(%);\n",
                        vmethod_name,
                        bind<write_abi_parameters>(method_signature{ method }));
                    if (signature_has_generic_parameters)
                    {
                        delegate_type = vtable_field_type = "global::System.Delegate";
                    }
                    else
                    {
                        if (settings.netstandard_compat || is_generic)
                        {
                            nongeneric_delegates.push_back(delegate_definition);
                        }

                        vtable_field_type = w.write_temp("delegate* unmanaged[Stdcall]<%, int>", bind<write_abi_parameter_types>(method_signature{ method }));
                        function_pointer = true;
                    }
                }
                else
                {
                    // We're a well-known delegate type, but we still need to get the function pointer type.
                    vtable_field_type = w.write_temp("delegate* unmanaged[Stdcall]<%, int>", bind<write_abi_parameter_types>(method_signature{ method }));
                    function_pointer = true;
                }
                if (!function_pointer)
                {
                    w.write("public % %;", vtable_field_type, vmethod_name);
                }
                else if (settings.netstandard_compat || is_generic)
                {
                    // Work around https://github.com/dotnet/runtime/issues/37295
                    w.write("private void* _%;\n", vmethod_name);
                    w.write("public % % { get => (%)_%; set => _%=(void*)value; }\n",
                        vtable_field_type, vmethod_name, vtable_field_type, vmethod_name, vmethod_name);
                }
                else
                {
                    // Work around C# compiler's lack of support for UnmanagedCallersOnly
                    w.write("private delegate* unmanaged[Stdcall]<%, int> _%;\n", bind<write_abi_parameter_types_pointer>(method_signature{ method }), vmethod_name);
                    w.write("public % % { get => (%)_%; set => _%=(delegate* unmanaged[Stdcall]<%, int>)value; }\n",
                        vtable_field_type, vmethod_name, vtable_field_type, vmethod_name, vmethod_name,
                        bind<write_abi_parameter_types_pointer>(method_signature{ method }));
                }
                uint32_t const delegate_cache_index = method.index() - methods.first.index();
                uint32_t const vtable_index = delegate_cache_index + 6;
                if (is_generic)
                {
                    method_marshals_to_abi.emplace_back(signature_has_generic_parameters ?
                        w.write_temp("% = Marshal.GetDelegateForFunctionPointer(vftbl[%], %_Type);\n",
                            vmethod_name, vtable_index, vmethod_name) :
                        w.write_temp("% = (%)(vftbl[%]);\n",
                            vmethod_name, vtable_field_type, vtable_index)
                        );

                    method_marshals_to_projection.emplace_back(signature_has_generic_parameters ?
                        w.write_temp("nativeVftbl[%] = Marshal.GetFunctionPointerForDelegate(AbiToProjectionVftable.%);\n",
                            vtable_index, vmethod_name) :
                        w.write_temp("nativeVftbl[%] = (IntPtr)AbiToProjectionVftable._%;", vtable_index, vmethod_name)
                        );

                    if (have_generic_type_parameters)
                    {
                        method_create_delegates_to_projection.emplace_back(
                            w.write_temp(R"(% = %global::System.Delegate.CreateDelegate(%, typeof(Vftbl).GetMethod("Do_Abi_%", BindingFlags.NonPublic | BindingFlags.Static).MakeGenericMethod(%)))",
                                vmethod_name,
                                !signature_has_generic_parameters ? w.write_temp("(%)", vtable_field_type) : "",
                                !signature_has_generic_parameters ? w.write_temp("typeof(%)", vtable_field_type) : vmethod_name + "_Type",
                                vmethod_name,
                                bind([&](writer& w, method_signature const& sig)
                                    {
                                        separator s{ w };
                                        auto write_abi_type = [&](writer& w, type_semantics type)
                                        {
                                            auto const [generic_abi_type, generic_type_parameter] = get_generic_abi_type(w, type);
                                            if (!generic_type_parameter.empty())
                                            {
                                                s();
                                                w.write(generic_abi_type);
                                            }
                                        };
                                        for (auto&& param : sig.params())
                                        {
                                            write_abi_type(w, get_type_semantics(param.second->Type()));
                                        }
                                        if (sig.return_signature())
                                        {
                                            write_abi_type(w, get_type_semantics(sig.return_signature().Type()));
                                        }
                                    }, method_signature{ method })));
                    }
                    else
                    {
                        method_create_delegates_to_projection.emplace_back(
                            w.write_temp("_% = (void*)Marshal.GetFunctionPointerForDelegate(DelegateCache[%] = new %(Do_Abi_%))",
                                vmethod_name,
                                delegate_cache_index,
                                delegate_type,
                                vmethod_name));
                    }
                }
                else if (settings.netstandard_compat)
                {
                    method_create_delegates_to_projection.emplace_back(
                        w.write_temp("_% = (void*)Marshal.GetFunctionPointerForDelegate(DelegateCache[%] = new %(Do_Abi_%))",
                            vmethod_name,
                            delegate_cache_index,
                            delegate_type,
                            vmethod_name));
                }
                else
                {
                    // Work around C# compiler's lack of support for UnmanagedCallersOnly
                    method_create_delegates_to_projection.emplace_back(
                        w.write_temp("_% = &Do_Abi_%",
                            vmethod_name, vmethod_name)
                    );
                }
            }, methods),
            [&](writer& w)
            {
                if (!is_generic) return;
                w.write("public static readonly Guid PIID = GuidGenerator.CreateIID(typeof(%));\n", type_name);
                w.write(R"(%
internal unsafe Vftbl(IntPtr thisPtr) : this()
{
var vftblPtr = *(void***)thisPtr;
var vftbl = (IntPtr*)vftblPtr;
IInspectableVftbl = *(IInspectable.Vftbl*)vftblPtr;
%}
)",
                    bind_each([&](writer& w, MethodDef const& method)
                    {
                        auto vmethod_name = get_vmethod_name(w, type, method);

                        if (abi_signature_has_generic_parameters(w, method_signature{ method }))
                        {
                            auto generic_abi_types = get_generic_abi_types(w, method_signature{ method });

                            w.write("public static readonly Type %_Type = %(new Type[]{ typeof(void*), %typeof(int) });\n",
                                vmethod_name,
                                settings.netstandard_compat ? "global::WinRT.Projections.GetAbiDelegateType" : "Expression.GetDelegateType",
                                bind_each([&](writer& w, auto&& pair)
                                {
                                    w.write("%, ", pair.first);
                                }, generic_abi_types));
                        }
                    }, methods),
                    bind_each(method_marshals_to_abi)
                );
            },
            bind([&](writer& w)
            {
                if (is_generic)
                {
                    w.write(R"(
private static readonly Vftbl AbiToProjectionVftable;
public static readonly IntPtr AbiToProjectionVftablePtr;
private static Delegate[] DelegateCache = new Delegate[%];
static unsafe Vftbl()
{
AbiToProjectionVftable = new Vftbl
{
IInspectableVftbl = global::WinRT.IInspectable.Vftbl.AbiToProjectionVftable, 
%
};
var nativeVftbl = (IntPtr*)ComWrappersSupport.AllocateVtableMemory(typeof(Vftbl), sizeof(global::WinRT.IInspectable.Vftbl) + sizeof(IntPtr) * %);
%
AbiToProjectionVftablePtr = (IntPtr)nativeVftbl;
}
)",
                        std::to_string(distance(methods)),
                        bind_list(",\n", method_create_delegates_to_projection),
                        std::to_string(distance(methods)),
                        bind([&](writer& w)
                            {
                                if (!is_generic)
                                {
                                    w.write("Marshal.StructureToPtr(AbiToProjectionVftable, (IntPtr)nativeVftbl, false);");
                                }
                                else
                                {
                                    w.write("Marshal.StructureToPtr(AbiToProjectionVftable.IInspectableVftbl, (IntPtr)nativeVftbl, false);\n");
                                    w.write("%", bind_each(method_marshals_to_projection));
                                }
                            }));
                }
                else
                {
                        w.write(R"(
public static readonly IntPtr AbiToProjectionVftablePtr;
%
static unsafe Vftbl()
{
AbiToProjectionVftablePtr = ComWrappersSupport.AllocateVtableMemory(typeof(Vftbl), sizeof(global::WinRT.IInspectable.Vftbl) + sizeof(IntPtr) * %);
(*(Vftbl*)AbiToProjectionVftablePtr) = new Vftbl
{
IInspectableVftbl = global::WinRT.IInspectable.Vftbl.AbiToProjectionVftable, 
%
};
}
)",
                            bind([&](writer& w)
                            {   
                                if (settings.netstandard_compat)
                                {
                                    w.write("private static Delegate[] DelegateCache = new Delegate[%];", std::to_string(distance(methods)));
                                }
                            }),
                            std::to_string(distance(methods)),
                            bind_list(",\n", method_create_delegates_to_projection)
                            );
                    }
                }),
                bind_each<write_method_abi_invoke>(methods),
                bind_each<write_property_abi_invoke>(type.PropertyList()),
                bind_each<write_event_abi_invoke>(type.EventList())
        );
    }

    void write_base_constructor_dispatch_netstandard(writer& w, type_semantics type)
    {
        std::string base_default_interface_name;
        call(type,
            [&](object_type) {},
            [&](type_definition const& def)
            {
                base_default_interface_name = get_default_interface_name(w, def);
            },
            [&](generic_type_instance const& inst)
            {
                auto guard{ w.push_generic_args(inst) };
                base_default_interface_name = get_default_interface_name(w, inst.generic_type);
            },
                [](auto)
            {
                throw_invalid("Invalid base class type.");
            });

        if (!std::holds_alternative<object_type>(type))
        {
            w.write(R"(
    : base(ifc.As<%>())
)",
                base_default_interface_name);
        }
    }

    void write_base_constructor_dispatch(writer& w, type_semantics type)
    {
        if (!std::holds_alternative<object_type>(type))
        {
            w.write(R"(
    : base(global::WinRT.DerivedComposed.Instance)
)");
        }
    }

    void write_authoring_metadata_type(writer& w, TypeDef const& type)
    {
        w.write("%%%%internal class % {}\n",
            bind<write_winrt_attribute>(type),
            bind<write_winrt_exposed_type_attribute>(type, false),
            [&](writer& w)
            {
                auto category = get_category(type);
                if (category == category::delegate_type || category == category::struct_type)
                {
                    write_winrt_helper_type_attribute(w, type);
                }
            },
            bind<write_type_custom_attributes>(type, false),
            bind<write_type_name>(type, typedef_name_type::CCW, false));
    }

    void write_contract(writer& w, TypeDef const& type)
    {
        auto type_name = write_type_name_temp(w, type);
        w.write(R"(%% enum %
{
}
)",
            bind<write_type_custom_attributes>(type, false),
            internal_accessibility(),
            type_name);
    }

    void write_attribute(writer& w, TypeDef const& type)
    {
        auto type_name = write_type_name_temp(w, type);

        w.write(R"(%%% sealed class %: Attribute
{
%}
)",
            bind<write_winrt_attribute>(type),
            bind<write_type_custom_attributes>(type, true),
            internal_accessibility(),
            type_name,
            [&](writer& w)
            {
                auto methods = type.MethodList();
                for (auto&& method : methods)
                {
                    if (method.Name() != ".ctor") continue;
                    method_signature signature{ method };
                    w.write("public %(%){}\n",
                        type_name,
                        bind_list<write_projection_parameter>(", ", signature.params()));
                }
                for (auto&& field : type.FieldList())
                {
                    w.write("public % %;\n",
                        bind<write_projection_type>(get_type_semantics(field.Signature().Type())),
                        field.Name());
                }
            });
    }

    void write_interface(writer& w, TypeDef const& type)
    {
        XLANG_ASSERT(get_category(type) == category::interface_type);
        auto type_name = write_type_name_temp(w, type, "%", typedef_name_type::CCW);

        w.write(R"(%%%
%% interface %%
{%
}
)",
            // Interface
            bind<write_winrt_attribute>(type),
            bind<write_guid_attribute>(type),
            bind<write_winrt_helper_type_attribute>(type),
            bind<write_type_custom_attributes>(type, false),
            (is_exclusive_to(type) && !settings.public_exclusiveto) || (is_projection_internal(type) || (settings.internal || settings.embedded)) ? "internal" : "public",
            type_name,
            bind<write_type_inheritance>(type, object_type{}, false, false),
            bind<write_interface_member_signatures>(type)
        );
    }

    bool write_abi_interface_netstandard(writer& w, TypeDef const& type)
    {
        XLANG_ASSERT(get_category(type) == category::interface_type);
        auto type_name = write_type_name_temp(w, type, "%", typedef_name_type::ABI);
        auto nongenerics_class = w.write_temp("%_Delegates", bind<write_typedef_name>(type, typedef_name_type::ABI, false));
        auto is_generic = distance(type.GenericParam()) > 0;
        std::vector<std::string> nongeneric_delegates;

        std::map<std::string, required_interface> required_interfaces;
        write_required_interface_members_for_abi_type(w, type, required_interfaces, true);

        w.write(R"([global::WinRT.ObjectReferenceWrapper(nameof(_obj))]
%
% unsafe class % : %
{
%
internal static ObjectReference<Vftbl> FromAbi(IntPtr thisPtr)%
public static implicit operator %(IObjectReference obj) => (obj != null) ? new %(obj) : null;
protected readonly ObjectReference<Vftbl> _obj;
public IObjectReference ObjRef { get => _obj; }
public IntPtr ThisPtr => _obj.ThisPtr;
public ObjectReference<I> AsInterface<I>() => _obj.As<I>();
public A As<A>() => _obj.AsType<A>();
public @(IObjectReference obj) : this(obj.As<Vftbl>()) {}
internal @(ObjectReference<Vftbl> obj)
{
_obj = obj;%
%}
%%%%}
)",
            // Interface abi implementation
            bind<write_guid_attribute>(type),
            internal_accessibility(),
            type_name,
            bind<write_type_name>(type, typedef_name_type::CCW, false),
            // Vftbl
            bind<write_vtable>(type, type_name, nongenerics_class, nongeneric_delegates),
            // Interface impl
            [&](writer& w) {
                if (!is_generic)
                {
                    w.write(" => ObjectReference<Vftbl>.FromAbi(thisPtr);\n");
                    return;
                }
                w.write(R"(
{
if (thisPtr == IntPtr.Zero)
{
return null;
}
var vftblT = new Vftbl(thisPtr);
return ObjectReference<Vftbl>.FromAbi(thisPtr, vftblT);
}
public static readonly Guid PIID = Vftbl.PIID;
)");
            },
            type_name,
            type_name,
            type.TypeName(),
            type.TypeName(),
            [&](writer& w) 
            {
                int index = 0;
                for (auto&& evt : type.EventList())
                {
                    w.write("_% = %;\n", evt.Name(), bind<write_event_source_ctor>(evt, index++, INSPECTABLE_METHOD_COUNT));
                }
            },
            [&](writer& w) {
                for (auto required_interface : required_interfaces)
                {
                    if (required_interface.second.helper_wrapper.empty()) 
                        continue;
                    w.write("% = new %.FromAbiHelper(ObjRef);\n", 
                        required_interface.second.adapter,
                        required_interface.second.helper_wrapper);
                }
            },
            [&](writer& w) {
                for (auto required_interface : required_interfaces)
                {
                    if (required_interface.second.helper_wrapper.empty())
                        continue;
                    w.write("%.FromAbiHelper %;\n",
                        required_interface.second.helper_wrapper,
                        required_interface.second.adapter);
                }
            },
            bind<write_interface_members_netstandard>(type),
            bind<write_event_sources>(type),
            [&](writer& w) {
                for (auto required_interface : required_interfaces)
                {
                    w.write("%", required_interface.second.members);
                }
            }
        );

        if (!nongeneric_delegates.empty())
        {
            w.write(R"([global::System.ComponentModel.EditorBrowsable(global::System.ComponentModel.EditorBrowsableState.Never)]
% static class %
{
%}
)",
                internal_accessibility(),
                nongenerics_class,
                bind_each(nongeneric_delegates));
        }
        w.write("\n");

        return true;
    }

    void write_generic_interface_impl_class(writer& w, TypeDef const& iface)
    {
        w.write(R"(
internal sealed class @Impl% : %, IWinRTObject
{
private IObjectReference _inner;

internal @Impl(IObjectReference _inner)
{
this._inner = _inner;
}

public static @Impl% CreateRcw(IInspectable obj) => new(obj.ObjRef);

%

IObjectReference IWinRTObject.NativeObject => _inner;

bool IWinRTObject.HasUnwrappableNativeObject => true;

private volatile global::System.Collections.Concurrent.ConcurrentDictionary<RuntimeTypeHandle, IObjectReference> _queryInterfaceCache;
private global::System.Collections.Concurrent.ConcurrentDictionary<RuntimeTypeHandle, IObjectReference> MakeQueryInterfaceCache()
{
global::System.Threading.Interlocked.CompareExchange(ref _queryInterfaceCache, new global::System.Collections.Concurrent.ConcurrentDictionary<RuntimeTypeHandle, IObjectReference>(), null);
return _queryInterfaceCache;
}
global::System.Collections.Concurrent.ConcurrentDictionary<RuntimeTypeHandle, IObjectReference> IWinRTObject.QueryInterfaceCache => _queryInterfaceCache ?? MakeQueryInterfaceCache();
private volatile global::System.Collections.Concurrent.ConcurrentDictionary<RuntimeTypeHandle, object> _additionalTypeData;
private global::System.Collections.Concurrent.ConcurrentDictionary<RuntimeTypeHandle, object> MakeAdditionalTypeData()
{
global::System.Threading.Interlocked.CompareExchange(ref _additionalTypeData, new global::System.Collections.Concurrent.ConcurrentDictionary<RuntimeTypeHandle, object>(), null);
return _additionalTypeData;
}
global::System.Collections.Concurrent.ConcurrentDictionary<RuntimeTypeHandle, object> IWinRTObject.AdditionalTypeData => _additionalTypeData ?? MakeAdditionalTypeData();

%
}
)",
            iface.TypeName(),
            bind<write_type_params>(iface),
            bind<write_type_name>(iface, typedef_name_type::Projected, false),
            iface.TypeName(),
            iface.TypeName(),
            bind<write_type_params>(iface),
            [&](writer& w)
            {
                bool hasDerivedGenericInterfaces = distance(iface.GenericParam()) == 0 && has_derived_generic_interface(iface);
                std::set<std::string> writtenInterfaces;
                std::function<void(writer&, type_semantics const&)> write_objref_defintion = [&](writer& w, type_semantics const& ifaceTypeSemantics)
                {
                    auto objrefname = w.write_temp("%", bind<write_objref_type_name>(ifaceTypeSemantics));

                    // When writing derived interfaces of interfaces, we can sometimes encounter duplicate interfaces.
                    // To prevent writing them multiple times, we catch them here.
                    if (writtenInterfaces.find(objrefname) != writtenInterfaces.end())
                    {
                        return;
                    }
                    writtenInterfaces.insert(objrefname);

                    w.write(R"(
private volatile IObjectReference __%;
private IObjectReference Make__%()
{
%
global::System.Threading.Interlocked.CompareExchange(ref __%, ((IWinRTObject)this).NativeObject.As<IUnknownVftbl>(%.IID), null);
return __%;
}
private IObjectReference % => __% ?? Make__%();
)",
                        objrefname,
                        objrefname,
                        [&](writer& w) {
                            // We initialize the generic interface instantiation class if the respective interface for this
                            // impl class is not generic but has derived generic interfaces.  This is because in those cases
                            // we know the specific generic instantiations and can initialize them here rather than earlier.
                            // By deferring it to here, we are able to trim friendly allowing to trim unused interfaces.
                            if (hasDerivedGenericInterfaces)
                            {
                                write_ensure_generic_type_initialized(w, ifaceTypeSemantics);
                            }
                        },
                        objrefname,
                        bind<write_type_name>(ifaceTypeSemantics, typedef_name_type::StaticAbiClass, false),
                        objrefname,
                        objrefname,
                        objrefname,
                        objrefname);

                    for_typedef(w, ifaceTypeSemantics, [&](auto type)
                    {
                        for (auto&& ii : type.InterfaceImpl())
                        {
                            write_objref_defintion(w, get_type_semantics(ii.Interface()));
                        }
                    });
                };

                write_objref_defintion(w, iface);
            },
            bind<write_class_members>(iface, false, true));
    }

    void write_static_abi_classes(writer& w, TypeDef const& iface)
    {
        auto fast_abi_class_val = get_fast_abi_class_for_interface(iface);
        if (fast_abi_class_val.has_value())
        {
            if (fast_abi_class_val.value().contains_other_interface(iface))
            {
                return;
            }
        }

        if (settings.netstandard_compat)
        {
            w.write(R"(% static class %
{
internal static global::System.Guid IID { get; } = new Guid(new byte[] { % });

%
}
)",
                (is_exclusive_to(iface) || is_projection_internal(iface)) ? "internal" : internal_accessibility(),
                bind<write_type_name>(iface, typedef_name_type::StaticAbiClass, false),
                bind<write_guid_bytes>(iface),
                [&](writer& w) {
                    if (!fast_abi_class_val.has_value() || (!fast_abi_class_val.value().contains_other_interface(iface) && !interfaces_equal(fast_abi_class_val.value().default_interface, iface))) {
                        write_static_abi_class_members(w, iface, INSPECTABLE_METHOD_COUNT);
                        return;
                    }
                    auto abi_methods_start_index = INSPECTABLE_METHOD_COUNT;
                    write_static_abi_class_members(w, fast_abi_class_val.value().default_interface, abi_methods_start_index);
                    abi_methods_start_index += distance(fast_abi_class_val.value().default_interface.MethodList()) + get_class_hierarchy_index(fast_abi_class_val.value().class_type);
                    for (auto&& other_iface : fast_abi_class_val.value().other_interfaces)
                    {
                        write_static_abi_class_members(w, other_iface, abi_methods_start_index);
                        abi_methods_start_index += distance(other_iface.MethodList());
                    }
                });
        }
        else
        {
            // Derived classes need access to the vftbl ptr if they are extending unsealed types.
            auto write_vftable_ptr = !is_exclusive_to(iface) || settings.public_exclusiveto;
            if (!write_vftable_ptr)
            {
                // Also write for both overridable interfaces and for default interfaces of authored types.
                auto exclusive_to_type = get_exclusive_to_type(iface);
                auto authored_component_interface = settings.component && settings.filter.includes(iface);
                if (!exclusive_to_type.Flags().Sealed() || authored_component_interface)
                {
                    for (auto&& iface_impl : exclusive_to_type.InterfaceImpl())
                    {
                        for_typedef(w, get_type_semantics(iface_impl.Interface()), [&](auto interface_type)
                        {
                            if (iface == interface_type &&
                                (is_overridable(iface_impl) || 
                                 (authored_component_interface && is_default_interface(iface_impl))))
                            {
                                write_vftable_ptr = true;
                            }
                        });

                        if (write_vftable_ptr)
                        {
                            break;
                        }
                    }
                }
            }

            bool is_generic = distance(iface.GenericParam()) > 0;

            w.write(R"(% static class %
{
%
%
%
}
)", 
            ((is_exclusive_to(iface) && !write_vftable_ptr)|| is_projection_internal(iface)) ? "internal" : internal_accessibility(),
            bind<write_type_name>(iface, typedef_name_type::StaticAbiClass, false),
            [&](writer& w) {
                if (is_generic)
                {
                    w.write(R"(
internal volatile static bool _RcwHelperInitialized;
unsafe static @Methods()
{
ComWrappersSupport.RegisterHelperType(typeof(%), typeof(%));
if (RuntimeFeature.IsDynamicCodeCompiled)
{
#if NET8_0_OR_GREATER
    [RequiresDynamicCode("Generic instantiations might not be available in AOT scenarios.")]
#endif
    [UnconditionalSuppressMessage("Trimming", "IL2080", Justification = "ABI types never have constructors.")]
    [UnconditionalSuppressMessage("Trimming", "IL2081", Justification = "ABI types never have constructors.")]
    [MethodImpl(MethodImplOptions.NoInlining)]
    static void @MethodsFallback()
    {
        if (!_RcwHelperInitialized)
        {
            var ensureInitializedFallback = (Func<bool>)typeof(@Methods<%>).MakeGenericType(%).
            GetMethod("InitRcwHelperFallback", BindingFlags.NonPublic | BindingFlags.Static).
            CreateDelegate(typeof(Func<bool>));
            ensureInitializedFallback();
        }
    }

    @MethodsFallback();
}
}
)",
                    iface.TypeName(),
                    bind<write_type_name>(iface, typedef_name_type::Projected, false),
                    bind<write_type_name>(iface, typedef_name_type::ABI, false),
                    iface.TypeName(),
                    iface.TypeName(),
                    bind([&](writer& w)
                    {
                        for (auto i = 0; i < (distance(iface.GenericParam()) * 2) - 1; i++)
                        {
                            w.write(",");
                        }
                    }),
                    bind([&](writer& w)
                    {
                        for (auto i = 0; i < distance(iface.GenericParam()); i++)
                        {
                            if (i != 0)
                            {
                                w.write(", ");
                            }

                            w.write("typeof(%), Marshaler<%>.AbiType",
                                bind<write_generic_type_name>(i),
                                bind<write_generic_type_name>(i));
                        }
                    }),
                    iface.TypeName());
                }
                // If the interface inherits other generic interfaces, but itself isn't generic,
                // we need to handle the case where the class implementing the interface can be trimmed
                // and we end up relying on IDIC casts to access the generic interfaces.  But on AOT,
                // this doesn't work, which means we have a fallback helper impl class for the interface
                // that we instead create.
                else if (has_derived_generic_interface(iface))
                {
                    w.write(R"(
private volatile static bool _RcwHelperInitialized;
public static bool InitRcwHelper()
{
if (_RcwHelperInitialized)
{
return true;
}

global::WinRT.ComWrappersSupport.RegisterTypedRcwFactory(typeof(%), @Impl.CreateRcw);
_RcwHelperInitialized = true;
return true;
}
)",
                        bind<write_type_name>(iface, typedef_name_type::Projected, false),
                        iface.TypeName());
                }
            },
            [&](writer& w) {
                if (!fast_abi_class_val.has_value() || (!fast_abi_class_val.value().contains_other_interface(iface) && !interfaces_equal(fast_abi_class_val.value().default_interface, iface))) {
                    write_static_abi_class_members(w, iface, INSPECTABLE_METHOD_COUNT, false);
                    return;
                }
                auto abi_methods_start_index = INSPECTABLE_METHOD_COUNT;
                write_static_abi_class_members(w, fast_abi_class_val.value().default_interface, abi_methods_start_index, false);
                abi_methods_start_index += distance(fast_abi_class_val.value().default_interface.MethodList()) + get_class_hierarchy_index(fast_abi_class_val.value().class_type);
                for (auto&& other_iface : fast_abi_class_val.value().other_interfaces)
                {
                    write_static_abi_class_members(w, other_iface, abi_methods_start_index, false);
                    abi_methods_start_index += distance(other_iface.MethodList());
                }
            },
            [&](writer& w) {
                if (is_generic)
                {
                        w.write(R"(
public static global::System.Guid IID => GuidGenerator.CreateIID(typeof(%));
)",
                        bind<write_type_name>(iface, typedef_name_type::ABI, false));
                }
                else
                {
                    w.write(R"(
public static ref readonly global::System.Guid IID
{
[global::System.Runtime.CompilerServices.MethodImpl(global::System.Runtime.CompilerServices.MethodImplOptions.AggressiveInlining)]
get
{
global::System.ReadOnlySpan<byte> data = new byte[] { % };
return ref global::System.Runtime.CompilerServices.Unsafe.As<byte, global::System.Guid>(ref global::System.Runtime.InteropServices.MemoryMarshal.GetReference(data));
}
}
)",
                        bind<write_guid_bytes>(iface));
                }

                if (write_vftable_ptr)
                {
                    if (is_generic)
                    {
                        w.write(R"(
private static global::System.IntPtr abiToProjectionVftablePtr;
public static global::System.IntPtr AbiToProjectionVftablePtr => abiToProjectionVftablePtr;

internal static bool TryInitCCWVtable(global::System.IntPtr ptr)
{
return global::System.Threading.Interlocked.CompareExchange(ref abiToProjectionVftablePtr, ptr, global::System.IntPtr.Zero) == global::System.IntPtr.Zero;
}

%
%
%
)",
                        bind_each<write_method_abi_invoke_helper>(iface.MethodList()),
                        bind_each<write_property_abi_invoke_helper>(iface.PropertyList()),
                        bind_each<write_event_abi_invoke_helper>(iface.EventList()));
                    }
                    else
                    {
                        w.write(R"(
public static global::System.IntPtr AbiToProjectionVftablePtr => %.AbiToProjectionVftablePtr;
)",
                            bind<write_type_name>(iface, typedef_name_type::ABI, false));
                    }
                }
            });

            if (is_generic)
            {
                int32_t num_methods = distance(iface.MethodList());
                uint32_t index = 0;

                std::vector<std::string> nongeneric_delegates;
                std::vector<std::string> method_marshals_to_abi;
                std::vector<std::string> method_marshals_to_projection;
                std::vector<std::string> vtable_delegates;
                std::vector<std::string> method_create_function_pointers_to_projection;
                std::vector<std::string> type_declarations;
                std::vector<std::string> vtable_members;
                get_vtable_members(
                    w,
                    iface,
                    nongeneric_delegates,
                    method_marshals_to_abi,
                    method_marshals_to_projection,
                    vtable_delegates,
                    method_create_function_pointers_to_projection,
                    type_declarations,
                    vtable_members);

                w.write(R"(
% static class %%
{
public unsafe static bool InitRcwHelper(%)
{
if (%._RcwHelperInitialized)
{
return true;
}

%
global::WinRT.ComWrappersSupport.RegisterTypedRcwFactory(typeof(%), @Impl%.CreateRcw);
%._RcwHelperInitialized = true;
return true;
}

private unsafe static bool InitRcwHelperFallback()
{
return InitRcwHelper(%);
}


%

public static unsafe bool InitCcw(
%
)
{
if (%.AbiToProjectionVftablePtr != default)
{
return false;
}

var abiToProjectionVftablePtr = (IntPtr)NativeMemory.AllocZeroed((nuint)(sizeof(IInspectable.Vftbl) + sizeof(IntPtr) * %));
*(IInspectable.Vftbl*)abiToProjectionVftablePtr = IInspectable.Vftbl.AbiToProjectionVftable;
%

if (!%.TryInitCCWVtable(abiToProjectionVftablePtr))
{
NativeMemory.Free((void*)abiToProjectionVftablePtr);
return false;
}

return true;
}

private static global::System.Delegate[] DelegateCache;

#if NET8_0_OR_GREATER
[RequiresDynamicCode("The necessary marshalling code or generic instantiations might not be available.")]
#endif
internal static unsafe void InitFallbackCCWVtable()
{
%
DelegateCache = new global::System.Delegate[]
{
%
};

var abiToProjectionVftablePtr = (IntPtr)NativeMemory.AllocZeroed((nuint)(sizeof(IInspectable.Vftbl) + sizeof(IntPtr) * %));
*(IInspectable.Vftbl*)abiToProjectionVftablePtr = IInspectable.Vftbl.AbiToProjectionVftable;
%

if (!%.TryInitCCWVtable(abiToProjectionVftablePtr))
{
NativeMemory.Free((void*)abiToProjectionVftablePtr);
}
}

%
%
%
}

)",
                    ((is_exclusive_to(iface) && !write_vftable_ptr) || is_projection_internal(iface)) ? "internal" : internal_accessibility(),
                    bind([&](writer& w) {
                        writer::write_generic_type_name_guard g(w, [&](writer& w, uint32_t index)
                        {
                            write_projection_type_for_name_type(w, w.get_generic_arg_scope(index).first, typedef_name_type::Projected);
                            w.write(", ");
                            write_projection_type_for_name_type(w, w.get_generic_arg_scope(index).first, typedef_name_type::Projected);
                            w.write("Abi");
                        });

                        w.write("%", bind<write_type_name>(iface, typedef_name_type::StaticAbiClass, false));
                    }),
                    bind_each([&](writer& w, GenericParam const& /*gp*/)
                    {
                        w.write(" where ");
                        write_generic_type_name(w, index++);
                        w.write("Abi : unmanaged");
                    }, iface.GenericParam()),
                    [&](writer& w) {
                        bool write_delimiter = false;
                        for (auto& method : iface.MethodList())
                        {
                            method_signature signature{ method };
                            if (!settings.netstandard_compat && 
                                !(is_special(method) && (starts_with(method.Name(), "add_") || starts_with(method.Name(), "remove_"))) &&
                                projected_signature_has_generic_parameters(w, signature))
                            {
                                if (write_delimiter)
                                {
                                    w.write(",\n");
                                }

                                write_generic_method_delegate_variable(w, method, signature, true);
                                write_delimiter = true;
                            }
                        }
                    },
                    bind<write_type_name>(iface, typedef_name_type::StaticAbiClass, false),
                    bind_each([&](writer& w, MethodDef const& method)
                    {
                        method_signature signature{ method };
                        if (!settings.netstandard_compat && 
                            !(is_special(method) && (starts_with(method.Name(), "add_") || starts_with(method.Name(), "remove_"))) &&
                            projected_signature_has_generic_parameters(w, signature))
                        {
                            w.write("%._% = %;\n",
                                bind<write_type_name>(iface, typedef_name_type::StaticAbiClass, false),
                                method.Name(),
                                method.Name());
                        }
                    }, iface.MethodList()),
                    bind<write_type_name>(iface, typedef_name_type::Projected, false),
                    iface.TypeName(),
                    bind<write_type_params>(iface),
                    bind<write_type_name>(iface, typedef_name_type::StaticAbiClass, false),
                    [&](writer& w) {
                        bool write_delimiter = false;
                        for (auto& method : iface.MethodList())
                        {
                            method_signature signature{ method };
                            if (!settings.netstandard_compat &&
                                !(is_special(method) && (starts_with(method.Name(), "add_") || starts_with(method.Name(), "remove_"))) &&
                                projected_signature_has_generic_parameters(w, signature))
                            {
                                if (write_delimiter)
                                {
                                    w.write(",\n");
                                }

                                bool signature_has_only_generic_return =
                                    !settings.netstandard_compat &&
                                    abi_signature_has_generic_parameters(w, signature) &&
                                    !abi_signature_without_return_has_generic_parameters(w, signature);
                                if (signature_has_only_generic_return)
                                {
                                    w.write("&%", method.Name());
                                }
                                else
                                {
                                    w.write("null");
                                }

                                write_delimiter = true;
                            }
                        }
                    },
                    [&](writer& w) {
                        if (!fast_abi_class_val.has_value() || (!fast_abi_class_val.value().contains_other_interface(iface) && !interfaces_equal(fast_abi_class_val.value().default_interface, iface))) {
                            write_static_abi_class_members(w, iface, INSPECTABLE_METHOD_COUNT, true);
                            return;
                        }
                        auto abi_methods_start_index = INSPECTABLE_METHOD_COUNT;
                        write_static_abi_class_members(w, fast_abi_class_val.value().default_interface, abi_methods_start_index, true);
                        abi_methods_start_index += distance(fast_abi_class_val.value().default_interface.MethodList()) + get_class_hierarchy_index(fast_abi_class_val.value().class_type);
                        for (auto&& other_iface : fast_abi_class_val.value().other_interfaces)
                        {
                            write_static_abi_class_members(w, other_iface, abi_methods_start_index, true);
                            abi_methods_start_index += distance(other_iface.MethodList());
                        }
                    },
                    bind_list([&](writer& w, MethodDef const& method)
                    {
                        w.write("% %",
                            bind<write_abi_delegate_parameter_types_pointer>(method),
                            method.Name());
                    }, ",\n", iface.MethodList()),
                    bind<write_type_name>(iface, typedef_name_type::StaticAbiClass, false),
                    num_methods,
                    bind_list([&](writer& w, MethodDef const& method)
                    {
                        auto method_index = get_vmethod_index(method.Parent(), method);
                        auto method_name = method.Name();
                        w.write("((%*)abiToProjectionVftablePtr)[%] = %;",
                            bind<write_abi_delegate_parameter_types_pointer>(method),
                            method_index + 6 /* number of entries in IInspectable */,
                            method_name);
                    }, "\n", iface.MethodList()),
                    bind<write_type_name>(iface, typedef_name_type::StaticAbiClass, false),
                    bind_list(",\n", type_declarations),
                    bind_list(",\n", vtable_delegates),
                    num_methods,
                    bind_list([&](writer& w, MethodDef const& method)
                    {
                        auto method_index = get_vmethod_index(method.Parent(), method);
                        w.write("((IntPtr*)abiToProjectionVftablePtr)[%] = Marshal.GetFunctionPointerForDelegate(DelegateCache[%]);",
                            method_index + 6 /* number of entries in IInspectable */,
                            method_index);
                    }, "\n", iface.MethodList()),
                    bind<write_type_name>(iface, typedef_name_type::StaticAbiClass, false),
                    bind_each<write_method_abi_invoke>(iface.MethodList()),
                    bind_each<write_property_abi_invoke>(iface.PropertyList()),
                    bind_each<write_event_abi_invoke>(iface.EventList())
                );

                write_generic_interface_impl_class(w, iface);
            }
            else if (has_derived_generic_interface(iface))
            {
                write_generic_interface_impl_class(w, iface);
            }
        }
    }

    bool write_abi_interface(writer& w, TypeDef const& type)
    {
        bool is_generic = distance(type.GenericParam()) > 0;
        XLANG_ASSERT(get_category(type) == category::interface_type);
        auto type_name = write_type_name_temp(w, type, "%", typedef_name_type::ABI);

        bool shouldOmitCcwCodegen = false;

        // For exclusive interfaces which aren't overridable interfaces that are implemented by unsealed types,
        // we do not need any of the Do_Abi functions or the vtable logic as we will not create CCWs for them.
        // But we are still keeping the interface itself for any helper type lookup that may happen for like GUID lookup.
        // We avoid this path if we want to generate IDIC implementations for them though.
        if (!is_generic &&
            (is_exclusive_to(type) && !settings.public_exclusiveto) &&
            // check for !authored type
            !(settings.component && settings.filter.includes(type)))
        {
            bool hasOverridableAttribute = false;
            auto exclusive_to_type = get_exclusive_to_type(type);
            for (auto&& iface : exclusive_to_type.InterfaceImpl())
            {
                for_typedef(w, get_type_semantics(iface.Interface()), [&](auto interface_type)
                {
                    if (type == interface_type && is_overridable(iface))
                    {
                        hasOverridableAttribute = true;
                    }
                });

                if (hasOverridableAttribute)
                {
                    break;
                }
            }

            if (!hasOverridableAttribute)
            {
                // Under normal conditions, we would stop here and just emit a minimal amount of code.
                // However, if IDIC is requested, just continue normally, but omit the CCW generation.
                // We know we can safely omit that because it wouldn't have normally be generated.
                if (settings.idic_exclusiveto)
                {
                    shouldOmitCcwCodegen = true;
                }
                else
                {
                    // Otherwise, just write the minimal non-IDIC interface
                    w.write(R"(%
internal interface % : %
{
}
)",
                    bind<write_guid_attribute>(type),
                    type_name,
                    bind<write_type_name>(type, typedef_name_type::CCW, false));
                    
                    return true;
                }
            }
        }

        auto nongenerics_class = w.write_temp("%_Delegates", bind<write_typedef_name>(type, typedef_name_type::ABI, false));

        std::string nongeneric_delegates = "";

        std::map<std::string, required_interface> required_interfaces;
        write_required_interface_members_for_abi_type(w, type, required_interfaces, false);

        w.write(R"(%
%
internal unsafe interface % : %
{
%%%%}
)",
            // Interface abi implementation
            is_exclusive_to(type) && !settings.idic_exclusiveto ? "" : "[DynamicInterfaceCastableImplementation]",
            bind<write_guid_attribute>(type),
            type_name,
            bind<write_type_name>(type, does_abi_interface_implement_ccw_interface(type) ? typedef_name_type::CCW : typedef_name_type::Projected, false),
            // Vftbl
            bind([&](writer& w)
            {
                if (shouldOmitCcwCodegen)
                {
                    return;
                }

                auto methods = type.MethodList();
                if (is_generic)
                {
                    w.write(R"(
public static readonly Guid PIID = %.IID;
public static readonly IntPtr AbiToProjectionVftablePtr;
static unsafe @()
{
if (RuntimeFeature.IsDynamicCodeCompiled)
{
#if NET8_0_OR_GREATER
    [RequiresDynamicCode("Generic instantiations might not be available in AOT scenarios.")]
#endif
    [UnconditionalSuppressMessage("Trimming", "IL2080", Justification = "ABI types never have constructors.")]
    [UnconditionalSuppressMessage("Trimming", "IL2081", Justification = "ABI types never have constructors.")]
    [MethodImpl(MethodImplOptions.NoInlining)]
    static void @Fallback()
    {
        if (%.AbiToProjectionVftablePtr == default)
        {
            var initFallbackCCWVtable = (Action)typeof(@Methods<%>).MakeGenericType(%).
            GetMethod("InitFallbackCCWVtable", BindingFlags.NonPublic | BindingFlags.Static).
            CreateDelegate(typeof(Action));
            initFallbackCCWVtable();
        }
    }

    @Fallback();
}

AbiToProjectionVftablePtr = %.AbiToProjectionVftablePtr;
}

%
public unsafe struct Vftbl
{
internal IInspectable.Vftbl IInspectableVftbl;

public static readonly IntPtr AbiToProjectionVftablePtr = %.AbiToProjectionVftablePtr;

public static readonly Guid PIID = %.IID;
}
)",
                        bind<write_type_name>(type, typedef_name_type::StaticAbiClass, false),
                        type.TypeName(),
                        type.TypeName(),
                        bind<write_type_name>(type, typedef_name_type::StaticAbiClass, false),
                        type.TypeName(),
                        bind([&](writer& w)
                        {
                            for (auto i = 0; i < (distance(type.GenericParam()) * 2) - 1; i++)
                            {
                                w.write(",");
                            }
                        }),
                        bind([&](writer& w)
                        {
                            for (auto i = 0; i < distance(type.GenericParam()); i++)
                            {
                                if (i != 0)
                                {
                                    w.write(", ");
                                }

                                w.write("typeof(%), Marshaler<%>.AbiType",
                                    bind<write_generic_type_name>(i),
                                    bind<write_generic_type_name>(i));
                            }
                        }),
                        type.TypeName(),
                        bind<write_type_name>(type, typedef_name_type::StaticAbiClass, false),
                        bind<write_guid_attribute>(type),
                        bind<write_type_name>(type, typedef_name_type::StaticAbiClass, false),
                        bind<write_type_name>(type, typedef_name_type::StaticAbiClass, false));

                    nongeneric_delegates = 
                        w.write_temp("%",
                            bind_each([&](writer& w, MethodDef const& method) {
                                bool signature_has_generic_parameters = false;
                                writer::write_generic_type_name_guard g(w, [&](writer& /*w*/, uint32_t /*index*/) {
                                    signature_has_generic_parameters = true;
                                });

                                auto delegate_definition = w.write_temp("public unsafe delegate int %(%);\n",
                                    get_vmethod_name(w, type, method),
                                    bind<write_abi_parameters>(method_signature{ method }));
                                if (!signature_has_generic_parameters)
                                {
                                    w.write(delegate_definition);
                                }
                            }, methods));
                }
                else
                {
                    w.write(R"(
public static readonly IntPtr AbiToProjectionVftablePtr;
static unsafe @()
{
AbiToProjectionVftablePtr = ComWrappersSupport.AllocateVtableMemory(typeof(@), sizeof(IInspectable.Vftbl) + sizeof(IntPtr) * %);
*(IInspectable.Vftbl*)AbiToProjectionVftablePtr = IInspectable.Vftbl.AbiToProjectionVftable;
%
}
%%%
)",
                    type.TypeName(),
                    type.TypeName(),
                    distance(methods),
                    bind_list([&](writer& w, MethodDef const& method)
                    {
                        auto method_index = get_vmethod_index(method.Parent(), method);
                        auto method_name = method.Name();
                        w.write("((delegate* unmanaged[Stdcall]<%, int>*)AbiToProjectionVftablePtr)[%] = &Do_Abi_%_%;",
                            bind<write_abi_parameter_types_pointer>(method_signature{ method }),
                            method_index + 6 /* number of entries in IInspectable */,
                            method_name,
                            method_index);
                    }, "\n", methods),
                    bind_each<write_method_abi_invoke>(methods),
                    bind_each<write_property_abi_invoke>(type.PropertyList()),
                    bind_each<write_event_abi_invoke>(type.EventList()));
                }
            }),
            bind<write_interface_members>(type),
            "",
            [&](writer& w) {
                if (!is_exclusive_to(type) || settings.idic_exclusiveto)
                {
                    for (auto required_interface : required_interfaces)
                    {
                        w.write("%", required_interface.second.members);
                    }
                }
            }
        );

        if (nongeneric_delegates.length() != 0)
        {
            w.write(R"([global::System.ComponentModel.EditorBrowsable(global::System.ComponentModel.EditorBrowsableState.Never)]
internal static class %
{
%}
)",
nongenerics_class,
nongeneric_delegates);
        }
        w.write("\n");

        return true;
    }

    void write_custom_query_interface_impl(writer& w, TypeDef const& type)
    {

        bool has_base_class = !std::holds_alternative<object_type>(get_type_semantics(type.Extends()));
        separator s{ w, " || " };
        w.write(R"(
%bool IsOverridableInterface(Guid iid) => %%;

global::System.Runtime.InteropServices.CustomQueryInterfaceResult global::System.Runtime.InteropServices.ICustomQueryInterface.GetInterface(ref Guid iid, out IntPtr ppv)
{
ppv = IntPtr.Zero;
if (IsOverridableInterface(iid) || global::WinRT.Interop.IID.IID_IInspectable == iid || global::WinRT.Interop.IID.IID_IWeakReferenceSource == iid)
{
return global::System.Runtime.InteropServices.CustomQueryInterfaceResult.NotHandled;
}

if (%.TryAs(iid, out ppv) >= 0)
{
return global::System.Runtime.InteropServices.CustomQueryInterfaceResult.Handled;
}

return global::System.Runtime.InteropServices.CustomQueryInterfaceResult.NotHandled;
})",
            bind([&](writer& w)
            {
                auto visibility = "protected ";
                auto overridable = "virtual ";
                if (has_base_class)
                {
                    overridable = "override ";
                }
                else if (type.Flags().Sealed())
                {
                    visibility = "private ";
                    overridable = "";
                }
                w.write(visibility);
                w.write(overridable);
            }),
            bind_each([&](writer& w, InterfaceImpl const& iface)
            {
                if (has_attribute(iface, "Windows.Foundation.Metadata", "OverridableAttribute"))
                {
                    s();
                    settings.netstandard_compat ?
                        w.write("GuidGenerator.GetIID(typeof(%)) == iid",
                            bind<write_type_name>(get_type_semantics(iface.Interface()), typedef_name_type::ABI, false)) :
                        w.write("%.IID == iid",
                            bind<write_type_name>(get_type_semantics(iface.Interface()), typedef_name_type::StaticAbiClass, true));
                }
            }, type.InterfaceImpl()),
            bind([&](writer& w)
            {
                if (has_base_class)
                {
                    s();
                    w.write("base.IsOverridableInterface(iid)");
                }
                if (s.first)
                {
                    w.write("false");
                }
            }),
            settings.netstandard_compat ? "GetReferenceForQI()" : "((IWinRTObject)this).NativeObject");
    }

    void write_wrapper_class(writer& w, TypeDef const& type)
    {
        if (is_static(type))
        {
            return;
        }

        auto type_name = write_type_name_temp(w, type, "%", typedef_name_type::CCW);
        auto wrapped_type_name = write_type_name_temp(w, type, "%", typedef_name_type::Projected);
        auto default_interface_name = get_default_interface_name(w, type, false, true);

        if (settings.netstandard_compat)
        {
            auto base_semantics = get_type_semantics(type.Extends());
            auto from_abi_new = !std::holds_alternative<object_type>(base_semantics) ? "new " : "";

            // Fallback path for .NET Standard, with all interfaces of the user defined type implemented
            // on the authoring metadata type as well. This is because on this target, CsWinRT will go
            // through the list of implemented interfaces to construct the CCW and do other things. In
            // theory, the type could be abstract and without actually providing an implementation of the
            // interfaces it's declaring, but given this is a fallback path for backwards compatibility,
            // it's simpler to just keep the existing code without any changes, to minimize risk.
            w.write(R"(%%[global::WinRT.ProjectedRuntimeClass(typeof(%))]
%internal % partial class %%
{
public %(% comp)
{
_comp = comp;
}
public static implicit operator %(% comp)
{
return comp._comp;
}
public static implicit operator %(% comp)
{
return new %(comp);
}
public static %% FromAbi(IntPtr thisPtr)
{
if (thisPtr == IntPtr.Zero) return null;
return MarshalInspectable<%>.FromAbi(thisPtr);
}
%
private readonly % _comp;
}
)",
                bind<write_winrt_attribute>(type),
                bind<write_winrt_helper_type_attribute>(type),
                default_interface_name,
                bind<write_type_custom_attributes>(type, false),
                bind<write_class_modifiers>(type),
                type_name,
                bind<write_type_inheritance>(type, base_semantics, false, true),
                type_name,
                wrapped_type_name,
                wrapped_type_name,
                type_name,
                type_name,
                wrapped_type_name,
                type_name,
                from_abi_new,
                wrapped_type_name,
                wrapped_type_name,
                bind<write_class_members>(type, true, false),
                wrapped_type_name);
        }
        else
        {
            // This type can be empty, as it is only used for metadata lookup, but not as implementation.
            // On modern .NET, we use [WinRTExposedType] to get all implemented interfaces for the vtable.
            w.write(R"(%%[global::WinRT.ProjectedRuntimeClass(typeof(%))]
%internal % partial class %
{
public static % FromAbi(IntPtr thisPtr)
{
if (thisPtr == IntPtr.Zero) return null;
return MarshalInspectable<%>.FromAbi(thisPtr);
}
}
)",
                bind<write_winrt_attribute>(type),
                bind<write_winrt_helper_type_attribute>(type),
                default_interface_name,
                bind<write_type_custom_attributes>(type, false),
                bind<write_class_modifiers>(type),
                type_name,
                wrapped_type_name,
                wrapped_type_name);
        }
    }

    void write_class_netstandard(writer& w, TypeDef const& type)
    {
        if (settings.component)
        {
            write_wrapper_class(w, type);
            return;
        }

        if (is_static(type))
        {
            write_static_class(w, type);
            return;
        }

        auto type_name = write_type_name_temp(w, type);
        auto default_interface_name = get_default_interface_name(w, type, false);
        auto default_interface_abi_name = get_default_interface_name(w, type, true);
        auto base_semantics = get_type_semantics(type.Extends());
        auto derived_new = std::holds_alternative<object_type>(base_semantics) ? "" : "new ";

        auto gc_pressure_amount = get_gc_pressure_amount(type);

        w.write(R"(%%[global::WinRT.ProjectedRuntimeClass(nameof(_default))]
%% %class %%, IEquatable<%>
{
public %IntPtr ThisPtr => _default.ThisPtr;

private readonly IObjectReference _inner = null;
private readonly Lazy<%> _defaultLazy;
%

private % _default => _defaultLazy.Value;
%
public static %% FromAbi(IntPtr thisPtr)
{
if (thisPtr == IntPtr.Zero) return null;
return MarshalInspectable<%>.FromAbi(thisPtr);
}

% %(% ifc)%
{
_defaultLazy = new Lazy<%>(() => ifc);
%}
%

public static bool operator ==(% x, % y) => (x?.ThisPtr ?? IntPtr.Zero) == (y?.ThisPtr ?? IntPtr.Zero);
public static bool operator !=(% x, % y) => !(x == y);
%
%

private struct InterfaceTag<I>{};

private % AsInternal(InterfaceTag<%> _) => _default;
%%
}
)",
            bind<write_winrt_attribute>(type),
            bind<write_winrt_helper_type_attribute>(type),
            bind<write_type_custom_attributes>(type, false),
            internal_accessibility(),
            bind<write_class_modifiers>(type),
            type_name,
            bind<write_type_inheritance>(type, base_semantics, true, false),
            type_name,
            derived_new,
            default_interface_abi_name,
            bind<write_lazy_interface_initialization>(type),
            default_interface_abi_name,
            bind<write_attributed_types>(type),
            derived_new,
            type_name,
            type_name,
            type.Flags().Sealed() ? "internal" : "protected internal",
            type_name,
            default_interface_abi_name,
            bind<write_base_constructor_dispatch_netstandard>(base_semantics),
            default_interface_abi_name,
            [&](writer& w)
            {
                if (!gc_pressure_amount) return;
                w.write("GC.AddMemoryPressure(%);\n", gc_pressure_amount);
            },
            [&](writer& w)
            {
                if (!gc_pressure_amount) return;
                w.write(R"(~%()
{
GC.RemoveMemoryPressure(%);
}
)", 
                    type_name,
                    gc_pressure_amount);
            },
            type_name,
            type_name,
            type_name,
            type_name,
            bind([&](writer& w)
            {
                bool return_type_matches = false;
                if (!has_class_equals_method(type, &return_type_matches))
                {
                    w.write("public bool Equals(% other) => this == other;\n", type_name);
                }
                // Even though there is an equals method defined, it doesn't match the signature for IEquatable
                // so we define an explicitly implemented one.
                else if (!return_type_matches)
                {
                    w.write("bool IEquatable<%>.Equals(% other) => this == other;\n", type_name, type_name);
                }

                if (!has_object_equals_method(type))
                {
                    w.write("public override bool Equals(object obj) => obj is % that && this == that;\n", type_name);
                }

                if (!has_object_hashcode_method(type))
                {
                    w.write("public override int GetHashCode() => ThisPtr.GetHashCode();\n");
                }
            }),
            bind([&](writer& w)
            {
                bool has_base_type = !std::holds_alternative<object_type>(get_type_semantics(type.Extends()));

                if (!type.Flags().Sealed())
                {
                    w.write(R"(
protected %(global::WinRT.DerivedComposed _)%
{
_defaultLazy = new Lazy<%>(() => GetDefaultReference<%.Vftbl>());
})",
                        type.TypeName(),
                        has_base_type ? ":base(_)" : "",
                        default_interface_abi_name,
                        default_interface_abi_name);
                }

                std::string_view access_spec = "protected ";
                std::string_view override_spec = has_base_type ? "override " : "virtual ";

                if (type.Flags().Sealed() && !has_base_type)
                {
                    access_spec = "private ";
                    override_spec = " ";
                }

                w.write(R"(
%%IObjectReference GetDefaultReference<T>() => _default.AsInterface<T>();)",
                    access_spec,
                    override_spec);

                w.write(R"(
%%IObjectReference GetReferenceForQI() => _inner ?? _default.ObjRef;)",
                    access_spec,
                    override_spec);
            }),
            default_interface_name,
            default_interface_name,
            bind<write_class_members>(type, false, false),
            bind<write_custom_query_interface_impl>(type));
    }

    
    void write_class(writer& w, TypeDef const& type)
    {
        writer::write_platform_guard guard{ w };

        if (settings.component)
        {
            write_wrapper_class(w, type);
            return;
        }

        if (is_static(type))
        {
            write_static_class(w, type);
            return;
        }

        auto type_namespace = type.TypeNamespace();
        auto type_name = write_type_name_temp(w, type);
        auto default_interface_name = get_default_interface_name(w, type, false);
        auto base_semantics = get_type_semantics(type.Extends());
        auto derived_new = std::holds_alternative<object_type>(base_semantics) ? "" : "new ";

        auto gc_pressure_amount = get_gc_pressure_amount(type);

        auto default_interface_typedef = for_typedef(w, get_type_semantics(get_default_interface(type)), [&](auto&& iface) { return iface; });
        auto is_manually_gen_default_interface = is_manually_generated_iface(default_interface_typedef);

        w.write(R"(%
%
[global::ABI.%.%RcwFactory]
[global::WinRT.ProjectedRuntimeClass(typeof(%))]
%% %class %%, IWinRTObject, IEquatable<%>
{
private IntPtr ThisPtr => _inner == null ? (((IWinRTObject)this).NativeObject).ThisPtr : _inner.ThisPtr;

private readonly IObjectReference _inner = null;
%
%

%
%
%
public static %% FromAbi(IntPtr thisPtr)
{
if (thisPtr == IntPtr.Zero) return null;
return MarshalInspectable<%>.FromAbi(thisPtr);
}

% %(IObjectReference objRef)%
{
_inner = objRef.As(%.IID);
%
%}
%

public static bool operator ==(% x, % y) => (x?.ThisPtr ?? IntPtr.Zero) == (y?.ThisPtr ?? IntPtr.Zero);
public static bool operator !=(% x, % y) => !(x == y);
%
%

private struct InterfaceTag<I>{};
%
%%
}
)",
            bind<write_winrt_attribute>(type),
            bind<write_winrt_helper_type_attribute>(type),
            type_namespace,
            type.TypeName(),
            default_interface_name,
            bind<write_type_custom_attributes>(type, true),
            internal_accessibility(),
            bind<write_class_modifiers>(type),
            type_name,
            bind<write_type_inheritance>(type, base_semantics, true, false),
            type_name,
            bind<write_lazy_interface_initialization>(type),
            bind([&](writer& w)
                {
                    if (is_manually_gen_default_interface)
                    {
                        w.write("private readonly Lazy<%> _defaultLazy;", default_interface_name);
                    }
                }),
            bind<write_class_objrefs_definition>(type, type.Flags().Sealed()),
            bind([&](writer& w)
                {
                    if (is_manually_gen_default_interface)
                    {
                        w.write("private % _default => %;", default_interface_name, "_defaultLazy.Value");
                    }
                }),
            bind<write_attributed_types>(type),
            // FromAbi
            derived_new,
            type_name,
            type_name,
            // ObjectReference constructor
            type.Flags().Sealed() ? "internal" : "protected internal",
            type_name,
            bind<write_base_constructor_dispatch>(base_semantics),
            bind<write_type_name>(get_type_semantics(get_default_interface(type)), typedef_name_type::StaticAbiClass, true),
            bind([&](writer& w)
                {
                    if (is_manually_gen_default_interface)
                    {
                        w.write("_defaultLazy = new Lazy<%>(() => (%)new SingleInterfaceOptimizedObject(typeof(%), _inner));", default_interface_name, default_interface_name, default_interface_name);
                    }
                }),
            [&](writer& w)
            {
                if (!gc_pressure_amount) return;
                w.write("GC.AddMemoryPressure(%);\n", gc_pressure_amount);
            },
            [&](writer& w)
            {
                if (!gc_pressure_amount) return;
                w.write(R"(~%()
{
GC.RemoveMemoryPressure(%);
}
)",
                    type_name,
                    gc_pressure_amount);
            },
            // Equality operators
            type_name,
            type_name,
            type_name,
            type_name,
            bind([&](writer& w)
            {
                bool return_type_matches = false;
                if (!has_class_equals_method(type, &return_type_matches))
                {
                    w.write("public bool Equals(% other) => this == other;\n", type_name);
                }
                // Even though there is an equals method defined, it doesn't match the signature for IEquatable
                // so we define an explicitly implemented one.
                else if (!return_type_matches)
                {
                    w.write("bool IEquatable<%>.Equals(% other) => this == other;\n", type_name, type_name);
                }

                if (!has_object_equals_method(type))
                {
                    w.write("public override bool Equals(object obj) => obj is % that && this == that;\n", type_name);
                }

                if (!has_object_hashcode_method(type))
                {
                    w.write("public override int GetHashCode() => ThisPtr.GetHashCode();\n");
                }
            }),
            bind([&](writer& w)
            {
                if (is_fast_abi_class(type))
                {
                    int hierarchy_index = get_class_hierarchy_index(type);
                    if (!type.Flags().Sealed() || hierarchy_index > 0)
                    {
                        auto default_interface = get_default_interface(type);
                        auto default_iface_method_count = 0;
                        for_typedef(w, get_type_semantics(default_interface), [&](TypeDef iface)
                            {
                                default_iface_method_count = distance(iface.MethodList());
                            });

                        w.write(R"(
protected unsafe % IObjectReference GetDefaultInterfaceObjRef(int hierarchyIndex)
{
if (hierarchyIndex < %)
{
    return ((IWinRTObject)this).NativeObject.AsKnownPtr((*(delegate* unmanaged[Stdcall]<IntPtr, IntPtr>**)_inner.ThisPtr)[% + hierarchyIndex](_inner.ThisPtr));
}
return _inner;
})",
                            hierarchy_index == 0 ? "virtual" : "override",
                            hierarchy_index,
                            INSPECTABLE_METHOD_COUNT + default_iface_method_count);
                    }
                }
                bool has_base_type = !std::holds_alternative<object_type>(get_type_semantics(type.Extends()));
                if (!type.Flags().Sealed())
                {
                    w.write(R"(
protected %(global::WinRT.DerivedComposed _)%
{
%
})",
                        type.TypeName(),
                        has_base_type ? ":base(_)" : "",
                        bind([&](writer& w)
                        {
                            if (is_manually_gen_default_interface)
                            {
                                w.write("_defaultLazy = new Lazy<%>(() => (%)new IInspectable(((IWinRTObject)this).NativeObject));", default_interface_name, default_interface_name);
                            }
                        }));
                    w.write(R"(
bool IWinRTObject.HasUnwrappableNativeObject => this.GetType() == typeof(%);)",
                        type.TypeName());
                }
                else
                {
                    w.write(R"(
bool IWinRTObject.HasUnwrappableNativeObject => true;)");
                }

                w.write(R"(
IObjectReference IWinRTObject.NativeObject => _inner;)");
                if (!has_base_type)
                { 
                w.write(R"(
private volatile global::System.Collections.Concurrent.ConcurrentDictionary<RuntimeTypeHandle, IObjectReference> _queryInterfaceCache;
private global::System.Collections.Concurrent.ConcurrentDictionary<RuntimeTypeHandle, IObjectReference> MakeQueryInterfaceCache()
{
    global::System.Threading.Interlocked.CompareExchange(ref _queryInterfaceCache, new global::System.Collections.Concurrent.ConcurrentDictionary<RuntimeTypeHandle, IObjectReference>(), null); 
    return _queryInterfaceCache;
}
global::System.Collections.Concurrent.ConcurrentDictionary<RuntimeTypeHandle, IObjectReference> IWinRTObject.QueryInterfaceCache => _queryInterfaceCache ?? MakeQueryInterfaceCache();
private volatile global::System.Collections.Concurrent.ConcurrentDictionary<RuntimeTypeHandle, object> _additionalTypeData;
private global::System.Collections.Concurrent.ConcurrentDictionary<RuntimeTypeHandle, object> MakeAdditionalTypeData()
{
    global::System.Threading.Interlocked.CompareExchange(ref _additionalTypeData, new global::System.Collections.Concurrent.ConcurrentDictionary<RuntimeTypeHandle, object>(), null); 
    return _additionalTypeData;
}
global::System.Collections.Concurrent.ConcurrentDictionary<RuntimeTypeHandle, object> IWinRTObject.AdditionalTypeData => _additionalTypeData ?? MakeAdditionalTypeData();)");
                }
            }),
            bind([&](writer& w) 
                {
                    if (is_manually_gen_default_interface)
                    {
                        w.write("private % AsInternal(InterfaceTag<%> _) => _default;", default_interface_name, default_interface_name);
                    }
                }),
            bind<write_class_members>(type, false, false),
            bind<write_custom_query_interface_impl>(type));
    }

    void write_winrt_implementation_type_rcw_factory_attribute_type(writer& w, TypeDef const& type)
    {
        if (settings.netstandard_compat)
        {
            return;
        }

        if (settings.component)
        {
            return;
        }

        if (is_static(type))
        {
            return;
        }

        w.write(R"([global::System.ComponentModel.EditorBrowsable(global::System.ComponentModel.EditorBrowsableState.Never)]
internal sealed class %RcwFactoryAttribute : global::WinRT.WinRTImplementationTypeRcwFactoryAttribute
{
    public override object CreateInstance(global::WinRT.IInspectable inspectable)
        => new %(inspectable.ObjRef);
}
)", type.TypeName(), 
    bind<write_type_name>(type, typedef_name_type::Projected, false));
    }

    void write_abi_class(writer& w, TypeDef const& type)
    {
        if (is_static(type))
        {
            return;
        }

        auto abi_type_name = write_type_name_temp(w, type, "%", typedef_name_type::ABI);
        auto projected_type_name = write_type_name_temp(w, type);
        auto ccw_type_name = write_type_name_temp(w, type, "%", typedef_name_type::CCW);
        auto default_interface_abi_name = get_default_interface_name(w, type, true);

        w.write(R"([global::System.ComponentModel.EditorBrowsable(global::System.ComponentModel.EditorBrowsableState.Never)]
% struct %
{
%
public static IntPtr GetAbi(IObjectReference value) => value is null ? IntPtr.Zero : MarshalInterfaceHelper<object>.GetAbi(value);
public static % FromAbi(IntPtr thisPtr) => %.FromAbi(thisPtr);
public static IntPtr FromManaged(% obj) => obj is null ? IntPtr.Zero : CreateMarshaler2(obj).Detach();
public static unsafe MarshalInterfaceHelper<%>.MarshalerArray CreateMarshalerArray(%[] array) => MarshalInterfaceHelper<%>.CreateMarshalerArray2(array, (o) => CreateMarshaler2(o));
public static (int length, IntPtr data) GetAbiArray(object box) => MarshalInterfaceHelper<%>.GetAbiArray(box);
public static unsafe %[] FromAbiArray(object box) => MarshalInterfaceHelper<%>.FromAbiArray(box, FromAbi);
public static void CopyAbiArray(%[] array, object box) => MarshalInterfaceHelper<%>.CopyAbiArray(array, box, FromAbi);
public static (int length, IntPtr data) FromManagedArray(%[] array) => MarshalInterfaceHelper<%>.FromManagedArray(array, (o) => FromManaged(o));
public static void DisposeMarshaler(IObjectReference value) => MarshalInspectable<object>.DisposeMarshaler(value);
public static void DisposeMarshalerArray(MarshalInterfaceHelper<%>.MarshalerArray array) => MarshalInterfaceHelper<%>.DisposeMarshalerArray(array);
public static void DisposeAbi(IntPtr abi) => MarshalInspectable<object>.DisposeAbi(abi);
public static unsafe void DisposeAbiArray(object box) => MarshalInspectable<object>.DisposeAbiArray(box);
}
)",
            internal_accessibility(),
            abi_type_name,
            bind([&](writer& w)
            {
                bool is_exclusive_to_default = false;
                for_typedef(w, get_type_semantics(get_default_interface(type)), [&](auto&& type)
                {
                    is_exclusive_to_default = is_exclusive_to(type);
                });

                auto is_generic = distance(type.GenericParam()) > 0;
                std::string iid;
                if (settings.netstandard_compat)
                {
                    iid = is_generic ? w.write_temp("GuidGenerator.GetIID(%.Vftbl)", default_interface_abi_name)
                        : w.write_temp("GuidGenerator.GetIID(typeof(%).GetHelperType())", bind<write_type_name>(get_type_semantics(get_default_interface(type)), typedef_name_type::CCW, false));
                }
                else
                {
                    iid = w.write_temp("%.IID", bind<write_type_name>(get_type_semantics(get_default_interface(type)), typedef_name_type::StaticAbiClass, true));
                }

                if (is_exclusive_to_default)
                {
                    w.write(R"(
public static IObjectReference CreateMarshaler(% obj) => obj is null ? null : MarshalInspectable<%>.CreateMarshaler<%>(obj, %);
public static ObjectReferenceValue CreateMarshaler2(% obj) => MarshalInspectable<object>.CreateMarshaler2(obj, %);)",
                        projected_type_name,
                        projected_type_name,
                        is_generic ? w.write_temp("%.Vftbl", default_interface_abi_name) : w.write_temp("IUnknownVftbl"),
                        iid,
                        projected_type_name,
                        iid);
                }
                else
                {
                    auto default_interface_name = get_default_interface_name(w, type, false);
                    w.write(R"(
public static IObjectReference CreateMarshaler(% obj) => obj is null ? null : MarshalInterface<%>.CreateMarshaler(obj);
public static ObjectReferenceValue CreateMarshaler2(% obj) => MarshalInterface<%>.CreateMarshaler2(obj, %);)",
                        projected_type_name,
                        default_interface_name,
                        projected_type_name,
                        default_interface_name,
                        iid);
                }
            }),
            projected_type_name,
            ccw_type_name,
            projected_type_name,
            projected_type_name,
            projected_type_name,
            projected_type_name,
            projected_type_name,
            projected_type_name,
            projected_type_name,
            projected_type_name,
            projected_type_name,
            projected_type_name,
            projected_type_name,
            projected_type_name,
            projected_type_name);
    }

    void write_delegate(writer& w, TypeDef const& type)
    {
        if (settings.component)
        {
            write_authoring_metadata_type(w, type);
            return;
        }

        method_signature signature{ get_delegate_invoke(type) };
        w.write(R"(%%%%% delegate % %(%);
)",
            bind<write_winrt_attribute>(type),
            bind<write_winrt_helper_type_attribute>(type),
            bind<write_winrt_exposed_type_attribute>(type, false),
            bind<write_type_custom_attributes>(type, false),
            internal_accessibility(),
            bind<write_projection_return_type>(signature),
            bind<write_type_name>(type, typedef_name_type::Projected, false),
            bind_list<write_projection_parameter>(", ", signature.params()));
    }

    void write_abi_delegate(writer& w, TypeDef const& type)
    {
        auto method = get_delegate_invoke(type);
        method_signature signature{ method };
        auto type_name = write_type_name_temp(w, type);
        auto type_params = w.write_temp("%", bind<write_type_params>(type));
        auto is_generic = distance(type.GenericParam()) > 0;
        auto generic_abi_types = get_generic_abi_types(w, signature);
        bool have_generic_params = std::find_if(generic_abi_types.begin(), generic_abi_types.end(),
            [](auto&& pair){ return !pair.second.empty(); }) != generic_abi_types.end();

        auto write_delegate = [&](writer& w, bool is_abi_helper_method)
        {
            std::string invoke;
            if (settings.netstandard_compat)
            {
                invoke = w.write_temp(R"(
global::WinRT.ComWrappersSupport.MarshalDelegateInvoke(%, (% invoke) =>
{
%
}))",
                    !is_abi_helper_method && have_generic_params ? "new IntPtr(thisPtr)" : "thisPtr",
                    type_name,
                    bind([&](writer& w)
                    {
                        if (signature.return_signature())
                        {
                            w.write("return invoke(%);", "%");
                        }
                        else
                        {
                            w.write("invoke(%);");
                        }
                    }));
            }
            else
            {
                invoke = w.write_temp(R"(
global::WinRT.ComWrappersSupport.FindObject<%>(%).Invoke(%)
)",
                    type_name,
                    !is_abi_helper_method && have_generic_params ? "new IntPtr(thisPtr)" : "thisPtr",
                    "%");
            }

            if (is_abi_helper_method)
            {
                w.write(invoke, bind_list<write_parameter_name_with_modifier>(", ", signature.params()));
                w.write(";");
            }
            else
            {
                write_managed_method_call(w, signature, invoke);
            }
        };

        w.write(R"([global::System.ComponentModel.EditorBrowsable(global::System.ComponentModel.EditorBrowsableState.Never)]
%
% static class @%
{%
%
%
public static %IntPtr AbiToProjectionVftablePtr;

static unsafe @()
{
%
}
%
public static unsafe IObjectReference CreateMarshaler(% managedDelegate) => 
managedDelegate is null ? null : MarshalDelegate.CreateMarshaler(managedDelegate, IID);

public static unsafe ObjectReferenceValue CreateMarshaler2(% managedDelegate) => 
MarshalDelegate.CreateMarshaler2(managedDelegate, IID);

public static IntPtr GetAbi(IObjectReference value) => MarshalInterfaceHelper<%>.GetAbi(value);

public static unsafe % FromAbi(IntPtr nativeDelegate)
{
return MarshalDelegate.FromAbi<%>(nativeDelegate);
}

public static % CreateRcw(IntPtr ptr)
{
return new %(new NativeDelegateWrapper(ComWrappersSupport.GetObjectReferenceForInterface<IUnknownVftbl>(ptr, IID)).Invoke);
}

#if !NET
[global::WinRT.ObjectReferenceWrapper(nameof(_nativeDelegate))]
private sealed class NativeDelegateWrapper
#else
private sealed class NativeDelegateWrapper : IWinRTObject
#endif
{
private readonly ObjectReference<global::WinRT.Interop.IUnknownVftbl> _nativeDelegate;

public NativeDelegateWrapper(ObjectReference<global::WinRT.Interop.IUnknownVftbl> nativeDelegate)
{
_nativeDelegate = nativeDelegate;
}

#if NET
IObjectReference IWinRTObject.NativeObject => _nativeDelegate;
bool IWinRTObject.HasUnwrappableNativeObject => true;
private volatile global::System.Collections.Concurrent.ConcurrentDictionary<RuntimeTypeHandle, IObjectReference> _queryInterfaceCache;
private global::System.Collections.Concurrent.ConcurrentDictionary<RuntimeTypeHandle, IObjectReference> MakeQueryInterfaceCache()
{
    global::System.Threading.Interlocked.CompareExchange(ref _queryInterfaceCache, new global::System.Collections.Concurrent.ConcurrentDictionary<RuntimeTypeHandle, IObjectReference>(), null); 
    return _queryInterfaceCache;
}
global::System.Collections.Concurrent.ConcurrentDictionary<RuntimeTypeHandle, IObjectReference> IWinRTObject.QueryInterfaceCache => _queryInterfaceCache ?? MakeQueryInterfaceCache();
private volatile global::System.Collections.Concurrent.ConcurrentDictionary<RuntimeTypeHandle, object> _additionalTypeData;
private global::System.Collections.Concurrent.ConcurrentDictionary<RuntimeTypeHandle, object> MakeAdditionalTypeData()
{
    global::System.Threading.Interlocked.CompareExchange(ref _additionalTypeData, new global::System.Collections.Concurrent.ConcurrentDictionary<RuntimeTypeHandle, object>(), null); 
    return _additionalTypeData;
}
global::System.Collections.Concurrent.ConcurrentDictionary<RuntimeTypeHandle, object> IWinRTObject.AdditionalTypeData => _additionalTypeData ?? MakeAdditionalTypeData();
#endif

public unsafe % Invoke(%)
{%{
IntPtr ThisPtr = _nativeDelegate.ThisPtr;
%%}
}
}

public static IntPtr FromManaged(% managedDelegate) => CreateMarshaler2(managedDelegate).Detach();

public static void DisposeMarshaler(IObjectReference value) => MarshalInterfaceHelper<%>.DisposeMarshaler(value);

public static void DisposeAbi(IntPtr abi) => MarshalInterfaceHelper<%>.DisposeAbi(abi);

public static unsafe MarshalInterfaceHelper<%>.MarshalerArray CreateMarshalerArray(%[] array) => MarshalInterfaceHelper<%>.CreateMarshalerArray2(array, (o) => CreateMarshaler2(o));
public static (int length, IntPtr data) GetAbiArray(object box) => MarshalInterfaceHelper<%>.GetAbiArray(box);
public static unsafe %[] FromAbiArray(object box) => MarshalInterfaceHelper<%>.FromAbiArray(box, FromAbi);
public static void CopyAbiArray(%[] array, object box) => MarshalInterfaceHelper<%>.CopyAbiArray(array, box, FromAbi);
public static (int length, IntPtr data) FromManagedArray(%[] array) => MarshalInterfaceHelper<%>.FromManagedArray(array, (o) => FromManaged(o));
public static void DisposeMarshalerArray(MarshalInterfaceHelper<%>.MarshalerArray array) => MarshalInterfaceHelper<%>.DisposeMarshalerArray(array);
public static unsafe void DisposeAbiArray(object box) => MarshalInspectable<object>.DisposeAbiArray(box);

%
private static unsafe int Do_Abi_Invoke%
{
%
}
}

)",
            bind<write_guid_attribute>(type),
            internal_accessibility(),
            type.TypeName(),
            type_params,
            [&](writer& w) {
                if (!type_params.empty())
                {
                    // Generating both PIID and IID for backcompat consistency and to have a common property to rely on
                    // similar to what we do in the manual projections.
                    w.write(R"(
public static readonly global::System.Guid PIID = GuidGenerator.CreateIID(typeof(%));
public static global::System.Guid IID => PIID;
)",
                        type_name);
                }
                else
                {
                    if (settings.netstandard_compat)
                    {
                        w.write(R"(
public static global::System.Guid IID{ get; } = new Guid(new byte[]{ % });
)",
                            bind<write_guid_bytes>(type));
                    }
                    else
                    {
                        w.write(R"(
public static ref readonly global::System.Guid IID
{
[global::System.Runtime.CompilerServices.MethodImpl(global::System.Runtime.CompilerServices.MethodImplOptions.AggressiveInlining)]
get
{
global::System.ReadOnlySpan<byte> data = new byte[] { % };
return ref global::System.Runtime.CompilerServices.Unsafe.As<byte, global::System.Guid>(ref global::System.Runtime.InteropServices.MemoryMarshal.GetReference(data));
}
}
)",
                            bind<write_guid_bytes>(type));
                    }
                }
            },
            [&](writer& w) {
                if (!have_generic_params)
                {
                    // For invoke handlers that don't have generic params but within a generic handler,
                    // we handle them separately via its own delegate class.
                    if (!is_generic && settings.netstandard_compat)
                    {
                        w.write("private unsafe delegate int Abi_Invoke(%);\n",
                            bind<write_abi_parameters>(signature));
                    }
                    return;
                }
                w.write("private static readonly Type Abi_Invoke_Type;");
            },
            settings.netstandard_compat ? "private static readonly global::WinRT.Interop.IDelegateVftbl AbiToProjectionVftable;" : "",
            settings.netstandard_compat || !is_generic ? "readonly " : "",
            // class constructor
            type.TypeName(),
            [&](writer& w) 
            {
                if (settings.netstandard_compat)
                {
                    if (!is_generic)
                    {
                        w.write("\nAbiInvokeDelegate = new Abi_Invoke(Do_Abi_Invoke);");
                    }
                    else if (!have_generic_params)
                    {
                        w.write("\nAbiInvokeDelegate = new @_Delegates.Invoke(Do_Abi_Invoke);",
                            type.TypeName());
                    }
                    else
                    {
                        w.write(R"(Abi_Invoke_Type = global::WinRT.Projections.GetAbiDelegateType(new Type[] { typeof(void*), %typeof(int) });
)",
                            bind_each([&](writer& w, auto&& pair)
                            {
                                w.write("%, ", pair.first);
                            }, generic_abi_types));

                        w.write("\nAbiInvokeDelegate = global::System.Delegate.CreateDelegate(Abi_Invoke_Type, typeof(@%).GetMethod(nameof(Do_Abi_Invoke), BindingFlags.Static | BindingFlags.NonPublic)%);",
                            type.TypeName(),
                            type_params,
                            [&](writer& w) {
                                if (!have_generic_params) return;
                                w.write(".MakeGenericMethod(new Type[]{ % })\n",
                                    [&](writer& w) {
                                        int count = 0;
                                        for (auto&& pair : generic_abi_types)
                                        {
                                            if (pair.second.empty()) continue;
                                            w.write(count++ == 0 ? "" : ", ");
                                            w.write(pair.first);
                                        }
                                    });
                            });
                    }

                    w.write(R"(
AbiToProjectionVftable = new global::WinRT.Interop.IDelegateVftbl
{
IUnknownVftbl = global::WinRT.Interop.IUnknownVftbl.AbiToProjectionVftbl,
Invoke = Marshal.GetFunctionPointerForDelegate(AbiInvokeDelegate)
};
var nativeVftbl = ComWrappersSupport.AllocateVtableMemory(typeof(@%), sizeof(IntPtr) * 4);
Marshal.StructureToPtr(AbiToProjectionVftable, nativeVftbl, false);
AbiToProjectionVftablePtr = nativeVftbl;
)",
                        type.TypeName(),
                        type_params);
                }
                else if (!is_generic)
                {
                    w.write(R"(
AbiToProjectionVftablePtr = ComWrappersSupport.AllocateVtableMemory(typeof(@), sizeof(IntPtr) * 4);
*(global::WinRT.Interop.IUnknownVftbl*)AbiToProjectionVftablePtr = global::WinRT.Interop.IUnknownVftbl.AbiToProjectionVftbl;
((delegate* unmanaged[Stdcall]<%, int>*)AbiToProjectionVftablePtr)[3] = &Do_Abi_Invoke;
)",
                        type.TypeName(),
                        bind<write_abi_parameter_types_pointer>(signature));
                }
                else
                {
                    w.write(R"(
if (!RuntimeFeature.IsDynamicCodeCompiled)
{
    AbiToProjectionVftablePtr = %.AbiToProjectionVftablePtr;
}
else
{
#if NET8_0_OR_GREATER
    [RequiresDynamicCode("Generic instantiations might not be available in AOT scenarios.")]
#endif
    [MethodImpl(MethodImplOptions.NoInlining)]
    static global::System.Delegate InitializeAbiToProjectionVftablePtrFallback(%)
    {
%

global::System.Delegate abiInvokeDelegate = null;
if (%.AbiToProjectionVftablePtr == default)
{
    abiInvokeDelegate = %;
    AbiToProjectionVftablePtr = ComWrappersSupport.AllocateVtableMemory(typeof(@%), sizeof(IntPtr) * 4);
    *(global::WinRT.Interop.IUnknownVftbl*)AbiToProjectionVftablePtr = global::WinRT.Interop.IUnknownVftbl.AbiToProjectionVftbl;
    ((IntPtr*)AbiToProjectionVftablePtr)[3] = Marshal.GetFunctionPointerForDelegate(abiInvokeDelegate);
}
else
{
    AbiToProjectionVftablePtr = %.AbiToProjectionVftablePtr;
}
return abiInvokeDelegate;
    }

    AbiInvokeDelegate = InitializeAbiToProjectionVftablePtrFallback(%);
}
)",
                        bind<write_type_name>(type, typedef_name_type::StaticAbiClass, false),
                        !have_generic_params ? "" : "ref Type abiInvokeType",
                        !have_generic_params ? "" :
                            w.write_temp(R"( 
if (%.AbiToProjectionVftablePtr == default || %._Invoke == default)
{
abiInvokeType = Expression.GetDelegateType(new Type[] { typeof(void*), %typeof(int) });
}
)",
                                bind<write_type_name>(type, typedef_name_type::StaticAbiClass, false),
                                bind<write_type_name>(type, typedef_name_type::StaticAbiClass, false),
                                bind_each([&](writer& w, auto&& pair)
                                {
                                    w.write("%, ", pair.first);
                                }, generic_abi_types)),
                        bind<write_type_name>(type, typedef_name_type::StaticAbiClass, false),
                        [&](writer& w)
                        {
                            if (have_generic_params)
                            {
                                w.write("global::System.Delegate.CreateDelegate(Abi_Invoke_Type, typeof(@%).GetMethod(nameof(Do_Abi_Invoke), BindingFlags.Static | BindingFlags.NonPublic)%)",
                                    type.TypeName(),
                                    type_params,
                                    [&](writer& w)
                                    {
                                        if (!have_generic_params) return;
                                        w.write(".MakeGenericMethod(new Type[]{ % })\n",
                                            [&](writer& w) {
                                                int count = 0;
                                                for (auto&& pair : generic_abi_types)
                                                {
                                                    if (pair.second.empty()) continue;
                                                    w.write(count++ == 0 ? "" : ", ");
                                                    w.write(pair.first);
                                                }
                                            });
                                    });
                            }
                            else
                            {
                                w.write("new @_Delegates.Invoke(Do_Abi_Invoke)", type.TypeName());
                            }
                        },
                        type.TypeName(),
                        type_params,
                        bind<write_type_name>(type, typedef_name_type::StaticAbiClass, false),
                        !have_generic_params ? "" : "ref Abi_Invoke_Type");
                }

                w.write("global::WinRT.ComWrappersSupport.RegisterDelegateFactory(typeof(%), CreateRcw);", bind<write_type_name>(type, typedef_name_type::Projected, false));
            },
            settings.netstandard_compat || is_generic ? "\npublic static global::System.Delegate AbiInvokeDelegate { get; }\n" : "",
            // CreateMarshaler
            type_name,
            type_name,
            // GetAbi
            type_name,
            // FromAbi
            type_name,
            type_name,
            type_name,
            type_name,
            // NativeDelegateWrapper.Invoke
            bind<write_projection_return_type>(signature),
            bind_list<write_projection_parameter>(", ", signature.params()),
            [&](writer& w) {
                if (!settings.netstandard_compat && have_generic_params)
                {
                    w.write(R"(
if (!RuntimeFeature.IsDynamicCodeCompiled)
{
    %._Invoke(_nativeDelegate, %);
    return;
}

if (%._Invoke != null)
{
%._Invoke(_nativeDelegate, %);
}
else
)",
                        bind<write_type_name>(type, typedef_name_type::StaticAbiClass, false),
                        bind_list<write_parameter_name>(", ", signature.params()),
                        bind<write_type_name>(type, typedef_name_type::StaticAbiClass, false),
                        bind<write_type_name>(type, typedef_name_type::StaticAbiClass, false),
                        bind_list<write_parameter_name>(", ", signature.params()));
                }
            },
            bind([&](writer& w)
            {
                if (have_generic_params || settings.netstandard_compat)
                {
                    if (have_generic_params)
                    {
                        w.write("var abiInvoke = Marshal.GetDelegateForFunctionPointer((IntPtr)(*(void***)_nativeDelegate.ThisPtr)[3], Abi_Invoke_Type);");
                    }
                    else
                    {
                        w.write("var abiInvoke = Marshal.GetDelegateForFunctionPointer<%>((IntPtr)(*(void***)_nativeDelegate.ThisPtr)[3]);",
                            is_generic ? w.write_temp("@_Delegates.Invoke", type.TypeName()) : "Abi_Invoke");
                    }
                }
                else
                {
                    w.write("var abiInvoke = (delegate* unmanaged[Stdcall]<%, int>)(*(void***)_nativeDelegate.ThisPtr)[3];",
                        bind<write_abi_parameter_types_pointer>(signature));
                }
            }),
            bind<write_abi_method_call>(signature, "abiInvoke", "_nativeDelegate", have_generic_params, false, is_noexcept(method), false),
            // FromManaged
            type_name,
            // DisposeMarshaler
            type_name,
            // DisposeAbi
            type_name,
            // Array marshalers
            type_name,
            type_name,
            type_name,
            type_name,
            type_name,
            type_name,
            type_name,
            type_name,
            type_name,
            type_name,
            type_name,
            type_name,
            // Do_Abi_Invoke
            !is_generic && !settings.netstandard_compat ? "\n[UnmanagedCallersOnly(CallConvs = new[] { typeof(CallConvStdcall) })]" : "",
            [&](writer& w) {
                if (!is_generic)
                {
                    w.write("(%)", bind<write_abi_parameters>(signature));
                    return;
                }
                if (have_generic_params)
                {
                    w.write("<");
                    int count = 0;
                    for (auto&& pair : generic_abi_types)
                    {
                        if (pair.second.empty()) continue;
                        w.write(count++ == 0 ? "" : ", ");
                        w.write(pair.second);
                    }
                    w.write(">");
                    w.write("(void* thisPtr");
                }
                else
                {
                    w.write("(IntPtr thisPtr");
                }
                int index = 0;
                for (auto&& param : signature.params())
                {
                    auto generic_type = generic_abi_types[index++].second;
                    auto param_cat = get_param_category(param);
                    if (!generic_type.empty() && (param_cat <= param_category::out))
                    {
                        if (settings.netstandard_compat)
                        {
                            w.write(", %% %",
                                param_cat == param_category::out ? "out " : "",
                                generic_type,
                                bind<write_parameter_name>(param));
                        }
                        else
                        {
                            w.write(", %% %",
                                generic_type,
                                param_cat == param_category::out ? "* " : "",
                                bind<write_parameter_name>(param));
                        }
                    }
                    else
                    {
                        write_abi_parameter(w, param);
                    }
                }
                if (auto return_sig = signature.return_signature())
                {
                    auto generic_type = generic_abi_types[index++].second;
                    if (!return_sig.Type().is_szarray() && !generic_type.empty())
                    {
                        if (settings.netstandard_compat)
                        {
                            w.write(", out % %", generic_type, signature.return_param_name());
                        }
                        else
                        {
                            w.write(", %* %", generic_type, signature.return_param_name());
                        }
                    }
                    else
                    {
                        write_abi_return(w, signature);
                    }
                }
                w.write(")");
            },
            bind(write_delegate, false));

            if (is_generic)
            {
                if (!have_generic_params)
                {
                    w.write(R"(
internal static class @_Delegates
{
public unsafe delegate int Invoke%;
}
)",
                        type.TypeName(),
                        bind<write_abi_signature>(method));
                }

                if (settings.netstandard_compat)
                {
                    return;
                }

                int index = 0;
                std::string vtableAlloc = settings.netstandard_compat ? 
                    "Marshal.AllocCoTaskMem((sizeof(IUnknownVftbl) + sizeof(IntPtr)))" : 
                    "(IntPtr)NativeMemory.AllocZeroed((nuint)(sizeof(IUnknownVftbl) + sizeof(IntPtr)))";
                std::string vtableFree = settings.netstandard_compat ? 
                    "Marshal.FreeCoTaskMem(abiToProjectionVftablePtr);" : 
                    "NativeMemory.Free((void*)abiToProjectionVftablePtr);";

                w.write(R"(
internal static class %
{
%
private static IntPtr abiToProjectionVftablePtr;
internal static IntPtr AbiToProjectionVftablePtr => abiToProjectionVftablePtr;

static @Methods()
{
ComWrappersSupport.RegisterHelperType(typeof(%), typeof(%));
}

internal static bool TryInitCCWVtable(IntPtr ptr)
{
bool success = global::System.Threading.Interlocked.CompareExchange(ref abiToProjectionVftablePtr, ptr, IntPtr.Zero) == IntPtr.Zero;
if (success)
{
%.AbiToProjectionVftablePtr = abiToProjectionVftablePtr;
global::WinRT.ComWrappersSupport.RegisterComInterfaceEntries(
typeof(%),
global::WinRT.DelegateTypeDetails<%>.GetExposedInterfaces(
new ComWrappers.ComInterfaceEntry 
{
IID = %.PIID,
Vtable = abiToProjectionVftablePtr 
}
)
);
}
return success;
}
}

% static class %%
{
%

public static unsafe bool InitCcw(% invoke)
{
if (%.AbiToProjectionVftablePtr != default)
{
return false;
}

var abiToProjectionVftablePtr = %;
*(IUnknownVftbl*)abiToProjectionVftablePtr = IUnknownVftbl.AbiToProjectionVftbl;
((%*)abiToProjectionVftablePtr)[3] = invoke;

if (!%.TryInitCCWVtable(abiToProjectionVftablePtr))
{
%
return false;
}

return true;
}

public static % Abi_Invoke(IntPtr thisPtr%%)
{
%
}
}
)",
                    bind<write_type_name>(type, typedef_name_type::StaticAbiClass, false),
                    !have_generic_params ? "" :
                        w.write_temp("internal unsafe volatile static delegate*<IObjectReference, %%%> _Invoke;",
                            bind_list<write_projection_parameter_type>(", ", signature.params()),
                            signature.has_params() ? ", " : "",
                            bind<write_projection_return_type>(signature)),
                    type.TypeName(),
                    bind<write_type_name>(type, typedef_name_type::Projected, false),
                    bind<write_type_name>(type, typedef_name_type::ABI, false),
                    bind<write_type_name>(type, typedef_name_type::ABI, false),
                    bind<write_type_name>(type, typedef_name_type::Projected, false),
                    bind<write_type_name>(type, typedef_name_type::Projected, false),
                    bind<write_type_name>(type, typedef_name_type::ABI, false),
                    internal_accessibility(),
                    bind<write_static_abi_class_generic_instantiation_type>(type),
                    bind_each([&](writer& w, GenericParam const& /*gp*/)
                    {
                            w.write(" where ");
                            write_generic_type_name(w, index++);
                            w.write("Abi : unmanaged");
                    }, type.GenericParam()),
                    !have_generic_params ? "" : 
                        w.write_temp(R"(
public unsafe static bool InitRcwHelper(delegate*<IObjectReference, %%%> invoke)
{
if (%._Invoke == null)
{
%._Invoke = invoke;
}
return true;
}
)",
                            bind_list<write_projection_parameter_type>(", ", signature.params()),
                            signature.has_params() ? ", " : "",
                            bind<write_projection_return_type>(signature),
                            bind<write_type_name>(type, typedef_name_type::StaticAbiClass, false),
                            bind<write_type_name>(type, typedef_name_type::StaticAbiClass, false)),
                    bind<write_abi_delegate_parameter_types_pointer>(method),
                    bind<write_type_name>(type, typedef_name_type::StaticAbiClass, false),
                    vtableAlloc,
                    bind<write_abi_delegate_parameter_types_pointer>(method),
                    bind<write_type_name>(type, typedef_name_type::StaticAbiClass, false),
                    vtableFree,
                    bind<write_projection_return_type>(signature),
                    signature.has_params() ? ", " : "",
                    bind_list<write_projection_parameter>(", ", signature.params()),
                    bind(write_delegate, true));
            }
    }

    void write_constant(writer& w, Constant const& value)
    {
        switch (value.Type())
        {
        case ConstantType::Int32:
            w.write_printf("%#0x", value.ValueInt32());
            break;
        case ConstantType::UInt32:
            w.write_printf("%#0x", value.ValueUInt32());
            break;
        }
    }

    void write_enum(writer& w, TypeDef const& type)
    {
        if (settings.component)
        {
            write_authoring_metadata_type(w, type);
            return;
        }

        auto enum_underlying_type = is_flags_enum(type) ? "uint" : "int";

        w.write(
R"(
%[WindowsRuntimeMetadata("Windows.Foundation.FoundationContract")]
[global::System.ComponentModel.EditorBrowsable(global::System.ComponentModel.EditorBrowsableState.Never)]
% enum % : %
{
)",             
        is_flags_enum(type) ? "[FlagsAttribute]\n" : "",
        (settings.internal || settings.embedded) ? (settings.public_enums ? "public" : "internal") : "public",
        bind<write_type_name>(type, typedef_name_type::Projected, false), enum_underlying_type);
        {
            for (auto&& field : type.FieldList())
            {
                if (auto constant = field.Constant())
                {
                    w.write("%% = unchecked((%)%),\n", 
                        bind<write_platform_attribute>(field.CustomAttribute()),
                        field.Name(), enum_underlying_type, bind<write_constant>(constant));
                }
            }
        }
        w.write("}\n\n");
    }

    void write_abi_enum(writer& w, TypeDef const& type)
    {
        w.write("%\n%\n%\n%\n",
            bind<write_struct_and_enum_marshaller_class>(type),
            bind<write_interface_entries_impl>(type),
            bind<write_struct_and_enum_com_wrappers_marshaller_attribute_impl>(type),
            bind<write_reference_impl_struct>(type));
    }
    
    void write_struct(writer& w, TypeDef const& type)
    {
        if (settings.component)
        {
            write_authoring_metadata_type(w, type);
            return;
        }

        auto projection_name = w.write_temp("%", bind<write_projection_type>(type));
        struct field_info
        {
            std::string type;
            std::string name;
            bool is_interface;
        };
        std::vector<field_info> fields;
        for (auto&& field : type.FieldList())
        {
            auto semantics = get_type_semantics(field.Signature().Type());
            field_info field_info{};
            field_info.type = w.write_temp("%", [&](writer& w) { write_projection_type(w, semantics); });
            field_info.name = field.Name();
            if (auto td = std::get_if<type_definition>(&semantics))
            {
                field_info.is_interface = get_category(*td) == category::interface_type;
            }
            else if (auto gti = std::get_if<generic_type_instance>(&semantics))
            {
                field_info.is_interface = get_category(gti->generic_type) == category::interface_type;
            }
            fields.emplace_back(field_info);
        }

        // struct
        w.write("%%%public struct %: IEquatable<%>\n{\n",
            bind<write_winrt_metadata_attribute>(type),
            bind<write_struct_winrt_classname_attribute>(type),
            bind<write_comwrapper_marshaller_attribute>(type),
            type.TypeName(),
            type.TypeName());

        // ctor
        w.write("public %(%)\n{\n%\n}\n",
            type.TypeName(),
            bind_list([](writer& w, auto&& field)
            {
                w.write("% _%", field.type, field.name);
            }, ", ", fields),
            bind_each([](writer& w, auto&& field)
            {
                w.write("% = _%; ", field.name, field.name);
            }, fields));

        // properties
        w.write("%",
            bind_each([](writer& w, auto&& field)
            {
                w.write("public % %\n{\n", field.type, field.name);
                w.write("readonly get; set;\n");
                w.write("}\n");
            }, fields));

        // ==
        w.write("public static bool operator ==(% x, % y) => %;\n",
            projection_name,
            projection_name,
            bind_list([](writer& w, auto&& field)
            {
                w.write("x.% == y.%", field.name, field.name);
            }, " && ", fields));

        // !=
        w.write("public static bool operator !=(% x, % y) => !(x == y);\n",
            projection_name,
            projection_name);
<<<<<<< HEAD

        // equals
        w.write("public bool Equals(% other) => this == other;\n", projection_name);
        w.write("public override bool Equals(object obj) => obj is % that && this == that;\n", projection_name);

=======

        // equals
        w.write("public bool Equals(% other) => this == other;\n", projection_name);
        w.write("public override bool Equals(object obj) => obj is % that && this == that;\n", projection_name);

>>>>>>> e7637630
        // hashcode
        w.write("public override int GetHashCode() => %;\n",
            bind_list([](writer& w, auto&& field)
            {
                w.write("%.GetHashCode()", field.name);
            }, " ^ ", fields));

        // end class
        w.write("}\n");
    }


    void write_abi_struct(writer& w, TypeDef const& type)
    {
        if (!is_type_blittable(type))
        {
            w.write("[global::System.ComponentModel.EditorBrowsable(global::System.ComponentModel.EditorBrowsableState.Never)]\n%%% struct %\n{\n",
                bind<write_struct_winrt_classname_attribute>(type),
                bind<write_comwrapper_marshaller_attribute>(type),
                internal_accessibility(),
                bind<write_type_name>(type, typedef_name_type::ABI, false));

            for (auto&& field : type.FieldList())
            {
                w.write("public ");
                write_abi_type(w, get_type_semantics(field.Signature().Type()));
                w.write(" %;\n", field.Name());
            }
            w.write("}\n\n");
        }
        w.write("%\n%\n%\n%\n",
<<<<<<< HEAD
            bind<write_struct_and_enum_marshaller_class>(type),
            bind<write_interface_entries_impl>(type),
            bind<write_struct_and_enum_com_wrappers_marshaller_attribute_impl>(type),
=======
            bind<write_struct_marshaller_class>(type),
            bind<write_interface_entries_impl>(type),
            bind<write_struct_com_wrappers_marshaller_attribute_impl>(type),
>>>>>>> e7637630
            bind<write_reference_impl_struct>(type));
    }

    void write_factory_class_inheritance(writer& w, TypeDef const& type)
    {
        auto delimiter{ ", " };
        auto write_delimiter = [&]()
        {
            w.write(delimiter);
        };

        for (auto&& [interface_name, factory] : get_attributed_types(w, type))
        {
            if ((factory.activatable || factory.statics) && factory.type)
            {
                write_delimiter();
                w.write("%", bind<write_type_name>(factory.type, typedef_name_type::CCW, false));
            }
        }
    }

    void write_factory_activatable_method(writer& w, MethodDef const& method, std::string_view activatable_type)
    {
        method_signature signature{ method };
        w.write(R"(
public % %(%) => new %(%);
)",
activatable_type,
method.Name(),
bind_list<write_projection_parameter>(", ", signature.params()),
activatable_type,
bind_list<write_parameter_name_with_modifier>(", ", signature.params())
);
    }

    void write_factory_class_members(writer& w, TypeDef const& type)
    {
        auto delimiter{ ", " };
        auto write_delimiter = [&]()
        {
            w.write(delimiter);
        };

        auto projected_type_name = write_type_name_temp(w, type, "%", typedef_name_type::Projected);
        for (auto&& [interface_name, factory] : get_attributed_types(w, type))
        {
            if (factory.type)
            {
                if (factory.activatable)
                {
                w.write_each<write_factory_activatable_method>(factory.type.MethodList(), projected_type_name);
                }
                else if (factory.statics)
                {
                w.write_each<write_static_factory_method>(factory.type.MethodList(), projected_type_name, ""sv);
                w.write_each<write_static_factory_property>(factory.type.PropertyList(), projected_type_name, ""sv);
                w.write_each<write_static_factory_event>(factory.type.EventList(), projected_type_name, ""sv);
                }
            }
        }
    }


    void write_factory_class(writer& w, TypeDef const& type)
    {
        auto factory_type_name = write_type_name_temp(w, type, "%ServerActivationFactory", typedef_name_type::CCW);
        auto is_activatable = !is_static(type) && has_default_constructor(type);
        auto type_name = write_type_name_temp(w, type, "%", typedef_name_type::Projected);

        // If the type is activatable, we implement IActivationFactory by creating an
        // instance and marshalling it to IntPtr. Otherwise, we just throw an exception.
        auto activate_instance_body = is_activatable
            ? w.write_temp(R"(% comp = new %();

    return MarshalInspectable<%>.FromManaged(comp);)", type_name, type_name, type_name)
            : "throw new NotImplementedException();";

        w.write(R"(
%
internal sealed class % : global::WinRT.Interop.IActivationFactory%
{

static %()
{
RuntimeHelpers.RunClassConstructor(typeof(%).TypeHandle);
}

public static IntPtr Make()
{
    return MarshalInspectable<%>.CreateMarshaler2(_factory, IID.IID_IActivationFactory).Detach();
}

static readonly % _factory = new %();

public IntPtr ActivateInstance()
{
    %
}

%
}
)",
bind<write_winrt_exposed_type_attribute>(type, true),
factory_type_name,
bind<write_factory_class_inheritance>(type),
factory_type_name,
type_name,
factory_type_name,
factory_type_name,
factory_type_name,
activate_instance_body,
bind<write_factory_class_members>(type)
);
    }

    void write_module_activation_factory(writer& w, std::set<TypeDef> const& types)
    {
        w.write(R"(
using System;
namespace WinRT
{
% static partial class Module
{
public static unsafe IntPtr GetActivationFactory(% runtimeClassId)
{
switch (runtimeClassId)
{
%
default:
    return %;
}
}
%
%
}
}
)",
    internal_accessibility(),
    // We want to leverage C# support for switching on a ReadOnlySpan<char>, which allows the exported
    // 'DllGetActivationFactory' method to avoid the temporary allocation of the string instance for the
    // input runtime class name. Because that's a C# 11 feature, we only enable this on .NET 7 and above.
    // If that's the TFM in use, we generate this method using ReadOnlySpan<char>, and then a string overload
    // just calling it. Otherwise, we switch on the string parameter, and generate a dummy ReadOnlySpan<char>
    // overload just allocating and calling that. We always need both exports to make sure that hosting
    // scenarios also work, since those will be looking up the string overload via reflection.
    settings.netstandard_compat ? "string" : "ReadOnlySpan<char>",
bind_each([](writer& w, TypeDef const& type)
    {
        w.write(R"(
case "%.%":
    return %ServerActivationFactory.Make();
)",
type.TypeNamespace(),
type.TypeName(),
bind<write_type_name>(type, typedef_name_type::CCW, true)
);
    },
    types
        ),
    settings.partial_factory ? "GetActivationFactoryPartial(runtimeClassId)" : "IntPtr.Zero",
    settings.netstandard_compat ? R"(
public static IntPtr GetActivationFactory(ReadOnlySpan<char> runtimeClassId)
{
    return GetActivationFactory(runtimeClassId.ToString());
}
)" : R"(
public static IntPtr GetActivationFactory(string runtimeClassId)
{
    return GetActivationFactory(runtimeClassId.AsSpan());
}
)",
bind([&](writer& w) {
        if (settings.partial_factory)
        {
            if (!settings.netstandard_compat)
            {
                w.write("private static partial IntPtr GetActivationFactoryPartial(ReadOnlySpan<char> runtimeClassId);");
            }
            else
            {
                w.write("private static partial IntPtr GetActivationFactoryPartial(string runtimeClassId);");
            }
        }
    })
);
    }

    void write_event_source_generic_args(writer& w, cswinrt::type_semantics eventTypeSemantics)
    {
        if (!std::holds_alternative<generic_type_instance>(eventTypeSemantics))
        {
            return;
        }
        for_typedef(w, eventTypeSemantics, [&](TypeDef const&)
            {
                std::vector<std::string> genericArgs;
                auto arg_count = std::get<generic_type_instance>(eventTypeSemantics).generic_args.size();
                for (int i = 0; i < (int) arg_count; ++i )
                {
                    auto semantics = w.get_generic_arg_scope(i).first;
                    if (std::holds_alternative<generic_type_param>(semantics))
                    {
                        genericArgs.push_back(w.write_temp("%", bind<write_generic_type_name>(i)));
                    }
                }                
                if (genericArgs.size() == 0)
                {
                    return;
                }
                w.write("<%>", bind_list([](writer& w, auto&& value)
                    {
                        w.write(value);
                    }, ", "sv, genericArgs));
            });
    }

    void write_event_source_subclass(writer& w, cswinrt::type_semantics eventTypeSemantics)
    {
        auto genericInstantiationInitialization = w.write_temp("%", bind<write_ensure_generic_type_initialized>(eventTypeSemantics, true));

        auto abiTypeName = w.write_temp("%", bind<write_type_name>(eventTypeSemantics, typedef_name_type::ABI, true));
        for_typedef(w, eventTypeSemantics, [&](TypeDef const& eventType)
            {
                if ((eventType.TypeNamespace() == "Windows.Foundation" || eventType.TypeNamespace() == "System") && eventType.TypeName() == "EventHandler`1")
                {
                    return;
                }

                auto eventTypeCode = w.write_temp("%", bind<write_type_name>(eventType, typedef_name_type::Projected, false));
                auto invokeMethodSig = get_event_invoke_method_signature(eventType);
                w.write(R"(
internal sealed unsafe class %% : global::ABI.WinRT.Interop.EventSource<%>
{
%

internal %(IObjectReference obj,
delegate* unmanaged[Stdcall]<System.IntPtr, System.IntPtr, %WinRT.EventRegistrationToken%, int> addHandler,
delegate* unmanaged[Stdcall]<System.IntPtr, WinRT.EventRegistrationToken, int> removeHandler, int index) : base(obj, addHandler, removeHandler, index)
{
%
}

protected override ObjectReferenceValue CreateMarshaler(% handler) =>
%.CreateMarshaler2(handler);

protected override global::ABI.WinRT.Interop.EventSourceState<%> CreateEventSourceState() =>
new EventState(ObjectReference.ThisPtr, Index);

%
private sealed class EventState : global::ABI.WinRT.Interop.EventSourceState<%>
{
public EventState(System.IntPtr obj, int index)
: base(obj, index)
{
}

protected override % GetEventInvoke()
{
return (%) =>
{
var targetDelegate = TargetDelegate;
if (targetDelegate is null)
{%
return %;
}
%targetDelegate.Invoke(%);
};
}
}
}
)",
bind<write_event_source_type_name>(eventTypeSemantics),
bind<write_event_source_generic_args>(eventTypeSemantics),
eventTypeCode, // EventSource<%>
genericInstantiationInitialization,
bind<write_event_source_type_name>(eventTypeSemantics),
settings.netstandard_compat ? "out " : "",
settings.netstandard_compat ? "" : "*",
genericInstantiationInitialization == "" ? "" : "_ = initialized;",
eventTypeCode, // % handler
abiTypeName,
eventTypeCode, // EventSourceState<%>
settings.netstandard_compat ? "" : "[global::WinRT.WinRTExposedType]",
eventTypeCode, // EventSourceState<%>
eventTypeCode, // % GetEventInvoke()
bind<write_event_invoke_params>(invokeMethodSig),
bind<write_event_out_defaults>(invokeMethodSig),
bind<write_event_invoke_return_default>(invokeMethodSig),
bind<write_event_invoke_return>(invokeMethodSig),
bind<write_event_invoke_args>(invokeMethodSig));
});
    }

    void write_temp_class_event_source_subclass(writer& w, TypeDef const& classType, concurrency::concurrent_unordered_map<std::string, std::string>& typeNameToDefinitionMap)
    {
        for (auto&& ii : classType.InterfaceImpl())
        {
            for_typedef(w, get_type_semantics(ii.Interface()), [&](TypeDef const& interfaceType)
                {
                    for (auto&& eventObj : interfaceType.EventList())
                    {
                        auto&& eventTypeSemantics = get_type_semantics(eventObj.EventType());
                        auto&& eventTypeCode = w.write_temp("%", bind<write_type_name>(eventTypeSemantics, typedef_name_type::Projected, false));
                        auto&& eventClass = w.write_temp("%", bind<write_event_source_subclass>(eventTypeSemantics));
                        typeNameToDefinitionMap[eventTypeCode] = eventClass;
                    }
                });
        }
    }

    void write_temp_interface_event_source_subclass(writer& w, TypeDef const& interfaceType, concurrency::concurrent_unordered_map<std::string, std::string>& typeNameToDefinitionMap)
    {
        for (auto&& eventObj : interfaceType.EventList())
        {
            auto&& eventTypeSemantics = get_type_semantics(eventObj.EventType());
            auto&& eventTypeCode = w.write_temp("%", bind<write_type_name>(eventTypeSemantics, typedef_name_type::Projected, false));
            auto&& eventClass = w.write_temp("%", bind<write_event_source_subclass>(eventTypeSemantics));
            typeNameToDefinitionMap[eventTypeCode] = eventClass;
        }
    }

    void add_base_type_entry(TypeDef const& classType, concurrency::concurrent_unordered_map<std::string, std::string>& typeNameToBaseTypeMap)
    {
        writer w("");
        auto base_type = get_type_semantics(classType.Extends());
        bool has_base_type = !std::holds_alternative<object_type>(base_type);
        if (has_base_type)
        {
            int numChars = (int)strlen("global::");
            auto&& typeName = w.write_temp("%", bind<write_type_name>(classType, typedef_name_type::Projected, true)).substr(numChars);
            auto&& baseTypeName = w.write_temp("%", bind<write_type_name>(base_type, typedef_name_type::Projected, true)).substr(numChars);
            typeNameToBaseTypeMap[typeName] = baseTypeName;
        }
    }

    void add_metadata_type_entry(TypeDef const& type, concurrency::concurrent_unordered_map<std::string, std::string>& authoredTypeNameToMetadataTypeNameMap)
    {
        if (settings.component)
        {
            if ((get_category(type) == category::class_type && is_static(type)) || 
                (get_category(type) == category::interface_type && is_exclusive_to(type)))
            {
                return;
            }

            writer w("");
            auto&& typeName = w.write_temp("%", bind<write_type_name>(type, typedef_name_type::Projected, true));
            auto&& metadataTypeName = w.write_temp("%", bind<write_type_name>(type, typedef_name_type::CCW, true));
            authoredTypeNameToMetadataTypeNameMap[typeName] = metadataTypeName;
        }
    }

    // Checking for if this is an ABI delegate that will need to be code generated or
    // whether it is one that we manually already added in Projections.cs such as for
    // classes where the ABI type is IntPtr and we can handle generically.
    bool is_abi_delegate_required_for_type(type_semantics const& semantics)
    {
        return call(semantics,
            [&](guid_type) 
            {
                return true;
            },
            [&](type_definition const& type)
            {
                switch (get_category(type))
                {
                case category::enum_type:
                case category::struct_type:
                    return true;
                default:
                    return false;
                }
            },
            [&](fundamental_type type)
            {
                return type != fundamental_type::String;
            },
            [](auto)
            {
                return false;
            });
    }

    void add_abi_delegates_for_type(std::string_view typeNamespace, std::string_view typeName, std::vector<type_semantics> generics, concurrency::concurrent_unordered_set<generic_abi_delegate>& abiDelegateEntries)
    {
        writer w;
        if (typeNamespace == "Windows.Foundation" || typeNamespace == "Windows.Foundation.Collections")
        {
            if (typeName == "IIterator`1")
            {
                if (is_abi_delegate_required_for_type(generics[0]))
                {
                    auto abiType = w.write_temp("%", bind<write_abi_type>(generics[0]));
                    auto escapedAbiType = escape_type_name_for_identifier(abiType);

                    abiDelegateEntries.insert(generic_abi_delegate
                        {
                            w.write_temp("_get_Current_%", escapedAbiType),
                            w.write_temp("internal unsafe delegate int _get_Current_%(void* thisPtr, out % __return_value__);", escapedAbiType, abiType),
                            w.write_temp("new global::System.Type[] { typeof(void*), typeof(%).MakeByRefType(), typeof(int) }", abiType)
                        });
                }
            }
            else if (typeName == "IKeyValuePair`2")
            {
                if (is_abi_delegate_required_for_type(generics[0]))
                {
                    auto abiType = w.write_temp("%", bind<write_abi_type>(generics[0]));
                    auto escapedAbiType = escape_type_name_for_identifier(abiType);

                    abiDelegateEntries.insert(generic_abi_delegate
                        {
                            w.write_temp("_get_Key_%", escapedAbiType),
                            w.write_temp("internal unsafe delegate int _get_Key_%(IntPtr thisPtr, %* __return_value__);", escapedAbiType, abiType),
                            w.write_temp("new global::System.Type[] { typeof(IntPtr), typeof(%*), typeof(int) }", abiType)
                        });
                }

                if (is_abi_delegate_required_for_type(generics[1]))
                {
                    auto abiType = w.write_temp("%", bind<write_abi_type>(generics[1]));
                    auto escapedAbiType = escape_type_name_for_identifier(abiType);

                    abiDelegateEntries.insert(generic_abi_delegate
                        {
                            w.write_temp("_get_Value_%", escapedAbiType),
                            w.write_temp("internal unsafe delegate int _get_Value_%(IntPtr thisPtr, %* __return_value__);", escapedAbiType, abiType),
                            w.write_temp("new global::System.Type[] { typeof(IntPtr), typeof(%*), typeof(int) }", abiType)
                        });
                }
            }
            else if (typeName == "IMapView`2")
            {
                if (is_abi_delegate_required_for_type(generics[0]) || is_abi_delegate_required_for_type(generics[1]))
                {
                    auto keyAbiType = w.write_temp("%", bind<write_abi_type>(generics[0]));
                    auto escapedKeyAbiType = escape_type_name_for_identifier(keyAbiType);

                    auto valueAbiType = w.write_temp("%", bind<write_abi_type>(generics[1]));
                    auto escapedValueAbiType = escape_type_name_for_identifier(valueAbiType);

                    abiDelegateEntries.insert(generic_abi_delegate
                        {
                            w.write_temp("_lookup_%_%", escapedKeyAbiType, escapedValueAbiType),
                            w.write_temp("internal unsafe delegate int _lookup_%_%(void* thisPtr, % key, out % value);", escapedKeyAbiType, escapedValueAbiType, keyAbiType, valueAbiType),
                            w.write_temp("new global::System.Type[] { typeof(void*), typeof(%), typeof(%).MakeByRefType(), typeof(int) }", keyAbiType, valueAbiType)
                        });

                    if (is_abi_delegate_required_for_type(generics[0]))
                    {
                        abiDelegateEntries.insert(generic_abi_delegate
                            {
                                w.write_temp("_has_key_%", escapedKeyAbiType),
                                w.write_temp("internal unsafe delegate int _has_key_%(void* thisPtr, % key, out byte found);", escapedKeyAbiType, keyAbiType),
                                w.write_temp("new global::System.Type[] { typeof(void*), typeof(%), typeof(byte).MakeByRefType(), typeof(int) }", keyAbiType)
                            });
                    }
                }
            }
            else if (typeName == "IMap`2")
            {
                if (is_abi_delegate_required_for_type(generics[0]) || is_abi_delegate_required_for_type(generics[1]))
                {
                    auto keyAbiType = w.write_temp("%", bind<write_abi_type>(generics[0]));
                    auto escapedKeyAbiType = escape_type_name_for_identifier(keyAbiType);

                    auto valueAbiType = w.write_temp("%", bind<write_abi_type>(generics[1]));
                    auto escapedValueAbiType = escape_type_name_for_identifier(valueAbiType);

                    abiDelegateEntries.insert(generic_abi_delegate
                        {
                            w.write_temp("_lookup_%_%", escapedKeyAbiType, escapedValueAbiType),
                            w.write_temp("internal unsafe delegate int _lookup_%_%(void* thisPtr, % key, out % value);", escapedKeyAbiType, escapedValueAbiType, keyAbiType, valueAbiType),
                            w.write_temp("new global::System.Type[] { typeof(void*), typeof(%), typeof(%).MakeByRefType(), typeof(int) }", keyAbiType, valueAbiType)
                        });

                    abiDelegateEntries.insert(generic_abi_delegate
                        {
                            w.write_temp("_insert_%_%", escapedKeyAbiType, escapedValueAbiType),
                            w.write_temp("internal unsafe delegate int _insert_%_%(void* thisPtr, % key, % value, out byte replaced);", escapedKeyAbiType, escapedValueAbiType, keyAbiType, valueAbiType),
                            w.write_temp("new global::System.Type[] { typeof(void*), typeof(%), typeof(%), typeof(byte).MakeByRefType(), typeof(int) }", keyAbiType, valueAbiType)
                        });

                    if (is_abi_delegate_required_for_type(generics[0]))
                    {
                        abiDelegateEntries.insert(generic_abi_delegate
                            {
                                w.write_temp("_has_key_%", escapedKeyAbiType),
                                w.write_temp("internal unsafe delegate int _has_key_%(void* thisPtr, % key, out byte found);", escapedKeyAbiType, keyAbiType),
                                w.write_temp("new global::System.Type[] { typeof(void*), typeof(%), typeof(byte).MakeByRefType(), typeof(int) }", keyAbiType)
                            });

                        abiDelegateEntries.insert(generic_abi_delegate
                            {
                                w.write_temp("_remove_%", escapedKeyAbiType),
                                w.write_temp("internal unsafe delegate int _remove_%(void* thisPtr, % key);", escapedKeyAbiType, keyAbiType),
                                w.write_temp("new global::System.Type[] { typeof(void*), typeof(%), typeof(int) }", keyAbiType)
                            });
                    }
                }
            }
            else if (typeName == "IVectorView`1")
            {
                if (is_abi_delegate_required_for_type(generics[0]))
                {
                    auto abiType = w.write_temp("%", bind<write_abi_type>(generics[0]));
                    auto escapedAbiType = escape_type_name_for_identifier(abiType);

                    abiDelegateEntries.insert(generic_abi_delegate
                        {
                            w.write_temp("_get_at_%", escapedAbiType),
                            w.write_temp("internal unsafe delegate int _get_at_%(void* thisPtr, uint index, out % __return_value__);", escapedAbiType, abiType),
                            w.write_temp("new global::System.Type[] { typeof(void*), typeof(uint), typeof(%).MakeByRefType(), typeof(int) }", abiType)
                        });

                    abiDelegateEntries.insert(generic_abi_delegate
                        {
                            w.write_temp("_index_of_%", escapedAbiType),
                            w.write_temp("internal unsafe delegate int _index_of_%(void* thisPtr, % value, out uint index, out byte found);", escapedAbiType, abiType),
                            w.write_temp("new global::System.Type[] { typeof(void*), typeof(%), typeof(uint).MakeByRefType(), typeof(byte).MakeByRefType(), typeof(int) }", abiType)
                        });

                    // GetEnumerator in IVectorView
                    abiDelegateEntries.insert(generic_abi_delegate
                        {
                            w.write_temp("_get_Current_%", escapedAbiType),
                            w.write_temp("internal unsafe delegate int _get_Current_%(void* thisPtr, out % __return_value__);", escapedAbiType, abiType),
                            w.write_temp("new global::System.Type[] { typeof(void*), typeof(%).MakeByRefType(), typeof(int) }", abiType)
                        });
                }
            }
            else if (typeName == "IVector`1")
            {
                if (is_abi_delegate_required_for_type(generics[0]))
                {
                    auto abiType = w.write_temp("%", bind<write_abi_type>(generics[0]));
                    auto escapedAbiType = escape_type_name_for_identifier(abiType);

                    abiDelegateEntries.insert(generic_abi_delegate
                        {
                            w.write_temp("_get_at_%", escapedAbiType),
                            w.write_temp("internal unsafe delegate int _get_at_%(void* thisPtr, uint index, out % __return_value__);", escapedAbiType, abiType),
                            w.write_temp("new global::System.Type[] { typeof(void*), typeof(uint), typeof(%).MakeByRefType(), typeof(int) }", abiType)
                        });

                    abiDelegateEntries.insert(generic_abi_delegate
                        {
                            w.write_temp("_index_of_%", escapedAbiType),
                            w.write_temp("internal unsafe delegate int _index_of_%(void* thisPtr, % value, out uint index, out byte found);", escapedAbiType, abiType),
                            w.write_temp("new global::System.Type[] { typeof(void*), typeof(%), typeof(uint).MakeByRefType(), typeof(byte).MakeByRefType(), typeof(int) }", abiType)
                        });

                    // SetAt / InsertAt
                    abiDelegateEntries.insert(generic_abi_delegate
                        {
                            w.write_temp("_set_at_%", escapedAbiType),
                            w.write_temp("internal unsafe delegate int _set_at_%(void* thisPtr, uint index, % value);", escapedAbiType, abiType),
                            w.write_temp("new global::System.Type[] { typeof(void*), typeof(uint), typeof(%), typeof(int) }", abiType)
                        });

                    abiDelegateEntries.insert(generic_abi_delegate
                        {
                            w.write_temp("_append_%", escapedAbiType),
                            w.write_temp("internal unsafe delegate int _append_%(void* thisPtr, % value);", escapedAbiType, abiType),
                            w.write_temp("new global::System.Type[] { typeof(void*), typeof(%), typeof(int) }", abiType)
                        });

                    // GetEnumerator in IVector
                    abiDelegateEntries.insert(generic_abi_delegate
                        {
                            w.write_temp("_get_Current_%", escapedAbiType),
                            w.write_temp("internal unsafe delegate int _get_Current_%(void* thisPtr, out % __return_value__);", escapedAbiType, abiType),
                            w.write_temp("new global::System.Type[] { typeof(void*), typeof(%).MakeByRefType(), typeof(int) }", abiType)
                        });
                }
            }
            else if (typeName == "EventHandler`1")
            {
                if (is_abi_delegate_required_for_type(generics[0]))
                {
                    auto abiType = w.write_temp("%", bind<write_abi_type>(generics[0]));
                    auto escapedAbiType = escape_type_name_for_identifier(abiType);

                    abiDelegateEntries.insert(generic_abi_delegate
                        {
                            w.write_temp("_invoke_%", escapedAbiType),
                            w.write_temp("internal unsafe delegate int _invoke_%(void* thisPtr, IntPtr sender, % args);", escapedAbiType, abiType),
                            w.write_temp("new global::System.Type[] { typeof(void*), typeof(IntPtr), typeof(%), typeof(int) }", abiType)
                        });
                }
            }
            else if (typeName == "IReference`1")
            {
                if (is_abi_delegate_required_for_type(generics[0]))
                {
                    auto abiType = w.write_temp("%", bind<write_abi_type>(generics[0]));
                    auto escapedAbiType = escape_type_name_for_identifier(abiType);

                    abiDelegateEntries.insert(generic_abi_delegate
                        {
                            w.write_temp("_get_Value_%", escapedAbiType),
                            w.write_temp("internal unsafe delegate int _get_Value_%(void* thisPtr, out % __return_value__);", escapedAbiType, abiType),
                            w.write_temp("new global::System.Type[] { typeof(void*), typeof(%).MakeByRefType(), typeof(int) }", abiType)
                        });
                }
            }
            else if (typeName == "IMapChangedEventArgs`1" ||
                typeName == "IAsyncOperation`1" ||
                typeName == "IAsyncOperationWithProgress`2")
            {
                if (is_abi_delegate_required_for_type(generics[0]))
                {
                    auto abiType = w.write_temp("%", bind<write_abi_type>(generics[0]));
                    auto escapedAbiType = escape_type_name_for_identifier(abiType);

                    abiDelegateEntries.insert(generic_abi_delegate
                        {
                            w.write_temp("_get_%", escapedAbiType),
                            w.write_temp("internal unsafe delegate int _get_%(void* thisPtr, out % __return_value__);", escapedAbiType, abiType),
                            w.write_temp("new global::System.Type[] { typeof(void*), typeof(%).MakeByRefType(), typeof(int) }", abiType)
                        });
                }

                // Add ABI delegates for AsyncOperationProgressHandler as it is referenced in a property of IAsyncOperationWithProgress
                // which isn't handled separately.
                if (typeName == "IAsyncOperationWithProgress`2" && is_abi_delegate_required_for_type(generics[1]))
                {
                    add_abi_delegates_for_type("Windows.Foundation", "AsyncOperationProgressHandler`2", generics, abiDelegateEntries);
                }
            }
            else if (typeName == "TypedEventHandler`2")
            {
                if (is_abi_delegate_required_for_type(generics[0]) || is_abi_delegate_required_for_type(generics[1]))
                {
                    auto senderAbiType = w.write_temp("%", bind<write_abi_type>(generics[0]));
                    auto escapedSenderAbiType = escape_type_name_for_identifier(senderAbiType);

                    auto resultAbiType = w.write_temp("%", bind<write_abi_type>(generics[1]));
                    auto escapedResultAbiType = escape_type_name_for_identifier(resultAbiType);

                    abiDelegateEntries.insert(generic_abi_delegate
                        {
                            w.write_temp("_invoke_%_%", escapedSenderAbiType, escapedResultAbiType),
                            w.write_temp("internal unsafe delegate int _invoke_%_%(void* thisPtr, % sender, % args);", escapedSenderAbiType, escapedResultAbiType, senderAbiType, resultAbiType),
                            w.write_temp("new global::System.Type[] { typeof(void*), typeof(%), typeof(%), typeof(int) }", senderAbiType, resultAbiType)
                        });
                }
            }
            else if (typeName == "AsyncOperationProgressHandler`2")
            {
                if (is_abi_delegate_required_for_type(generics[1]))
                {
                    auto abiType = w.write_temp("%", bind<write_abi_type>(generics[1]));
                    auto escapedAbiType = escape_type_name_for_identifier(abiType);

                    abiDelegateEntries.insert(generic_abi_delegate
                        {
                            w.write_temp("_invoke_%", escapedAbiType),
                            w.write_temp("internal unsafe delegate int _invoke_%(void* thisPtr, IntPtr asyncInfo, % progressInfo);", escapedAbiType, abiType),
                            w.write_temp("new global::System.Type[] { typeof(void*), typeof(IntPtr), typeof(%), typeof(int) }", abiType)
                        });
                }
            }
            else if (typeName == "AsyncActionProgressHandler`1")
            {
                if (is_abi_delegate_required_for_type(generics[0]))
                {
                    auto abiType = w.write_temp("%", bind<write_abi_type>(generics[0]));
                    auto escapedAbiType = escape_type_name_for_identifier(abiType);

                    abiDelegateEntries.insert(generic_abi_delegate
                        {
                            w.write_temp("_invoke_%", escapedAbiType),
                            w.write_temp("internal unsafe delegate int _invoke_%(void* thisPtr, IntPtr asyncInfo, % progressInfo);", escapedAbiType, abiType),
                            w.write_temp("new global::System.Type[] { typeof(void*), typeof(IntPtr), typeof(%), typeof(int) }", abiType)
                        });
                }
            }
        }
    }

    void add_if_generic_type_reference(cswinrt::type_semantics const& typeSemantics, bool isArray, concurrency::concurrent_unordered_set<generic_abi_delegate>& abiDelegateEntries)
    {
        call(typeSemantics,
            [&](generic_type_instance const& type)
            {
                // Handle generics of generics where their delegate entries should also be added.
                for (auto& arg : type.generic_args)
                {
                    // None of the generics should be an array given WinRT doens't support that.
                    add_if_generic_type_reference(arg, false, abiDelegateEntries);
                }

                add_abi_delegates_for_type(type.generic_type.TypeNamespace(), type.generic_type.TypeName(), type.generic_args, abiDelegateEntries);
            },
            [&](type_definition const& type)
            {
                switch (get_category(type))
                {
                    case category::struct_type:
                    {
                        // Struct fields can have IReference generics which we should generate delegates for.
                        for (auto&& field : type.FieldList())
                        {
                            auto fieldType = field.Signature().Type();
                            add_if_generic_type_reference(get_type_semantics(fieldType), fieldType.is_szarray(), abiDelegateEntries);
                        }
                        break;
                    }
                }

                // On the CCW for arrays, we also generate an IVector CCW, so we need to generate the appropriate delegates.
                if (isArray)
                {
                    std::vector<cswinrt::type_semantics> genericArgs = { typeSemantics };
                    add_abi_delegates_for_type("Windows.Foundation.Collections", "IVector`1", genericArgs, abiDelegateEntries);
                }
            },
            [&](auto)
            {
                // On the CCW for arrays, we also generate an IVector CCW, so we need to generate the appropriate delegates.
                if (isArray)
                {
                    std::vector<cswinrt::type_semantics> genericArgs = { typeSemantics };
                    add_abi_delegates_for_type("Windows.Foundation.Collections", "IVector`1", genericArgs, abiDelegateEntries);
                }
            }
        );
    }

    void add_generic_type_references_in_interface_type(TypeDef const& interfaceType, concurrency::concurrent_unordered_set<generic_abi_delegate>& abiDelegateEntries)
    {
        for (auto&& method : interfaceType.MethodList())
        {
            if (is_special(method))
            {
                continue;
            }

            method_signature signature{ method };
            if (signature.has_params())
            {
                for (auto&& param : signature.params())
                {
                    add_if_generic_type_reference(get_type_semantics(param.second->Type()), param.second->Type().is_szarray(), abiDelegateEntries);
                }
            }

            if (auto& returnSignature = signature.return_signature())
            {
                add_if_generic_type_reference(get_type_semantics(returnSignature.Type()), returnSignature.Type().is_szarray(), abiDelegateEntries);
            }
        }

        for (auto&& prop : interfaceType.PropertyList())
        {
            add_if_generic_type_reference(get_type_semantics(prop.Type().Type()), prop.Type().Type().is_szarray(), abiDelegateEntries);
        }

        for (auto&& evt : interfaceType.EventList())
        {
            add_if_generic_type_reference(get_type_semantics(evt.EventType()), false, abiDelegateEntries);
        }
    }

    void add_generic_type_references_in_type(TypeDef const& type, concurrency::concurrent_unordered_set<generic_abi_delegate>& abiDelegateEntries)
    {
        switch (get_category(type))
        {
        case category::delegate_type:
        {
            method_signature signature{ get_delegate_invoke(type) };
            if (signature.has_params())
            {
                for (auto&& param : signature.params())
                {
                    add_if_generic_type_reference(get_type_semantics(param.second->Type()), param.second->Type().is_szarray(), abiDelegateEntries);
                }
            }

            if (auto& returnSignature = signature.return_signature())
            {
                add_if_generic_type_reference(get_type_semantics(returnSignature.Type()), returnSignature.Type().is_szarray(), abiDelegateEntries);
            }

            break;
        }
        case category::interface_type:
            add_generic_type_references_in_interface_type(type, abiDelegateEntries);
            break;
        }
    }

    bool has_generic_type_instantiations()
    {
        return generic_type_instances.size() != 0;
    }

    void write_generic_type_instantiation(writer& w, generic_type_instance instance, std::vector<std::string>& rcwFunctions, std::vector<std::string>& vtableFunctions)
    {
        auto get_invoke_info = [&](MethodDef const& method, bool isDelegate = false)
        {
            return w.write_temp("(*(delegate* unmanaged[Stdcall]<%, int>**)ThisPtr)[%]",
                bind([&](writer& w) {
                    writer::write_generic_type_name_guard g(w, [&](writer& w, uint32_t index)
                    {
                        write_abi_type(w, w.get_generic_arg_scope(index).first);
                    });

                    write_abi_parameter_types_pointer(w, method_signature{ method });
                }),
                isDelegate ? 3 : get_vmethod_index(instance.generic_type, method) + INSPECTABLE_METHOD_COUNT);
        };

        if (get_category(instance.generic_type) == category::delegate_type)
        {
            auto method = get_event_invoke_method(instance.generic_type);
            method_signature signature{ method };

            auto guard{ w.push_generic_args(instance) };

            if (abi_signature_has_generic_parameters(w, signature))
            {
                rcwFunctions.emplace_back(method.Name());

                auto invoke_target = get_invoke_info(method, true);
                w.write(R"(
private static unsafe % %(IObjectReference _obj%%)
{
var ThisPtr = _obj.ThisPtr;
%}
)",
                    bind<write_projection_return_type>(signature),
                    method.Name(),
                    signature.has_params() ? ", " : "",
                    bind_list<write_projection_parameter>(", ", signature.params()),
                    bind<write_abi_method_call>(signature, invoke_target, "_obj", false, false, is_noexcept(method), true));
            }

            vtableFunctions.emplace_back(method.Name());

            w.write(R"(
[UnmanagedCallersOnly(CallConvs = new[] { typeof(CallConvStdcall) })]
private static unsafe int Do_Abi_Invoke(%)
{
%
}
)",
                [&](writer& w) {
                    writer::write_generic_type_name_guard g(w, [&](writer& w, uint32_t index)
                    {
                        write_abi_type(w, w.get_generic_arg_scope(index).first);
                    });

                    write_abi_parameters(w, signature);
                },
                [&](writer& w) {
                    auto invoke = w.write_temp(
                        "%%.Abi_Invoke(thisPtr, %)",
                        bind<write_projection_type_for_name_type>(instance.generic_type, typedef_name_type::StaticAbiClass),
                        [&](writer& w)
                        {
                            writer::write_generic_type_name_guard g(w, [&](writer& w, uint32_t index)
                            {
                                write_projection_type(w, w.get_generic_arg_scope(index).first);
                                w.write(", ");
                                write_abi_type(w, w.get_generic_arg_scope(index).first);
                            });

                            write_type_params(w, instance.generic_type);
                        },
                        "%");
                    write_managed_method_call(w, signature, invoke, true);
                });
        }
        else
        {
            for (auto&& method : instance.generic_type.MethodList())
            {
                method_signature signature{ method };

                if (!projected_signature_has_generic_parameters(w, signature))
                {
                    continue;
                }

                // Adding RCW function names here including the synthesized methods for
                // properties so that we have them in the right vtable order even if we
                // don't write them here.
                if (!(is_special(method) && 
                    (starts_with(method.Name(), "add_") ||
                     starts_with(method.Name(), "remove_"))))
                {
                    rcwFunctions.emplace_back(method.Name());
                }

                if (is_special(method))
                {
                    continue;
                }

                auto guard{ w.push_generic_args(instance) };

                auto invoke_target = get_invoke_info(method);
                w.write(R"(
private static unsafe % %(IObjectReference _obj%%)
{
var ThisPtr = _obj.ThisPtr;
%}
)",
                    bind<write_projection_return_type>(signature),
                    method.Name(),
                    signature.has_params() ? ", " : "",
                    bind_list<write_projection_parameter>(", ", signature.params()),
                    bind<write_abi_method_call>(signature, invoke_target, "_obj", false, false, is_noexcept(method), true));
            }

            for (auto&& prop : instance.generic_type.PropertyList())
            {
                auto guard{ w.push_generic_args(instance) };
                auto [getter, setter] = get_property_methods(prop);

                if (getter && projected_signature_has_generic_parameters(w, method_signature{ getter }))
                {
                    auto invoke_target = get_invoke_info(getter);
                    auto signature = method_signature(getter);
                    auto marshalers = get_abi_marshalers(w, signature, false, prop.Name(), false, true);
                    w.write(R"(private static unsafe % %(IObjectReference _obj)
{
var ThisPtr = _obj.ThisPtr;
%}
)",
                        write_prop_type(w, prop),
                        getter.Name(),
                        bind<write_abi_method_call_marshalers>(invoke_target, "_obj", false, marshalers, is_noexcept(prop)));
                }
                if (setter && projected_signature_has_generic_parameters(w, method_signature{ setter }))
                {
                    auto invoke_target = get_invoke_info(setter);
                    auto signature = method_signature(setter);
                    auto marshalers = get_abi_marshalers(w, signature, false, prop.Name(), false, true);
                    marshalers[0].param_name = "value";
                    w.write(R"(private static unsafe void %(IObjectReference _obj, % value)
{
var ThisPtr = _obj.ThisPtr;
%}
)",
                        setter.Name(),
                        write_prop_type(w, prop),
                        bind<write_abi_method_call_marshalers>(invoke_target, "_obj", false, marshalers, is_noexcept(prop)));
                }
                w.write("\n");
            }
        }
    }

    generic_type_instance ConvertGenericTypeInstanceToConcreteType(writer& w, const generic_type_instance& generic_instance)
    {
        generic_type_instance converted = generic_instance;
        for (size_t idx = 0; idx < generic_instance.generic_args.size(); idx++)
        {
            auto& semantics = generic_instance.generic_args[idx];
            if (auto gti = std::get_if<generic_type_index>(&semantics))
            {
                converted.generic_args[idx] = w.get_generic_arg_scope(gti->index).first;
            }
            else if (auto instance  = std::get_if<generic_type_instance>(&semantics))
            {
                converted.generic_args[idx] = ConvertGenericTypeInstanceToConcreteType(w, *instance);
            }
        }

        return converted;
    }

    void write_generic_type_instantiations(writer& w)
    {
        // Go through all the generic types and write instantiation classes for them.
        // While writing them, their implementations might also reference generic types
        // which may also need instantiation classes if one hasn't been generated already.
        concurrency::concurrent_unordered_set<generic_type_instantiation> written_generic_type_instances;
        bool types_written = true;
        while (generic_type_instances.size() != 0 && types_written)
        {
            types_written = false;
            concurrency::concurrent_unordered_set<generic_type_instantiation> current_generic_type_instances = generic_type_instances;
            generic_type_instances = concurrency::concurrent_unordered_set<generic_type_instantiation>();
            for (auto& instance : current_generic_type_instances)
            {
                if (written_generic_type_instances.find(instance) != written_generic_type_instances.end())
                {
                    continue;
                }
                written_generic_type_instances.insert(instance);
                types_written = true;

                std::vector<std::string> rcwFunctions, vtableFunctions;
                w.write(R"(
internal static class %
{
private static bool Initialized { get; } = Init();

public static bool EnsureInitialized() => Initialized;

%

private unsafe static bool Init()
{
%
%
return true;
}
}
)",
                    instance.instantiation_class_name,
                    bind<write_generic_type_instantiation>(instance.instance, rcwFunctions, vtableFunctions),
                    bind([&](writer& w) {
                        auto guard{ w.push_generic_args(instance.instance) };

                        auto genericInstantiationMethodsClass = w.write_temp("%%",
                            bind<write_projection_type_for_name_type>(instance.instance.generic_type, typedef_name_type::StaticAbiClass),
                            [&](writer& w)
                            {
                                writer::write_generic_type_name_guard g(w, [&](writer& w, uint32_t index)
                                {
                                    write_projection_type(w, w.get_generic_arg_scope(index).first);
                                    w.write(", ");
                                    write_abi_type(w, w.get_generic_arg_scope(index).first);
                                });

                                write_type_params(w, instance.instance.generic_type);
                            });

                        if (rcwFunctions.size() != 0 || get_category(instance.instance.generic_type) != category::delegate_type)
                        {
                            w.write("%.InitRcwHelper(%);",
                                genericInstantiationMethodsClass,
                                bind_list([](writer& w, std::string const& rcwFunction)
                                {
                                    w.write("&%", rcwFunction);
                                }, ",\n", rcwFunctions));
                        }

                        if (get_category(instance.instance.generic_type) == category::delegate_type)
                        {
                            w.write("\n%.InitCcw(&Do_Abi_Invoke);", genericInstantiationMethodsClass);
                        }
                    }),
                    bind([&](writer& w) {
                        auto guard{ w.push_generic_args(instance.instance) };

                        // Initialize any interfaces implemented by this type as they
                        // can be called by the consumer when using this interface.
                        for (auto&& iface : instance.instance.generic_type.InterfaceImpl())
                        {
                            write_ensure_generic_type_initialized(w, get_type_semantics(iface.Interface()), false);
                        }

                        // Events don't have an implementation in the generic instantiation classes
                        // given they use generated event sources and are shared in a projection.
                        // But this can mean that the instantiation classes for generic events types in
                        // generic interfaces aren't initialized.  This handles those initializations.
                        for (auto&& evt : instance.instance.generic_type.EventList())
                        {
                            write_ensure_generic_type_initialized(w, get_type_semantics(evt.EventType()), false);
                        }
                    }));
            }
        }
    }

    void write_file_header(writer& w)
    {
        w.write(R"(//------------------------------------------------------------------------------
// <auto-generated>
//     This file was generated by cswinrt.exe version %
//
//     Changes to this file may cause incorrect behavior and will be lost if
//     the code is regenerated.
// </auto-generated>
//------------------------------------------------------------------------------
)", VERSION_STRING);
    }
}<|MERGE_RESOLUTION|>--- conflicted
+++ resolved
@@ -3590,8 +3590,7 @@
         w.write(R"(            ];
             return ref Unsafe.As<byte, Guid>(ref MemoryMarshal.GetReference(data));
         }
-    }
-    )");
+    })");
     }
 
     void write_convert_to_unmanaged_method_struct(writer& w, TypeDef const& type)
@@ -3881,11 +3880,7 @@
         );
     }
 
-<<<<<<< HEAD
     void write_struct_and_enum_marshaller_class(writer& w, TypeDef const& type)
-=======
-    void write_struct_marshaller_class(writer& w, TypeDef const& type)
->>>>>>> e7637630
     {
         auto projection_name = w.write_temp("%", bind<write_projection_type>(type));
         auto abi_name = w.write_temp("%", bind<write_abi_type>(type));
@@ -3929,6 +3924,7 @@
     return WindowsRuntimeValueTypeMarshaller.UnboxToManaged<%>(value);
 }
 }
+
 )", projection_name, projection_name);
         }
     }
@@ -4002,14 +3998,11 @@
 
     %
 }
+
 )", bind<write_guid_property_from_signature>(ireference_guid_sig));
     }
 
-<<<<<<< HEAD
     void write_struct_and_enum_com_wrappers_marshaller_attribute_impl(writer& w, TypeDef const& type)
-=======
-    void write_struct_com_wrappers_marshaller_attribute_impl(writer& w, TypeDef const& type)
->>>>>>> e7637630
     {
         auto name = type.TypeName();
         auto projection_name = w.write_temp("%", bind<write_projection_type>(type));
@@ -4034,6 +4027,7 @@
         return WindowsRuntimeValueTypeMarshaller.UnboxToManagedUnsafe<%>(value, in %ReferenceImpl.IID);
     }
 }
+
 )", name, projection_name, projection_name, name, name, is_type_blittable(type) ? projection_name : abi_name, name);
     }
 
@@ -4067,11 +4061,10 @@
         Entries.IUnknown.Vtable = IUnknownImpl.Vtable;
     }
 }
+
 )", name, name, name, name);
     }
 
-<<<<<<< HEAD
-=======
     void write_winrt_typemapgroup_assembly_attribute(writer& w, TypeDef const& type)
     {
         auto projection_name = w.write_temp("%", bind<write_type_name>(type, typedef_name_type::Projected, true));
@@ -4086,7 +4079,6 @@
 )", projection_name, projection_name, projection_name);
     }
 
->>>>>>> e7637630
     void write_winrt_metadata_attribute(writer& w, TypeDef const& type)
     {
         std::filesystem::path db_path(type.get_database().path());
@@ -10259,13 +10251,14 @@
 
         w.write(
 R"(
-%[WindowsRuntimeMetadata("Windows.Foundation.FoundationContract")]
-[global::System.ComponentModel.EditorBrowsable(global::System.ComponentModel.EditorBrowsableState.Never)]
+%%%[global::System.ComponentModel.EditorBrowsable(global::System.ComponentModel.EditorBrowsableState.Never)]
 % enum % : %
 {
 )",             
         is_flags_enum(type) ? "[FlagsAttribute]\n" : "",
-        (settings.internal || settings.embedded) ? (settings.public_enums ? "public" : "internal") : "public",
+        bind<write_winrt_metadata_attribute>(type),
+        bind<write_type_custom_attributes>(type, true),
+        (settings.internal) ? (settings.public_enums ? "public" : "internal") : "public",
         bind<write_type_name>(type, typedef_name_type::Projected, false), enum_underlying_type);
         {
             for (auto&& field : type.FieldList())
@@ -10283,11 +10276,10 @@
 
     void write_abi_enum(writer& w, TypeDef const& type)
     {
-        w.write("%\n%\n%\n%\n",
-            bind<write_struct_and_enum_marshaller_class>(type),
-            bind<write_interface_entries_impl>(type),
-            bind<write_struct_and_enum_com_wrappers_marshaller_attribute_impl>(type),
-            bind<write_reference_impl_struct>(type));
+        write_struct_and_enum_marshaller_class(w, type);
+        write_interface_entries_impl(w, type);
+        write_struct_and_enum_com_wrappers_marshaller_attribute_impl(w, type);
+        write_reference_impl_struct(w, type);
     }
     
     void write_struct(writer& w, TypeDef const& type)
@@ -10365,19 +10357,11 @@
         w.write("public static bool operator !=(% x, % y) => !(x == y);\n",
             projection_name,
             projection_name);
-<<<<<<< HEAD
 
         // equals
         w.write("public bool Equals(% other) => this == other;\n", projection_name);
         w.write("public override bool Equals(object obj) => obj is % that && this == that;\n", projection_name);
 
-=======
-
-        // equals
-        w.write("public bool Equals(% other) => this == other;\n", projection_name);
-        w.write("public override bool Equals(object obj) => obj is % that && this == that;\n", projection_name);
-
->>>>>>> e7637630
         // hashcode
         w.write("public override int GetHashCode() => %;\n",
             bind_list([](writer& w, auto&& field)
@@ -10386,7 +10370,7 @@
             }, " ^ ", fields));
 
         // end class
-        w.write("}\n");
+        w.write("}\n\n");
     }
 
 
@@ -10408,17 +10392,11 @@
             }
             w.write("}\n\n");
         }
-        w.write("%\n%\n%\n%\n",
-<<<<<<< HEAD
-            bind<write_struct_and_enum_marshaller_class>(type),
-            bind<write_interface_entries_impl>(type),
-            bind<write_struct_and_enum_com_wrappers_marshaller_attribute_impl>(type),
-=======
-            bind<write_struct_marshaller_class>(type),
-            bind<write_interface_entries_impl>(type),
-            bind<write_struct_com_wrappers_marshaller_attribute_impl>(type),
->>>>>>> e7637630
-            bind<write_reference_impl_struct>(type));
+
+        write_struct_and_enum_marshaller_class(w, type);
+        write_interface_entries_impl(w, type);
+        write_struct_and_enum_com_wrappers_marshaller_attribute_impl(w, type);
+        write_reference_impl_struct(w, type);
     }
 
     void write_factory_class_inheritance(writer& w, TypeDef const& type)
