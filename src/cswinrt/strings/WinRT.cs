--- conflicted
+++ resolved
@@ -1,19 +1,14 @@
-﻿using System;
+using System;
 using System.Collections.Concurrent;
 using System.Collections.Generic;
 using System.Reflection;
 using System.Runtime.CompilerServices;
 using System.Runtime.InteropServices;
 using System.Threading;
-<<<<<<< HEAD
 using System.Linq.Expressions;
 using System.Diagnostics;
 using WinRT.Interop;
 using System.Runtime.CompilerServices;
-=======
-using System.Diagnostics;
-using WinRT.Interop;
->>>>>>> 7dc015e9
 
 #pragma warning disable 0169 // The field 'xxx' is never used
 #pragma warning disable 0649 // Field 'xxx' is never assigned to, and will always have its default value
@@ -120,13 +115,8 @@
             }
         }
 
-<<<<<<< HEAD
-        static bool TryCreate(string fileName, out DllModule module)
-        {
-=======
         static unsafe bool TryCreate(string fileName, out DllModule module)
         {
->>>>>>> 7dc015e9
             // Explicitly look for module in the same directory as this one, and
             // use altered search path to ensure any dependencies in the same directory are found.
             var moduleHandle = Platform.LoadLibraryExW(System.IO.Path.Combine(_currentModuleDirectory, fileName), IntPtr.Zero, /* LOAD_WITH_ALTERED_SEARCH_PATH */ 8);
@@ -142,13 +132,8 @@
                 return false;
             }
 
-<<<<<<< HEAD
-            var getActivationFactory = Platform.GetProcAddress(moduleHandle, nameof(DllGetActivationFactory));
-            if (getActivationFactory == IntPtr.Zero)
-=======
             var getActivationFactory = Platform.TryGetProcAddress(moduleHandle, "DllGetActivationFactory");
             if (getActivationFactory == null)
->>>>>>> 7dc015e9
             {
                 module = null;
                 return false;
@@ -157,13 +142,8 @@
             module = new DllModule(
                 fileName, 
                 moduleHandle, 
-<<<<<<< HEAD
-                Marshal.GetDelegateForFunctionPointer<DllGetActivationFactory>(getActivationFactory));
-            return true;
-=======
                 getActivationFactory);
             return true;
->>>>>>> 7dc015e9
         }
 
         DllModule(string fileName, IntPtr moduleHandle, void* getActivationFactory)
@@ -183,16 +163,6 @@
         {
             IntPtr instancePtr = IntPtr.Zero;
             var hstrRuntimeClassId = MarshalString.CreateMarshaler(runtimeClassId);
-<<<<<<< HEAD
-            try
-            {
-                int hr = _GetActivationFactory(MarshalString.GetAbi(hstrRuntimeClassId), out instancePtr);
-                return (hr == 0 ? ObjectReference<IActivationFactoryVftbl>.Attach(ref instancePtr) : null, hr);
-            }
-            finally
-            {
-                hstrRuntimeClassId.Dispose();
-=======
             try
             {
                 int hr = _GetActivationFactory(MarshalString.GetAbi(hstrRuntimeClassId), &instancePtr);
@@ -210,7 +180,6 @@
             {
                 MarshalInspectable<object>.DisposeAbi(instancePtr);
                 hstrRuntimeClassId.Dispose();
->>>>>>> 7dc015e9
             }
         }
 
