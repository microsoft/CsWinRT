--- conflicted
+++ resolved
@@ -5,15 +5,10 @@
 using System.Runtime.CompilerServices;
 using System.Runtime.InteropServices;
 using System.Threading;
-<<<<<<< HEAD
 using System.Linq.Expressions;
 using System.Diagnostics;
 using WinRT.Interop;
 using System.Runtime.CompilerServices;
-=======
-using System.Diagnostics;
-using WinRT.Interop;
->>>>>>> 8ecdfe98
 
 #pragma warning disable 0169 // The field 'xxx' is never used
 #pragma warning disable 0649 // Field 'xxx' is never assigned to, and will always have its default value
