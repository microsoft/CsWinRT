﻿using System;
using System.Collections;
using System.Collections.Concurrent;
using System.Collections.Generic;
using System.Linq;
using System.Reflection;
using System.Runtime.ExceptionServices;
using System.Runtime.InteropServices;
using System.Numerics;
using System.Security.Cryptography;
using System.Text;
using System.Threading;
using System.Linq.Expressions;

#pragma warning disable 0169 // The field 'xxx' is never used
#pragma warning disable 0649 // Field 'xxx' is never assigned to, and will always have its default value
#pragma warning disable CA1060

namespace WinRT
{
    using System.Diagnostics;
    using WinRT.Interop;

    internal static class DelegateExtensions
    {
        public static void DynamicInvokeAbi(this System.Delegate del, object[] invoke_params)
        {
            Marshal.ThrowExceptionForHR((int)del.DynamicInvoke(invoke_params));
        }

        public static T AsDelegate<T>(this MulticastDelegate del)
        {
            return Marshal.GetDelegateForFunctionPointer<T>(
                Marshal.GetFunctionPointerForDelegate(del));
        }
    }

    internal class Platform
    {
        [DllImport("api-ms-win-core-com-l1-1-0.dll")]
        internal static extern unsafe int CoCreateInstance(ref Guid clsid, IntPtr outer, uint clsContext, ref Guid iid, IntPtr* instance);

        [DllImport("api-ms-win-core-com-l1-1-0.dll")]
        internal static extern int CoDecrementMTAUsage(IntPtr cookie);

        [DllImport("api-ms-win-core-com-l1-1-0.dll")]
        internal static extern unsafe int CoIncrementMTAUsage(IntPtr* cookie);

        [DllImport("kernel32.dll", SetLastError = true)]
        [return: MarshalAs(UnmanagedType.Bool)]
        internal static extern bool FreeLibrary(IntPtr moduleHandle);

        [DllImport("kernel32.dll", SetLastError = true, BestFitMapping = false)]
        internal static extern IntPtr GetProcAddress(IntPtr moduleHandle, [MarshalAs(UnmanagedType.LPStr)] string functionName);

        internal static T GetProcAddress<T>(IntPtr moduleHandle)
        {
            IntPtr functionPtr = Platform.GetProcAddress(moduleHandle, typeof(T).Name);
            if (functionPtr == IntPtr.Zero)
            {
                Marshal.ThrowExceptionForHR(Marshal.GetHRForLastWin32Error());
            }
            return Marshal.GetDelegateForFunctionPointer<T>(functionPtr);
        }

        [DllImport("kernel32.dll", SetLastError = true)]
        internal static extern IntPtr LoadLibraryExW([MarshalAs(UnmanagedType.LPWStr)] string fileName, IntPtr fileHandle, uint flags);

        [DllImport("api-ms-win-core-winrt-l1-1-0.dll")]
        internal static extern unsafe int RoGetActivationFactory(IntPtr runtimeClassId, ref Guid iid, IntPtr* factory);

        [DllImport("api-ms-win-core-winrt-string-l1-1-0.dll", CallingConvention = CallingConvention.StdCall)]
        internal static extern unsafe int WindowsCreateString([MarshalAs(UnmanagedType.LPWStr)] string sourceString,
                                                  int length,
                                                  IntPtr* hstring);

        [DllImport("api-ms-win-core-winrt-string-l1-1-0.dll", CallingConvention = CallingConvention.StdCall)]
        internal static extern unsafe int WindowsCreateStringReference(char* sourceString,
                                                  int length,
                                                  IntPtr* hstring_header,
                                                  IntPtr* hstring);

        [DllImport("api-ms-win-core-winrt-string-l1-1-0.dll", CallingConvention = CallingConvention.StdCall)]
        internal static extern int WindowsDeleteString(IntPtr hstring);

        [DllImport("api-ms-win-core-winrt-string-l1-1-0.dll", CallingConvention = CallingConvention.StdCall)]
        internal static extern unsafe int WindowsDuplicateString(IntPtr sourceString,
                                                  IntPtr* hstring);

        [DllImport("api-ms-win-core-winrt-string-l1-1-0.dll", CallingConvention = CallingConvention.StdCall)]
        internal static extern unsafe char* WindowsGetStringRawBuffer(IntPtr hstring, uint* length);

        [DllImport("api-ms-win-core-com-l1-1-1.dll", CallingConvention = CallingConvention.StdCall)]
        internal static extern unsafe int RoGetAgileReference(uint options, ref Guid iid, IntPtr unknown, IntPtr* agileReference);
    }

    internal struct VftblPtr
    {
        public IntPtr Vftbl;
    }

    internal class DllModule
    {
        [UnmanagedFunctionPointer(CallingConvention.StdCall)]
        public unsafe delegate int DllGetActivationFactory(
            IntPtr activatableClassId,
            out IntPtr activationFactory);

        [UnmanagedFunctionPointer(CallingConvention.StdCall)]
        public unsafe delegate int DllCanUnloadNow();

        readonly string _fileName;
        readonly IntPtr _moduleHandle;
        readonly DllGetActivationFactory _GetActivationFactory;
        readonly DllCanUnloadNow _CanUnloadNow; // TODO: Eventually periodically call

        static readonly string _currentModuleDirectory = System.IO.Path.GetDirectoryName(System.Reflection.Assembly.GetExecutingAssembly().Location);

        static Dictionary<string, DllModule> _cache = new System.Collections.Generic.Dictionary<string, DllModule>();

        public static DllModule Load(string fileName)
        {
            lock (_cache)
            {
                DllModule module;
                if (!_cache.TryGetValue(fileName, out module))
                {
                    module = new DllModule(fileName);
                    _cache[fileName] = module;
                }
                return module;
            }
        }

        DllModule(string fileName)
        {
            _fileName = fileName;

            // Explicitly look for module in the same directory as this one, and
            // use altered search path to ensure any dependencies in the same directory are found.
            _moduleHandle = Platform.LoadLibraryExW(System.IO.Path.Combine(_currentModuleDirectory, fileName), IntPtr.Zero, /* LOAD_WITH_ALTERED_SEARCH_PATH */ 8);
#if !NETSTANDARD2_0 && !NETCOREAPP2_0
            if (_moduleHandle == IntPtr.Zero)
            {
                try
                {
                    // Allow runtime to find module in RID-specific relative subfolder
                    _moduleHandle = NativeLibrary.Load(fileName, Assembly.GetExecutingAssembly(), null);
                }
                catch (Exception) { }
            }
#endif
            if (_moduleHandle == IntPtr.Zero)
            {
                Marshal.ThrowExceptionForHR(Marshal.GetHRForLastWin32Error());
            }

            _GetActivationFactory = Platform.GetProcAddress<DllGetActivationFactory>(_moduleHandle);

            var canUnloadNow = Platform.GetProcAddress(_moduleHandle, "DllCanUnloadNow");
            if (canUnloadNow != IntPtr.Zero)
            {
                _CanUnloadNow = Marshal.GetDelegateForFunctionPointer<DllCanUnloadNow>(canUnloadNow);
            }
        }

        public unsafe (ObjectReference<IActivationFactoryVftbl> obj, int hr) GetActivationFactory(string runtimeClassId)
        {
            IntPtr instancePtr;
            var hstrRuntimeClassId = MarshalString.CreateMarshaler(runtimeClassId);
            int hr = _GetActivationFactory(MarshalString.GetAbi(hstrRuntimeClassId), out instancePtr);
            return (hr == 0 ? ObjectReference<IActivationFactoryVftbl>.Attach(ref instancePtr) : null, hr);
        }

        ~DllModule()
        {
            System.Diagnostics.Debug.Assert(_CanUnloadNow == null || _CanUnloadNow() == 0); // S_OK
            lock (_cache)
            {
                _cache.Remove(_fileName);
            }
            if ((_moduleHandle != IntPtr.Zero) && !Platform.FreeLibrary(_moduleHandle))
            {
                Marshal.ThrowExceptionForHR(Marshal.GetHRForLastWin32Error());
            }
        }
    }

    internal class WeakLazy<T> where T : class, new()
    {
        WeakReference<T> _instance = new WeakReference<T>(null);
        public T Value
        {
            get
            {
                lock (_instance)
                {
                    T value;
                    if (!_instance.TryGetTarget(out value))
                    {
                        value = new T();
                        _instance.SetTarget(value);
                    }
                    return value;
                }
            }
        }
    }

    internal class WinrtModule
    {
        readonly IntPtr _mtaCookie;
        static Lazy<WinrtModule> _instance = new Lazy<WinrtModule>();
        public static WinrtModule Instance => _instance.Value;

        public unsafe WinrtModule()
        {
            IntPtr mtaCookie;
            Marshal.ThrowExceptionForHR(Platform.CoIncrementMTAUsage(&mtaCookie));
            _mtaCookie = mtaCookie;
        }

        public static unsafe (IntPtr instancePtr, int hr) GetActivationFactory(IntPtr hstrRuntimeClassId)
        {
            var module = Instance; // Ensure COM is initialized
            Guid iid = typeof(IActivationFactoryVftbl).GUID;
            IntPtr instancePtr;
            int hr = Platform.RoGetActivationFactory(hstrRuntimeClassId, ref iid, &instancePtr);
            return (hr == 0 ? instancePtr : IntPtr.Zero, hr);
        }

        public static unsafe (ObjectReference<IActivationFactoryVftbl> obj, int hr) GetActivationFactory(string runtimeClassId)
        {
            // TODO: "using var" with ref struct and remove the try/catch below
            var m = MarshalString.CreateMarshaler(runtimeClassId);
            try
            {
                IntPtr instancePtr;
                int hr;
                (instancePtr, hr) = GetActivationFactory(MarshalString.GetAbi(m));
                return (hr == 0 ? ObjectReference<IActivationFactoryVftbl>.Attach(ref instancePtr) : null, hr);
            }
            finally
            {
                m.Dispose();
            }
<<<<<<< HEAD
        }

=======
        }

>>>>>>> e372646d
        ~WinrtModule()
        {
            Marshal.ThrowExceptionForHR(Platform.CoDecrementMTAUsage(_mtaCookie));
        }
    }

    internal class BaseActivationFactory
    {
        private ObjectReference<IActivationFactoryVftbl> _IActivationFactory;

        public ObjectReference<IActivationFactoryVftbl> Value { get => _IActivationFactory; }

        public I AsInterface<I>() => _IActivationFactory.AsInterface<I>();

        public BaseActivationFactory(string typeNamespace, string typeFullName)
        {
            // Prefer the RoGetActivationFactory HRESULT failure over the LoadLibrary/etc. failure
            int hr;
            (_IActivationFactory, hr) = WinrtModule.GetActivationFactory(typeFullName);
            if (_IActivationFactory != null) { return; }

            var moduleName = typeNamespace;
            while (true)
            {
                try
                {
                    (_IActivationFactory, _) = DllModule.Load(moduleName + ".dll").GetActivationFactory(typeFullName);
                    if (_IActivationFactory != null) { return; }
                }
                catch (Exception) { }

                var lastSegment = moduleName.LastIndexOf(".");
                if (lastSegment <= 0)
                {
                    Marshal.ThrowExceptionForHR(hr);
                }
                moduleName = moduleName.Remove(lastSegment);
            }
        }

        public unsafe ObjectReference<I> _ActivateInstance<I>()
        {
            IntPtr instancePtr;
            Marshal.ThrowExceptionForHR(_IActivationFactory.Vftbl.ActivateInstance(_IActivationFactory.ThisPtr, &instancePtr));
            try
            {
                return ComWrappersSupport.GetObjectReferenceForInterface(instancePtr).As<I>();
            }
            finally
            {
                MarshalInspectable<object>.DisposeAbi(instancePtr);
            }
        }

        public ObjectReference<I> _As<I>() => _IActivationFactory.As<I>();
        public IObjectReference _As(Guid iid) => _IActivationFactory.As<WinRT.Interop.IUnknownVftbl>(iid);
    }

    internal class ActivationFactory<T> : BaseActivationFactory
    {
        public ActivationFactory() : base(typeof(T).Namespace, typeof(T).FullName) { }

        static WeakLazy<ActivationFactory<T>> _factory = new WeakLazy<ActivationFactory<T>>();
        public new static I AsInterface<I>() => _factory.Value.Value.AsInterface<I>();
        public static ObjectReference<I> As<I>() => _factory.Value._As<I>();
        public static IObjectReference As(Guid iid) => _factory.Value._As(iid);
        public static ObjectReference<I> ActivateInstance<I>() => _factory.Value._ActivateInstance<I>();
    }

    internal class ComponentActivationFactory : global::WinRT.Interop.IActivationFactory
    {
        public IntPtr ActivateInstance()
        {
            throw new NotImplementedException();
        }
    }

    internal class ActivatableComponentActivationFactory<T> : ComponentActivationFactory, global::WinRT.Interop.IActivationFactory where T : class, new()
    {
        public new IntPtr ActivateInstance()
        {
            T comp = new T();
            return MarshalInspectable<T>.FromManaged(comp);
        }
    }

#pragma warning disable CA2002

    internal unsafe class EventSource<TDelegate>
        where TDelegate : class, MulticastDelegate
    {
        readonly IObjectReference _obj;
        readonly int _index;
        readonly delegate* unmanaged[Stdcall]<System.IntPtr, System.IntPtr, out WinRT.EventRegistrationToken, int> _addHandler;
        readonly delegate* unmanaged[Stdcall]<System.IntPtr, WinRT.EventRegistrationToken, int> _removeHandler;

<<<<<<< HEAD
        // Registration state, cached separately to survive EventSource garbage collection
        class State
        {
            public EventRegistrationToken token;
            public TDelegate del;
            public System.Delegate eventInvoke;
        }
        State _state;
=======
        private EventRegistrationToken _token;
        protected TDelegate _event;
>>>>>>> e372646d

        protected virtual IObjectReference CreateMarshaler(TDelegate del)
        {
            return (IObjectReference)Marshaler<TDelegate>.CreateMarshaler((TDelegate)EventInvoke);
        }

        protected virtual IntPtr GetAbi(IObjectReference marshaler)
        {
            return (IntPtr)Marshaler<TDelegate>.GetAbi(marshaler);
        }

        protected virtual void DisposeMarshaler(IObjectReference marshaler)
        {
            Marshaler<TDelegate>.DisposeMarshaler(marshaler);
        }

        public void Subscribe(TDelegate del)
        {
            lock (this)
            {
                if (_state.del is null)
                {
                    var marshaler = CreateMarshaler((TDelegate)EventInvoke);
                    try
                    {
                        var nativeDelegate = GetAbi(marshaler);
                        ExceptionHelpers.ThrowExceptionForHR(_addHandler(_obj.ThisPtr, nativeDelegate, out _state.token));
                    }
                    finally
                    {
                        // Dispose our managed reference to the delegate's CCW.
                        // Either the native event holds a reference now or the _addHandler call failed.
                        DisposeMarshaler(marshaler);
                    }
                }
                _state.del = (TDelegate)global::System.Delegate.Combine(_state.del, del);
            }
        }

        public void Unsubscribe(TDelegate del)
        {
            lock (this)
            {
                var oldEvent = _state.del;
                _state.del = (TDelegate)global::System.Delegate.Remove(_state.del, del);
                if (oldEvent is object && _state.del is null)
                {
                    _UnsubscribeFromNative();
                }
            }
        }

<<<<<<< HEAD
        private System.Delegate EventInvoke
=======
        private System.Delegate _eventInvoke;
        protected virtual System.Delegate EventInvoke
>>>>>>> e372646d
        {
            get
            {
                if (_state.eventInvoke is object)
                {
                    return _state.eventInvoke;
                }

                MethodInfo invoke = typeof(TDelegate).GetMethod("Invoke");
                ParameterInfo[] invokeParameters = invoke.GetParameters();
                ParameterExpression[] parameters = new ParameterExpression[invokeParameters.Length];
                for (int i = 0; i < invokeParameters.Length; i++)
                {
                    parameters[i] = Expression.Parameter(invokeParameters[i].ParameterType, invokeParameters[i].Name);
                }

                ParameterExpression delegateLocal = Expression.Parameter(typeof(TDelegate), "event");

                _state.eventInvoke = Expression.Lambda(typeof(TDelegate),
                    Expression.Block(
                        invoke.ReturnType,
                        new[] { delegateLocal },
                        Expression.Assign(delegateLocal, Expression.Field(Expression.Constant(_state), typeof(EventSource<TDelegate>.State).GetField(nameof(_state.del), BindingFlags.Instance | BindingFlags.Public))),
                        Expression.Condition(
                            Expression.ReferenceNotEqual(delegateLocal, Expression.Constant(null, typeof(TDelegate))),
                            Expression.Call(delegateLocal, invoke, parameters),
                            Expression.Default(invoke.ReturnType))),
                    parameters).Compile();

                return _state.eventInvoke;
            }
        }

        private class Cache
        {
            Cache(IWeakReference target, EventSource<TDelegate> source, int index)
            {
                this.target = target;
                SetState(source, index);
            }

            private IWeakReference target;
            private ConcurrentDictionary<int, EventSource<TDelegate>.State> states = new ConcurrentDictionary<int, EventSource<TDelegate>.State>();

            private static ReaderWriterLockSlim cachesLock = new ReaderWriterLockSlim();
            private static ConcurrentDictionary<IntPtr, Cache> caches = new ConcurrentDictionary<IntPtr, Cache>();

            private Cache Update(IWeakReference target, EventSource<TDelegate> source, int index)
            {
                // If target no longer exists, destroy cache
                lock (this)
                {
                    using var resolved = this.target.Resolve(typeof(IUnknownVftbl).GUID);
                    if (resolved == null)
                    {
                        this.target = target;
                        states.Clear();
                    }
                }
                SetState(source, index);
                return this;
            }

            private void SetState(EventSource<TDelegate> source, int index)
            {
                // If cache exists, use it, else create new
                if (states.ContainsKey(index))
                {
                    source._state = states[index];
                }
                else
                {
                    source._state = new EventSource<TDelegate>.State();
                    states[index] = source._state;
                }
            }

            public static void Create(IObjectReference obj, EventSource<TDelegate> source, int index)
            {
                // If event source implements weak reference support, track event registrations so that
                // unsubscribes will work across garbage collections.  Note that most static/factory classes
                // do not implement IWeakReferenceSource, so static codegen caching approach is also used.
                IWeakReference target = null;
                try
                {
                    target = obj.AsInterface<IWeakReferenceSource>().GetWeakReference();
                }
                catch (Exception)
                {
                    source._state = new EventSource<TDelegate>.State();
                    return;
                }

                cachesLock.EnterReadLock();
                try
                {
                    caches.AddOrUpdate(obj.ThisPtr,
                        (IntPtr ThisPtr) => new Cache(target, source, index),
                        (IntPtr ThisPtr, Cache cache) => cache.Update(target, source, index));
                }
                finally
                {
                    cachesLock.ExitReadLock();
                }
            }

            public static void Remove(IntPtr thisPtr, int index)
            {
                if (caches.TryGetValue(thisPtr, out var cache))
                {
                    cache.states.TryRemove(index, out var _);
                    // using double-checked lock idiom
                    if (cache.states.IsEmpty)
                    {
                        cachesLock.EnterWriteLock();
                        try
                        {
                            if (cache.states.IsEmpty)
                            {
                                caches.TryRemove(thisPtr, out var _);
                            }
                        }
                        finally
                        {
                            cachesLock.ExitWriteLock();
                        }
                    }
                }
            }
        }

        internal EventSource(IObjectReference obj,
            delegate* unmanaged[Stdcall]<System.IntPtr, System.IntPtr, out WinRT.EventRegistrationToken, int> addHandler,
            delegate* unmanaged[Stdcall]<System.IntPtr, WinRT.EventRegistrationToken, int> removeHandler,
            int index = 0)
        {
            Cache.Create(obj, this, index);
            _obj = obj;
            _index = index;
            _addHandler = addHandler;
            _removeHandler = removeHandler;
        }

        void _UnsubscribeFromNative()
        {
            Cache.Remove(_obj.ThisPtr, _index);
            ExceptionHelpers.ThrowExceptionForHR(_removeHandler(_obj.ThisPtr, _state.token));
            _state.token.Value = 0;
        }
    }

    internal unsafe class EventSource__EventHandler<T> : EventSource<System.EventHandler<T>>
    {
        private System.EventHandler<T> handler;

        internal EventSource__EventHandler(IObjectReference obj,
            delegate* unmanaged[Stdcall]<System.IntPtr, System.IntPtr, out WinRT.EventRegistrationToken, int> addHandler,
            delegate* unmanaged[Stdcall]<System.IntPtr, WinRT.EventRegistrationToken, int> removeHandler) : base(obj, addHandler, removeHandler)
        {
        }

        override protected System.Delegate EventInvoke
        {
            // This is synchronized from the base class
            get
            {
                if (handler == null)
                {
                    handler = (System.Object obj, T e) =>
                    {
                        if (_event != null)
                            _event.Invoke(obj, e);
                    };
                }
                return handler;
            }
        }
    }

#pragma warning restore CA2002

    // An event registration token table stores mappings from delegates to event tokens, in order to support
    // sourcing WinRT style events from managed code.
    internal sealed class EventRegistrationTokenTable<T> where T : class, global::System.Delegate
    {
        // Note this dictionary is also used as the synchronization object for this table
        private readonly Dictionary<EventRegistrationToken, T> m_tokens = new Dictionary<EventRegistrationToken, T>();

        public EventRegistrationToken AddEventHandler(T handler)
        {
            // Windows Runtime allows null handlers.  Assign those the default token (token value 0) for simplicity
            if (handler == null)
            {
                return default;
            }

            lock (m_tokens)
            {
                return AddEventHandlerNoLock(handler);
            }
        }

        private EventRegistrationToken AddEventHandlerNoLock(T handler)
        {
            Debug.Assert(handler != null);

            // Get a registration token, making sure that we haven't already used the value.  This should be quite
            // rare, but in the case it does happen, just keep trying until we find one that's unused.
            EventRegistrationToken token = GetPreferredToken(handler);
            while (m_tokens.ContainsKey(token))
            {
                token = new EventRegistrationToken { Value = token.Value + 1 };
            }
            m_tokens[token] = handler;

            return token;
        }

        // Generate a token that may be used for a particular event handler.  We will frequently be called
        // upon to look up a token value given only a delegate to start from.  Therefore, we want to make
        // an initial token value that is easily determined using only the delegate instance itself.  Although
        // in the common case this token value will be used to uniquely identify the handler, it is not
        // the only possible token that can represent the handler.
        //
        // This means that both:
        //  * if there is a handler assigned to the generated initial token value, it is not necessarily
        //    this handler.
        //  * if there is no handler assigned to the generated initial token value, the handler may still
        //    be registered under a different token
        //
        // Effectively the only reasonable thing to do with this value is either to:
        //  1. Use it as a good starting point for generating a token for handler
        //  2. Use it as a guess to quickly see if the handler was really assigned this token value
        private static EventRegistrationToken GetPreferredToken(T handler)
        {
            Debug.Assert(handler != null);

            // We want to generate a token value that has the following properties:
            //  1. is quickly obtained from the handler instance
            //  2. uses bits in the upper 32 bits of the 64 bit value, in order to avoid bugs where code
            //     may assume the value is really just 32 bits
            //  3. uses bits in the bottom 32 bits of the 64 bit value, in order to ensure that code doesn't
            //     take a dependency on them always being 0.
            //
            // The simple algorithm chosen here is to simply assign the upper 32 bits the metadata token of the
            // event handler type, and the lower 32 bits the hash code of the handler instance itself. Using the
            // metadata token for the upper 32 bits gives us at least a small chance of being able to identify a
            // totally corrupted token if we ever come across one in a minidump or other scenario.
            //
            // The hash code of a unicast delegate is not tied to the method being invoked, so in the case
            // of a unicast delegate, the hash code of the target method is used instead of the full delegate
            // hash code.
            //
            // While calculating this initial value will be somewhat more expensive than just using a counter
            // for events that have few registrations, it will also give us a shot at preventing unregistration
            // from becoming an O(N) operation.
            //
            // We should feel free to change this algorithm as other requirements / optimizations become
            // available.  This implementation is sufficiently random that code cannot simply guess the value to
            // take a dependency upon it.  (Simply applying the hash-value algorithm directly won't work in the
            // case of collisions, where we'll use a different token value).

            uint handlerHashCode;
            global::System.Delegate[] invocationList = ((global::System.Delegate)(object)handler).GetInvocationList();
            if (invocationList.Length == 1)
            {
                handlerHashCode = (uint)invocationList[0].Method.GetHashCode();
            }
            else
            {
                handlerHashCode = (uint)handler.GetHashCode();
            }

            ulong tokenValue = ((ulong)(uint)typeof(T).MetadataToken << 32) | handlerHashCode;
            return new EventRegistrationToken { Value = (long)tokenValue };
        }

        // Remove the event handler from the table and
        // Get the delegate associated with an event registration token if it exists
        // If the event registration token is not registered, returns false
        public bool RemoveEventHandler(EventRegistrationToken token, out T handler)
        {
            lock (m_tokens)
            {
                if (m_tokens.TryGetValue(token, out handler))
                {
                    RemoveEventHandlerNoLock(token);
                    return true;
                }
            }

            return false;
        }

        private void RemoveEventHandlerNoLock(EventRegistrationToken token)
        {
            if (m_tokens.TryGetValue(token, out T handler))
            {
                m_tokens.Remove(token);
            }
        }
    }
}


namespace System.Runtime.CompilerServices
{
    [AttributeUsage(AttributeTargets.Method)]
    internal class ModuleInitializerAttribute : Attribute { }
}

namespace WinRT
{
    using System.Runtime.CompilerServices;
    internal static class ProjectionInitializer
    {
#pragma warning disable 0436
        [ModuleInitializer]
#pragma warning restore 0436
        internal static void InitalizeProjection()
        {
            ComWrappersSupport.RegisterProjectionAssembly(typeof(ProjectionInitializer).Assembly);
        }
    }
}<|MERGE_RESOLUTION|>--- conflicted
+++ resolved
@@ -244,13 +244,8 @@
             {
                 m.Dispose();
             }
-<<<<<<< HEAD
-        }
-
-=======
-        }
-
->>>>>>> e372646d
+        }
+
         ~WinrtModule()
         {
             Marshal.ThrowExceptionForHR(Platform.CoDecrementMTAUsage(_mtaCookie));
@@ -347,19 +342,14 @@
         readonly delegate* unmanaged[Stdcall]<System.IntPtr, System.IntPtr, out WinRT.EventRegistrationToken, int> _addHandler;
         readonly delegate* unmanaged[Stdcall]<System.IntPtr, WinRT.EventRegistrationToken, int> _removeHandler;
 
-<<<<<<< HEAD
         // Registration state, cached separately to survive EventSource garbage collection
-        class State
+        protected class State
         {
             public EventRegistrationToken token;
             public TDelegate del;
             public System.Delegate eventInvoke;
         }
-        State _state;
-=======
-        private EventRegistrationToken _token;
-        protected TDelegate _event;
->>>>>>> e372646d
+        protected State _state;
 
         protected virtual IObjectReference CreateMarshaler(TDelegate del)
         {
@@ -412,12 +402,7 @@
             }
         }
 
-<<<<<<< HEAD
-        private System.Delegate EventInvoke
-=======
-        private System.Delegate _eventInvoke;
         protected virtual System.Delegate EventInvoke
->>>>>>> e372646d
         {
             get
             {
@@ -588,8 +573,8 @@
                 {
                     handler = (System.Object obj, T e) =>
                     {
-                        if (_event != null)
-                            _event.Invoke(obj, e);
+                        if (_state.del != null)
+                            _state.del.Invoke(obj, e);
                     };
                 }
                 return handler;
