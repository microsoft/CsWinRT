--- conflicted
+++ resolved
@@ -114,14 +114,9 @@
                 return false;
             }
         }
-
-<<<<<<< HEAD
-        static unsafe bool TryCreate(string fileName, out DllModule module)
-        {
-=======
++
         private static unsafe bool TryCreate(string fileName, out DllModule module)
         {
->>>>>>> 22257ab8
             // Explicitly look for module in the same directory as this one, and
             // use altered search path to ensure any dependencies in the same directory are found.
             var moduleHandle = Platform.LoadLibraryExW(System.IO.Path.Combine(_currentModuleDirectory, fileName), IntPtr.Zero, /* LOAD_WITH_ALTERED_SEARCH_PATH */ 8);
@@ -334,12 +329,6 @@
             T comp = new T();
             return MarshalInspectable<T>.FromManaged(comp);
         }
-<<<<<<< HEAD
-    }
-
-#pragma warning disable CA2002
-
-=======
     }
 
 #pragma warning disable CA2002
@@ -587,7 +576,6 @@
         }
     }
 
->>>>>>> 22257ab8
     internal unsafe abstract class EventSource<TDelegate>
         where TDelegate : class, MulticastDelegate
     {
@@ -595,124 +583,11 @@
         protected readonly int _index;
         readonly delegate* unmanaged[Stdcall]<System.IntPtr, System.IntPtr, out WinRT.EventRegistrationToken, int> _addHandler;
         readonly delegate* unmanaged[Stdcall]<System.IntPtr, WinRT.EventRegistrationToken, int> _removeHandler;
-<<<<<<< HEAD
-
-        // Registration state and delegate cached separately to survive EventSource garbage collection
-        // and to prevent the generated event delegate from impacting the lifetime of the
-        // event source.
-        protected abstract class State : IDisposable
-        {
-            public EventRegistrationToken token;
-            public TDelegate del;
-            public System.Delegate eventInvoke;
-            private bool disposedValue;
-            private readonly IntPtr obj;
-            private readonly int index;
-            private readonly System.WeakReference<State> cacheEntry;
-            private IntPtr eventInvokePtr;
-            private IntPtr referenceTrackerTargetPtr;
-
-            protected State(IntPtr obj, int index)
-            {
-                this.obj = obj;
-                this.index = index;
-                eventInvoke = GetEventInvoke();
-                cacheEntry = new System.WeakReference<State>(this);
-            }
-
-            // The lifetime of this object is managed by the delegate / eventInvoke
-            // through its target reference to it.  Once the delegate no longer has
-            // any references, this object will also no longer have any references.
-            ~State()
-            {
-                Dispose(false);
-            }
-
-            // Allows to retrieve a singleton like weak reference to use
-            // with the cache to allow for proper removal with comparision.
-            public System.WeakReference<State> GetWeakReferenceForCache()
-            {
-                return cacheEntry;
-            }
-
-            protected abstract System.Delegate GetEventInvoke();
-
-            protected virtual void Dispose(bool disposing)
-            {
-                // Uses the dispose pattern to ensure we only remove
-                // from the cache once: either via unsubscribe or via
-                // the finalizer.
-                if (!disposedValue)
-                {
-                    Cache.Remove(obj, index, cacheEntry);
-                    disposedValue = true;
-                }
-            }
-
-            public void Dispose()
-            {
-                Dispose(true);
-                GC.SuppressFinalize(this);
-            }
-
-            public void InitalizeReferenceTracking(IntPtr ptr)
-            {
-                eventInvokePtr = ptr;
-                Guid iid = typeof(IReferenceTrackerTargetVftbl).GUID;
-                int hr = Marshal.QueryInterface(ptr, ref iid, out referenceTrackerTargetPtr);
-                if (hr != 0)
-                {
-                    referenceTrackerTargetPtr = default;
-                }
-                else
-                {
-                    // We don't want to keep ourselves alive and as long as this object
-                    // is alive, the CCW still exists.
-                    Marshal.Release(referenceTrackerTargetPtr);
-                }
-            }
-
-            public bool HasComReferences()
-            {
-                if (eventInvokePtr != default)
-                {
-                    IUnknownVftbl vftblIUnknown = **(IUnknownVftbl**)eventInvokePtr;
-                    vftblIUnknown.AddRef(eventInvokePtr);
-                    uint comRefCount = vftblIUnknown.Release(eventInvokePtr);
-                    if (comRefCount != 0)
-                    {
-                        return true;
-                    }
-                }
-
-                if (referenceTrackerTargetPtr != default)
-                {
-                    IReferenceTrackerTargetVftbl vftblReferenceTracker = **(IReferenceTrackerTargetVftbl**)referenceTrackerTargetPtr;
-                    vftblReferenceTracker.AddRefFromReferenceTracker(referenceTrackerTargetPtr);
-                    uint refTrackerCount = vftblReferenceTracker.ReleaseFromReferenceTracker(referenceTrackerTargetPtr);
-                    if (refTrackerCount != 0)
-                    {
-                        // Note we can't tell if the reference tracker ref is pegged or not, so this is best effort where if there
-                        // are any reference tracker references, we assume the event has references.
-                        return true;
-                    }
-                }
-
-                return false;
-            }
-        }
         protected System.WeakReference<State> _state;
 
         protected EventSource(IObjectReference obj,
             delegate* unmanaged[Stdcall]<System.IntPtr, System.IntPtr, out WinRT.EventRegistrationToken, int> addHandler,
             delegate* unmanaged[Stdcall]<System.IntPtr, WinRT.EventRegistrationToken, int> removeHandler,
-=======
-        protected System.WeakReference<State> _state;
-
-        protected EventSource(IObjectReference obj,
-            delegate* unmanaged[Stdcall]<System.IntPtr, System.IntPtr, out WinRT.EventRegistrationToken, int> addHandler,
-            delegate* unmanaged[Stdcall]<System.IntPtr, WinRT.EventRegistrationToken, int> removeHandler,
->>>>>>> 22257ab8
             int index = 0)
         {
             _obj = obj;
@@ -792,142 +667,6 @@
             state.Dispose();
             _state = null;
         }
-<<<<<<< HEAD
-
-        private class Cache
-        {
-            Cache(IWeakReference target, int index, System.WeakReference<State> state)
-            {
-                this.target = target;
-                SetState(index, state);
-            }
-
-            private IWeakReference target;
-            private readonly ConcurrentDictionary<int, System.WeakReference<State>> states = new ConcurrentDictionary<int, System.WeakReference<State>>();
-
-            private static readonly ReaderWriterLockSlim cachesLock = new ReaderWriterLockSlim();
-            private static readonly ConcurrentDictionary<IntPtr, Cache> caches = new ConcurrentDictionary<IntPtr, Cache>();
-
-
-            private Cache Update(IWeakReference target, int index, System.WeakReference<State> state)
-            {
-                // If target no longer exists, destroy cache
-                lock (this)
-                {
-                    using var resolved = this.target.Resolve(typeof(IUnknownVftbl).GUID);
-                    if (resolved == null)
-                    {
-                        this.target = target;
-                        states.Clear();
-                    }
-                }
-                SetState(index, state);
-                return this;
-            }
-
-            private System.WeakReference<State> GetState(int index)
-            {
-                // If target no longer exists, destroy cache
-                lock (this)
-                {
-                    using var resolved = this.target.Resolve(typeof(IUnknownVftbl).GUID);
-                    if (resolved == null)
-                    {
-                        return null;
-                    }
-                }
-
-                if (states.TryGetValue(index, out var weakState))
-                {
-                    return weakState;
-                }
-                return null;
-            }
-
-            private void SetState(int index, System.WeakReference<State> state)
-            {
-                states[index] = state;
-            }
-
-            public static void Create(IObjectReference obj, int index, System.WeakReference<State> state)
-            {
-                // If event source implements weak reference support, track event registrations so that
-                // unsubscribes will work across garbage collections.  Note that most static/factory classes
-                // do not implement IWeakReferenceSource, so static codegen caching approach is also used.
-                IWeakReference target = null;
-                try
-                {
-#if !NET
-                    var weakRefSource = (IWeakReferenceSource)typeof(IWeakReferenceSource).GetHelperType().GetConstructor(new[] { typeof(IObjectReference) }).Invoke(new object[] { obj });
-#else
-                    var weakRefSource = ((object)new WinRT.IInspectable(obj)) as IWeakReferenceSource;
-#endif
-                    if (weakRefSource == null)
-                    {
-                        return;
-                    }
-                    target = weakRefSource.GetWeakReference();
-                }
-                catch (Exception)
-                {
-                    return;
-                }
-
-                cachesLock.EnterReadLock();
-                try
-                {
-                    caches.AddOrUpdate(obj.ThisPtr,
-                        (IntPtr ThisPtr) => new Cache(target, index, state),
-                        (IntPtr ThisPtr, Cache cache) => cache.Update(target, index, state));
-                }
-                finally
-                {
-                    cachesLock.ExitReadLock();
-                }
-            }
-
-            public static System.WeakReference<State> GetState(IObjectReference obj, int index)
-            {
-                if (caches.TryGetValue(obj.ThisPtr, out var cache))
-                {
-                    return cache.GetState(index);
-                }
-
-                return null;
-            }
-
-            public static void Remove(IntPtr thisPtr, int index, System.WeakReference<State> state)
-            {
-                if (caches.TryGetValue(thisPtr, out var cache))
-                {
-#if !NET
-                    // https://devblogs.microsoft.com/pfxteam/little-known-gems-atomic-conditional-removals-from-concurrentdictionary/
-                    ((ICollection<KeyValuePair<int, System.WeakReference<State>>>)cache.states).Remove(
-                        new KeyValuePair<int, System.WeakReference<State>>(index, state));
-#else
-                    cache.states.TryRemove(new KeyValuePair<int, System.WeakReference<State>>(index, state));
-#endif
-                    // using double-checked lock idiom
-                    if (cache.states.IsEmpty)
-                    {
-                        cachesLock.EnterWriteLock();
-                        try
-                        {
-                            if (cache.states.IsEmpty)
-                            {
-                                caches.TryRemove(thisPtr, out var _);
-                            }
-                        }
-                        finally
-                        {
-                            cachesLock.ExitWriteLock();
-                        }
-                    }
-                }
-            }
-        }
-=======
->>>>>>> 22257ab8
     }
 
     internal unsafe sealed class EventSource__EventHandler<T> : EventSource<System.EventHandler<T>>
@@ -948,28 +687,6 @@
         protected override IntPtr GetAbi(IObjectReference marshaler) =>
             marshaler is null ? IntPtr.Zero : ABI.System.EventHandler<T>.GetAbi(marshaler);
 
-<<<<<<< HEAD
-        protected override State CreateEventState() =>
-            new EventState(_obj.ThisPtr, _index);
-
-        private sealed class EventState : State
-        {
-            public EventState(IntPtr obj, int index)
-                : base(obj, index)
-            {
-            }
-
-            protected override Delegate GetEventInvoke()
-            {
-                System.EventHandler<T> handler = (System.Object obj, T e) =>
-                {
-                    var localDel = del;
-                    if (localDel != null)
-                        localDel.Invoke(obj, e);
-                };
-                return handler;
-            }
-=======
         protected override State CreateEventState() =>
             new EventState(_obj.ThisPtr, _index);
 
@@ -990,7 +707,6 @@
                 };
                 return handler;
             }
->>>>>>> 22257ab8
         }
     }
 
