--- conflicted
+++ resolved
@@ -32,11 +32,7 @@
         { "output", 0, 1, "<path>", "Location of generated projection" },
         { "include", 0, option::no_max, "<prefix>", "One or more prefixes to include in projection" },
         { "exclude", 0, option::no_max, "<prefix>", "One or more prefixes to exclude from projection" },
-<<<<<<< HEAD
-        { "target", 0, 1, "<net7.0|net6.0|net5.0|netstandard2.0>", "Target TFM for projection. Omit for compatibility with newest TFM (net5.0)." },
-=======
-        { "target", 0, 1, "<net6.0|netstandard2.0>", "Target TFM for projection. Omit for compatibility with newest TFM (net6.0)." },
->>>>>>> 513170fd
+        { "target", 0, 1, "<net7.0|net6.0|netstandard2.0>", "Target TFM for projection. Omit for compatibility with newest TFM (net6.0)." },
         { "component", 0, 0, {}, "Generate component projection." },
         { "verbose", 0, 0, {}, "Show detailed progress information" },
         { "internal", 0, 0, {}, "Generates a private projection."},
