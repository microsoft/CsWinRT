// Copyright (c) Microsoft Corporation.
// Licensed under the MIT License.

using System;
using System.Collections.Concurrent;
using System.ComponentModel;
using System.Diagnostics;
using System.Diagnostics.CodeAnalysis;
using System.Globalization;
using System.Reflection;
using System.Runtime.CompilerServices;
using System.Runtime.InteropServices;
using Windows.Foundation;
using Windows.UI.Xaml.Interop;
using WindowsRuntime;
using WindowsRuntime.InteropServices;
using WindowsRuntime.InteropServices.Marshalling;
using static System.Runtime.InteropServices.ComWrappers;

#pragma warning disable IDE1006, CA1416

#pragma warning disable IL2026 // Members annotated with 'RequiresUnreferencedCodeAttribute' require dynamic access otherwise can break functionality when trimming application code
[assembly: TypeMap<WindowsRuntimeComWrappersTypeMapGroup>(
    value: "Windows.Foundation.IReference<Windows.UI.Xaml.Interop.TypeName>",
    target: typeof(ABI.System.Type),
    trimTarget: typeof(Type))]
#pragma warning restore IL2026 // Members annotated with 'RequiresUnreferencedCodeAttribute' require dynamic access otherwise can break functionality when trimming application code

[assembly: TypeMapAssociation<WindowsRuntimeComWrappersTypeMapGroup>(typeof(Type), typeof(ABI.System.Type))]

namespace ABI.System;

/// <summary>
/// ABI type for <see cref="global::System.Type"/>.
/// </summary>
/// <see href="https://learn.microsoft.com/uwp/api/windows.ui.xaml.interop.typename"/>
[WindowsRuntimeMetadata("Windows.Foundation.UniversalApiContract")]
[WindowsRuntimeClassName("Windows.Foundation.IReference<Windows.UI.Xaml.Interop.TypeName>")]
[TypeComWrappersMarshaller]
[Obsolete(WindowsRuntimeConstants.PrivateImplementationDetailObsoleteMessage,
    DiagnosticId = WindowsRuntimeConstants.PrivateImplementationDetailObsoleteDiagnosticId,
    UrlFormat = WindowsRuntimeConstants.CsWinRTDiagnosticsUrlFormat)]
[EditorBrowsable(EditorBrowsableState.Never)]
public unsafe struct Type
{
    /// <summary>
    /// The name of the type.
    /// </summary>
    /// <see href="https://learn.microsoft.com/uwp/api/windows.ui.xaml.interop.typename.name"/>
    public HSTRING Name;

    /// <summary>
    /// A <see cref="TypeKind"/> value containing basic guidance regarding the origin of the type.
    /// </summary>
    /// <see href="https://learn.microsoft.com/uwp/api/windows.ui.xaml.interop.typename.kind"/>
    public TypeKind Kind;
}

/// <summary>
/// Marshaller for <see cref="global::System.Type"/>.
/// </summary>
[Obsolete(WindowsRuntimeConstants.PrivateImplementationDetailObsoleteMessage,
    DiagnosticId = WindowsRuntimeConstants.PrivateImplementationDetailObsoleteDiagnosticId,
    UrlFormat = WindowsRuntimeConstants.CsWinRTDiagnosticsUrlFormat)]
[EditorBrowsable(EditorBrowsableState.Never)]
public static unsafe class TypeMarshaller
{
    /// <summary>
    /// Converts a managed <see cref="global::System.Type"/> to an unmanaged <see cref="Type"/>.
    /// </summary>
    /// <param name="value">The managed <see cref="global::System.Type"/> value.</param>
    /// <returns>The unmanaged <see cref="Type"/> value.</returns>
    /// <exception cref="ArgumentNullException">Thrown if <paramref name="value"/> is <see langword="null"/>.</exception>
    public static Type ConvertToUnmanaged(global::System.Type value)
    {
        ConvertToUnmanagedUnsafe(value, out TypeReference reference);

        return reference.ConvertToUnmanaged();
    }

    /// <summary>
    /// Converts a managed <see cref="global::System.Type"/> to an unmanaged <see cref="Type"/> with fast-pass.
    /// </summary>
    /// <param name="value">The managed <see cref="global::System.Type"/> value.</param>
    /// <param name="reference">
    /// The resulting <see cref="TypeReference"/> instance. This must be kept in scope as long
    /// as the <see cref="Type"/> value retrieved from it is being used. It is not valid to escape that
    /// value, as the reference is required to exist for the fast-pass <see cref="Type"/> to be valid.
    /// </param>
    /// <returns>The unmanaged <see cref="Type"/> value.</returns>
    /// <exception cref="ArgumentNullException">Thrown if <paramref name="value"/> is <see langword="null"/>.</exception>
    public static void ConvertToUnmanagedUnsafe(global::System.Type value, out TypeReference reference)
    {
        ArgumentNullException.ThrowIfNull(value);

        // Special case for 'NoMetadataTypeInfo' instances, which can only be obtained
        // from previous calls to 'ConvertToManaged' for types that had been trimmed.
        if (value is NoMetadataTypeInfo noMetadataTypeInfo)
        {
            reference = new TypeReference { Name = noMetadataTypeInfo.FullName, Kind = TypeKind.Metadata };

            return;
        }

        // We need special handling for 'Nullable<T>' values. If we have one, we want to use the underlying type
        // for the lookup, because the nullable version would not have any entries in the type map. Additionally,
        // we want to skip the metadata table lookup, as that would give us the actual metadata type name for the
        // underlying type. Instead, for 'Nullable<T>' values we need the runtime class name, which in this case
        // would be the 'IReference<T>' type name for boxed instances of this type.
        global::System.Type? nullableUnderlyingType = Nullable.GetUnderlyingType(value);

        // Use the metadata info lookup first to handle projected and custom-mapped Windows Runtime types.
        // As mentioned above, we skip this lookup entirely if the input type is a nullable type.
        if (nullableUnderlyingType is null && WindowsRuntimeMetadataInfo.TryGetInfo(value, out WindowsRuntimeMetadataInfo? metadataInfo))
        {
<<<<<<< HEAD
            if (marshallingInfo.GetIsProxyType()
                && !value.IsPrimitive
                && value != typeof(object)
                && value != typeof(string)
                && value != typeof(Guid)
                && value != typeof(global::System.Type))
            {
                goto CustomTypeReference;
            }

            reference = new TypeReference { Name = ExtractTypeName(marshallingInfo.GetRuntimeClassName()).ToString(), Kind = kind };
=======
            // For primitive types, we always report 'TypeKind.Primitive'. This means that some
            // types that are C# primitives (e.g. 'sbyte') will be reported as such, even though
            // they're not Windows Runtime types. This is expected, and matches C++/WinRT as well.
            TypeKind kind = value.IsPrimitive
                ? TypeKind.Primitive
                : TypeKind.Metadata;

            reference = new TypeReference { Name = metadataInfo.GetMetadataTypeName(), Kind = kind };
>>>>>>> d025fe17

            return;
        }

        global::System.Type typeOrUnderlyingType = nullableUnderlyingType ?? value;

        // Use the marshalling info lookup to detect projected or custom-mapped Windows Runtime types.
        // If we have an underlying nullable type, we use that for the lookup instead of the input type.
        if (WindowsRuntimeMarshallingInfo.TryGetInfo(typeOrUnderlyingType, out WindowsRuntimeMarshallingInfo? marshallingInfo) && marshallingInfo.IsMetadataType)
        {
            // Same check as above to differentiate primitive types from metadata types
            TypeKind kind = typeOrUnderlyingType.IsPrimitive ? TypeKind.Primitive : TypeKind.Metadata;

            reference = new TypeReference { Name = marshallingInfo.GetRuntimeClassName(), Kind = kind };

            return;
        }

        // For primitive types, we always report 'TypeKind.Primitive'. This means that some
        // types that are C# primitives (e.g. 'sbyte') will be reported as such, even though
        // they're not Windows Runtime types. This is expected, and matches C++/WinRT as well.
        // Note that all primitive types that are Windows Runtime types should have been handled
        // by the case above already. This path just ensures the other ones are not treated as
        // custom types, which they would be otherwise, since they don't have marshalling info.
        if (value.IsPrimitive)
        {
            reference = new TypeReference { Name = value.FullName, Kind = TypeKind.Primitive };

            return;
        }

        // All other cases are treated as custom types (e.g. user-defined types)
        reference = new TypeReference { Name = value.AssemblyQualifiedName, Kind = TypeKind.Custom };
    }

    /// <summary>
    /// Converts an unmanaged <see cref="Type"/> to a managed <see cref="global::System.Type"/>.
    /// </summary>
    /// <param name="value">The unmanaged <see cref="Type"/> value.</param>
    /// <returns>The managed <see cref="global::System.Type"/> value</returns>
    [UnconditionalSuppressMessage("Trimming", "IL2057", Justification = "Any types which are trimmed are not used by managed user code and there is fallback logic to handle that.")]
    public static global::System.Type? ConvertToManaged(Type value)
    {
        ReadOnlySpan<char> typeName = HStringMarshaller.ConvertToManagedUnsafe(value.Name);

        // Just return 'null' if we somehow received a default value
        if (typeName.IsEmpty)
        {
            return null;
        }

        // If the type is a custom type, we need to use the type name to get the managed type.
        // This API is not trim-safe, but there isn't really another way to implement this.
        // In theory, any types used in XAML should automatically be rooted by generated code.
        if (value.Kind is TypeKind.Custom)
        {
            return global::System.Type.GetType(typeName.ToString());
        }

        global::System.Type? type = null;

        // If the type was handled by the metadata lookup, get the public type from there
        if (WindowsRuntimeMetadataInfo.TryGetInfo(typeName, out WindowsRuntimeMetadataInfo? metadataInfo))
        {
            type = metadataInfo.PublicType;
        }
        else if (WindowsRuntimeMarshallingInfo.TryGetInfo(typeName, out WindowsRuntimeMarshallingInfo? marshallingInfo))
        {
            // Otherwise, try to retrieve the marshalling info for the input type name.
            // This will work for both 'Primitive' and 'Metadata' types, same as above.
            global::System.Type publicType = marshallingInfo.PublicType;

            // TODO
            type = publicType.IsValueType
                ? typeof(Nullable<>).MakeGenericType(publicType)
                : publicType;
        }

        // Handle the case of C# primitive types that are not Windows Runtime types.
        // For instance, 'System.SByte' could be passed, which would not be found
        // in the previous lookup. We still want to be able to round-trip such values.
        if (type is null && value.Kind is TypeKind.Primitive && typeName.StartsWith("System.", StringComparison.Ordinal))
        {
            return global::System.Type.GetType(typeName.ToString());
        }

        // If the target type is a projected type that has been trimmed, we can return a special type.
        // This is mostly used by the XAML metadata provider. The type itself should never actually be
        // used, as there's no C# references causing it to be rooted. If anyone tried to use it, the
        // returned implementation will just throw an exception for all unsupported operations on it.
        if (type is null && value.Kind is TypeKind.Metadata)
        {
            return NoMetadataTypeInfo.GetOrCreate(typeName.ToString());
        }

        // Return whatever result we managed to get from the cache
        return type;
    }

    /// <inheritdoc cref="WindowsRuntimeValueTypeMarshaller.BoxToUnmanaged{T}(T?, CreateComInterfaceFlags, in Guid)"/>
    public static WindowsRuntimeObjectReferenceValue BoxToUnmanaged(global::System.Type? value)
    {
        return value is null ? default : new((void*)WindowsRuntimeComWrappers.Default.GetOrCreateComInterfaceForObject(value, CreateComInterfaceFlags.None, in WellKnownWindowsInterfaceIIDs.IID_IReferenceOfType));
    }

    /// <inheritdoc cref="WindowsRuntimeValueTypeMarshaller.UnboxToManaged(void*)"/>
    public static global::System.Type? UnboxToManaged(void* value)
    {
        Type? abi = WindowsRuntimeValueTypeMarshaller.UnboxToManaged<Type>(value);

        return abi.HasValue ? ConvertToManaged(abi.GetValueOrDefault()) : null;
    }

    /// <summary>
    /// Disposes resources associated with an unmanaged <see cref="Type"/> value.
    /// </summary>
    /// <param name="value">The unmanaged <see cref="Type"/> value to dispose.</param>
    public static void Dispose(Type value)
    {
        HStringMarshaller.Free(value.Name);
    }
}

/// <summary>
/// Exception stubs for marshalling <see cref="global::System.Type"/> objects.
/// </summary>
internal static unsafe class TypeExceptions
{
    /// <summary>
    /// Throws an <see cref="ArgumentException"/> when resolving a type fails.
    /// </summary>
    /// <param name="type">The type that failed to resolve.</param>
    [DoesNotReturn]
    [StackTraceHidden]
    public static void ThrowArgumentExceptionForNullType(Type type)
    {
        throw new ArgumentException(
            $"The type with name '{HStringMarshaller.ConvertToManaged(type.Name)}' and kind '{type.Kind}' cannot cannot be marshalled to a managed 'Type' instance. " +
            $"If the application is running with trimming enabled (or on Native AOT), it's possible the issue is caused by trimming causing all metadata for the type " +
            $"to be removed. To work around the issue, consider using the '[DynamicDependency]' attribute over the method causing this exception to eventually be thrown. " +
            $"You can see the API docs for this attribute here: https://learn.microsoft.com/dotnet/api/system.diagnostics.codeanalysis.dynamicdependencyattribute.");
    }
}

/// <summary>
/// The set of <see cref="ComInterfaceEntry"/> values for <see cref="global::System.Type"/>.
/// </summary>
file struct TypeInterfaceEntries
{
    public ComInterfaceEntry IReferenceOfType;
    public ComInterfaceEntry IPropertyValue;
    public ComInterfaceEntry IStringable;
    public ComInterfaceEntry IWeakReferenceSource;
    public ComInterfaceEntry IMarshal;
    public ComInterfaceEntry IAgileObject;
    public ComInterfaceEntry IInspectable;
    public ComInterfaceEntry IUnknown;
}

/// <summary>
/// The implementation of <see cref="TypeInterfaceEntries"/>.
/// </summary>
file static class TypeInterfaceEntriesImpl
{
    /// <summary>
    /// The <see cref="TypeInterfaceEntries"/> value for <see cref="global::System.Type"/>.
    /// </summary>
    [FixedAddressValueType]
    public static readonly TypeInterfaceEntries Entries;

    /// <summary>
    /// Initializes <see cref="Entries"/>.
    /// </summary>
    static TypeInterfaceEntriesImpl()
    {
        Entries.IReferenceOfType.IID = WellKnownWindowsInterfaceIIDs.IID_IReferenceOfType;
        Entries.IReferenceOfType.Vtable = TypeReferenceImpl.Vtable;
        Entries.IPropertyValue.IID = WellKnownWindowsInterfaceIIDs.IID_IPropertyValue;
        Entries.IPropertyValue.Vtable = IPropertyValueImpl.OtherTypeVtable;
        Entries.IStringable.IID = WellKnownWindowsInterfaceIIDs.IID_IStringable;
        Entries.IStringable.Vtable = IStringableImpl.Vtable;
        Entries.IWeakReferenceSource.IID = WellKnownWindowsInterfaceIIDs.IID_IWeakReferenceSource;
        Entries.IWeakReferenceSource.Vtable = IWeakReferenceSourceImpl.Vtable;
        Entries.IMarshal.IID = WellKnownWindowsInterfaceIIDs.IID_IMarshal;
        Entries.IMarshal.Vtable = IMarshalImpl.Vtable;
        Entries.IAgileObject.IID = WellKnownWindowsInterfaceIIDs.IID_IAgileObject;
        Entries.IAgileObject.Vtable = IAgileObjectImpl.Vtable;
        Entries.IInspectable.IID = WellKnownWindowsInterfaceIIDs.IID_IInspectable;
        Entries.IInspectable.Vtable = IInspectableImpl.Vtable;
        Entries.IUnknown.IID = WellKnownWindowsInterfaceIIDs.IID_IUnknown;
        Entries.IUnknown.Vtable = IUnknownImpl.Vtable;
    }
}

/// <summary>
/// A custom <see cref="WindowsRuntimeComWrappersMarshallerAttribute"/> implementation for <see cref="global::System.Type"/>.
/// </summary>
file sealed unsafe class TypeComWrappersMarshallerAttribute : WindowsRuntimeComWrappersMarshallerAttribute
{
    /// <inheritdoc/>
    public override void* GetOrCreateComInterfaceForObject(object value)
    {
        return WindowsRuntimeComWrappersMarshal.GetOrCreateComInterfaceForObject(value, CreateComInterfaceFlags.TrackerSupport);
    }

    /// <inheritdoc/>
    public override ComInterfaceEntry* ComputeVtables(out int count)
    {
        count = sizeof(TypeInterfaceEntries) / sizeof(ComInterfaceEntry);

        return (ComInterfaceEntry*)Unsafe.AsPointer(in TypeInterfaceEntriesImpl.Entries);
    }

    /// <inheritdoc/>
    public override object CreateObject(void* value, out CreatedWrapperFlags wrapperFlags)
    {
        wrapperFlags = CreatedWrapperFlags.NonWrapping;

        Type abi = WindowsRuntimeValueTypeMarshaller.UnboxToManagedUnsafe<Type>(value, in WellKnownWindowsInterfaceIIDs.IID_IReferenceOfType);

        // Try to marshal the resulting type (it might not actually succeed)
        global::System.Type? type = TypeMarshaller.ConvertToManaged(abi);

        // Because this is the callback from 'ComWrappers', we're not allowed to return 'null'.
        // So if we fail to resolve a value entirely, we just throw directy from here instead.
        if (type is null)
        {
            TypeExceptions.ThrowArgumentExceptionForNullType(abi);
        }

        return type;
    }
}

/// <summary>
/// Binding type for the <c>IReference`1</c> implementation for <see cref="global::System.Type"/>.
/// </summary>
[StructLayout(LayoutKind.Sequential)]
file unsafe struct TypeReferenceVftbl
{
    public delegate* unmanaged[MemberFunction]<void*, Guid*, void**, HRESULT> QueryInterface;
    public delegate* unmanaged[MemberFunction]<void*, uint> AddRef;
    public delegate* unmanaged[MemberFunction]<void*, uint> Release;
    public delegate* unmanaged[MemberFunction]<void*, uint*, Guid**, HRESULT> GetIids;
    public delegate* unmanaged[MemberFunction]<void*, HSTRING*, HRESULT> GetRuntimeClassName;
    public delegate* unmanaged[MemberFunction]<void*, TrustLevel*, HRESULT> GetTrustLevel;
    public delegate* unmanaged[MemberFunction]<void*, Type*, HRESULT> get_Value;
}

/// <summary>
/// The <c>IReference`1</c> implementation for <see cref="global::System.Type"/>.
/// </summary>
file static unsafe class TypeReferenceImpl
{
    /// <summary>
    /// The <see cref="TypeReferenceVftbl"/> value for the managed <c>IReference`1</c> implementation.
    /// </summary>
    [FixedAddressValueType]
    private static readonly TypeReferenceVftbl Vftbl;

    /// <summary>
    /// Initializes <see cref="Vftbl"/>.
    /// </summary>
    static TypeReferenceImpl()
    {
        *(IInspectableVftbl*)Unsafe.AsPointer(ref Vftbl) = *(IInspectableVftbl*)IInspectableImpl.Vtable;

        Vftbl.get_Value = &get_Value;
    }

    /// <summary>
    /// Gets a pointer to the managed <c>IReference`1</c> implementation.
    /// </summary>
    public static nint Vtable
    {
        [MethodImpl(MethodImplOptions.AggressiveInlining)]
        get => (nint)Unsafe.AsPointer(in Vftbl);
    }

    /// <see href="https://learn.microsoft.com/uwp/api/windows.foundation.ireference-1.value"/>
    [UnmanagedCallersOnly(CallConvs = [typeof(CallConvMemberFunction)])]
    private static HRESULT get_Value(void* thisPtr, Type* result)
    {
        if (result is null)
        {
            return WellKnownErrorCodes.E_POINTER;
        }

        try
        {
            global::System.Type unboxedValue = ComInterfaceDispatch.GetInstance<global::System.Type>((ComInterfaceDispatch*)thisPtr);

            *result = TypeMarshaller.ConvertToUnmanaged(unboxedValue);

            return WellKnownErrorCodes.S_OK;
        }
        catch (global::System.Exception e)
        {
            return RestrictedErrorInfoExceptionMarshaller.ConvertToUnmanaged(e);
        }
    }
}

/// <summary>
/// A custom <see cref="TypeInfo"/> implementation for metadata types that are missing metadata information.
/// </summary>
file sealed class NoMetadataTypeInfo : TypeInfo
{
    private static readonly ConcurrentDictionary<string, NoMetadataTypeInfo> FakeMetadataTypeCache = new(StringComparer.Ordinal);

    /// <summary>
    /// The full name of the type missing metadata information.
    /// </summary>
    private readonly string _fullName;

    /// <summary>
    /// Creates a new <see cref="NoMetadataTypeInfo"/> instance with the specified parameters.
    /// </summary>
    /// <param name="fullName">The full name of the type missing metadata information.</param>
    private NoMetadataTypeInfo(string fullName)
    {
        _fullName = fullName;
    }

    /// <summary>
    /// Gets a cached <see cref="NoMetadataTypeInfo"/> instance for the specified type name.
    /// </summary>
    /// <param name="fullName">The full name of the type missing metadata information.</param>
    /// <returns>The resulting <see cref="NoMetadataTypeInfo"/> instance.</returns>
    public static NoMetadataTypeInfo GetOrCreate(string fullName)
    {
        return FakeMetadataTypeCache.GetOrAdd(fullName, static (name) => new NoMetadataTypeInfo(name));
    }

    /// <inheritdoc/>
    public override Assembly Assembly => throw new NotSupportedException();

    /// <inheritdoc/>
    public override string AssemblyQualifiedName => throw new NotSupportedException();

    /// <inheritdoc/>
    public override global::System.Type BaseType => throw new NotSupportedException();

    /// <inheritdoc/>
    public override string FullName => _fullName;

    /// <inheritdoc/>
    public override Guid GUID => throw new NotSupportedException();

    /// <inheritdoc/>
    public override Module Module => throw new NotSupportedException();

    /// <inheritdoc/>
    public override string Namespace => throw new NotSupportedException();

    /// <inheritdoc/>
    public override global::System.Type UnderlyingSystemType => throw new NotSupportedException();

    /// <inheritdoc/>
    public override string Name => throw new NotSupportedException();

    /// <inheritdoc/>
    [UnconditionalSuppressMessage("Trimming", "IL2094", Justification = "This method will always throw.")]
    public override ConstructorInfo[] GetConstructors(BindingFlags bindingAttr)
    {
        throw new NotSupportedException();
    }

    /// <inheritdoc/>
    public override object[] GetCustomAttributes(bool inherit)
    {
        throw new NotSupportedException();
    }

    /// <inheritdoc/>
    public override object[] GetCustomAttributes(global::System.Type attributeType, bool inherit)
    {
        throw new NotSupportedException();
    }

    /// <inheritdoc/>
    public override global::System.Type GetElementType()
    {
        throw new NotSupportedException();
    }

    /// <inheritdoc/>
    [UnconditionalSuppressMessage("Trimming", "IL2094", Justification = "This method will always throw.")]
    public override EventInfo GetEvent(string name, BindingFlags bindingAttr)
    {
        throw new NotSupportedException();
    }

    /// <inheritdoc/>
    [UnconditionalSuppressMessage("Trimming", "IL2094", Justification = "This method will always throw.")]
    public override EventInfo[] GetEvents(BindingFlags bindingAttr)
    {
        throw new NotSupportedException();
    }

    /// <inheritdoc/>
    [UnconditionalSuppressMessage("Trimming", "IL2094", Justification = "This method will always throw.")]
    public override FieldInfo GetField(string name, BindingFlags bindingAttr)
    {
        throw new NotSupportedException();
    }

    /// <inheritdoc/>
    [UnconditionalSuppressMessage("Trimming", "IL2094", Justification = "This method will always throw.")]
    public override FieldInfo[] GetFields(BindingFlags bindingAttr)
    {
        throw new NotSupportedException();
    }

    /// <inheritdoc/>
    [UnconditionalSuppressMessage("Trimming", "IL2093", Justification = "This method will always throw.")]
    [UnconditionalSuppressMessage("Trimming", "IL2094", Justification = "This method will always throw.")]
    public override global::System.Type GetInterface(string name, bool ignoreCase)
    {
        throw new NotSupportedException();
    }

    /// <inheritdoc/>
    [UnconditionalSuppressMessage("Trimming", "IL2094", Justification = "This method will always throw.")]
    public override global::System.Type[] GetInterfaces()
    {
        throw new NotSupportedException();
    }

    /// <inheritdoc/>
    [UnconditionalSuppressMessage("Trimming", "IL2094", Justification = "This method will always throw.")]
    public override MemberInfo[] GetMembers(BindingFlags bindingAttr)
    {
        throw new NotSupportedException();
    }

    /// <inheritdoc/>
    [UnconditionalSuppressMessage("Trimming", "IL2094", Justification = "This method will always throw.")]
    public override MethodInfo[] GetMethods(BindingFlags bindingAttr)
    {
        throw new NotSupportedException();
    }

    /// <inheritdoc/>
    [UnconditionalSuppressMessage("Trimming", "IL2094", Justification = "This method will always throw.")]
    public override global::System.Type GetNestedType(string name, BindingFlags bindingAttr)
    {
        throw new NotSupportedException();
    }

    /// <inheritdoc/>
    [UnconditionalSuppressMessage("Trimming", "IL2094", Justification = "This method will always throw.")]
    public override global::System.Type[] GetNestedTypes(BindingFlags bindingAttr)
    {
        throw new NotSupportedException();
    }

    /// <inheritdoc/>
    [UnconditionalSuppressMessage("Trimming", "IL2094", Justification = "This method will always throw.")]
    public override PropertyInfo[] GetProperties(BindingFlags bindingAttr)
    {
        throw new NotSupportedException();
    }

    /// <inheritdoc/>
    [UnconditionalSuppressMessage("Trimming", "IL2094", Justification = "This method will always throw.")]
    public override object InvokeMember(
        string name,
        BindingFlags invokeAttr,
        Binder? binder,
        object? target,
        object?[]? args,
        ParameterModifier[]? modifiers,
        CultureInfo? culture,
        string[]? namedParameters)
    {
        throw new NotSupportedException();
    }

    /// <inheritdoc/>
    public override bool IsDefined(global::System.Type attributeType, bool inherit)
    {
        throw new NotSupportedException();
    }

    /// <inheritdoc/>
    protected override TypeAttributes GetAttributeFlagsImpl()
    {
        throw new NotSupportedException();
    }

    /// <inheritdoc/>
    [UnconditionalSuppressMessage("Trimming", "IL2094", Justification = "This method will always throw.")]
    protected override ConstructorInfo GetConstructorImpl(
        BindingFlags bindingAttr,
        Binder? binder,
        CallingConventions callConvention,
        global::System.Type[]? types,
        ParameterModifier[]? modifiers)
    {
        throw new NotSupportedException();
    }

    /// <inheritdoc/>
    [UnconditionalSuppressMessage("Trimming", "IL2094", Justification = "This method will always throw.")]
    protected override MethodInfo GetMethodImpl(
        string name,
        BindingFlags bindingAttr,
        Binder? binder,
        CallingConventions callConvention,
        global::System.Type[]? types,
        ParameterModifier[]? modifiers)
    {
        throw new NotSupportedException();
    }

    /// <inheritdoc/>
    [UnconditionalSuppressMessage("Trimming", "IL2094", Justification = "This method will always throw.")]
    protected override PropertyInfo GetPropertyImpl(
        string name,
        BindingFlags bindingAttr,
        Binder? binder,
        global::System.Type? returnType,
        global::System.Type[]? types,
        ParameterModifier[]? modifiers)
    {
        throw new NotSupportedException();
    }

    /// <inheritdoc/>
    protected override bool HasElementTypeImpl()
    {
        throw new NotSupportedException();
    }

    /// <inheritdoc/>
    protected override bool IsArrayImpl()
    {
        throw new NotSupportedException();
    }

    /// <inheritdoc/>
    protected override bool IsByRefImpl()
    {
        throw new NotSupportedException();
    }

    /// <inheritdoc/>
    protected override bool IsCOMObjectImpl()
    {
        throw new NotSupportedException();
    }

    /// <inheritdoc/>
    protected override bool IsPointerImpl()
    {
        throw new NotSupportedException();
    }

    /// <inheritdoc/>
    protected override bool IsPrimitiveImpl()
    {
        throw new NotSupportedException();
    }

    /// <inheritdoc/>
    public override string ToString()
    {
        return _fullName;
    }

    /// <inheritdoc/>
    public override bool Equals(object? o)
    {
        return ReferenceEquals(this, o);
    }

    /// <inheritdoc/>
    public override bool Equals(global::System.Type? o)
    {
        return ReferenceEquals(this, o);
    }

    /// <inheritdoc/>
    public override int GetHashCode()
    {
        return _fullName.GetHashCode();
    }
}<|MERGE_RESOLUTION|>--- conflicted
+++ resolved
@@ -113,19 +113,6 @@
         // As mentioned above, we skip this lookup entirely if the input type is a nullable type.
         if (nullableUnderlyingType is null && WindowsRuntimeMetadataInfo.TryGetInfo(value, out WindowsRuntimeMetadataInfo? metadataInfo))
         {
-<<<<<<< HEAD
-            if (marshallingInfo.GetIsProxyType()
-                && !value.IsPrimitive
-                && value != typeof(object)
-                && value != typeof(string)
-                && value != typeof(Guid)
-                && value != typeof(global::System.Type))
-            {
-                goto CustomTypeReference;
-            }
-
-            reference = new TypeReference { Name = ExtractTypeName(marshallingInfo.GetRuntimeClassName()).ToString(), Kind = kind };
-=======
             // For primitive types, we always report 'TypeKind.Primitive'. This means that some
             // types that are C# primitives (e.g. 'sbyte') will be reported as such, even though
             // they're not Windows Runtime types. This is expected, and matches C++/WinRT as well.
@@ -134,8 +121,6 @@
                 : TypeKind.Metadata;
 
             reference = new TypeReference { Name = metadataInfo.GetMetadataTypeName(), Kind = kind };
->>>>>>> d025fe17
-
             return;
         }
 
