--- conflicted
+++ resolved
@@ -1,36 +1,3 @@
-<<<<<<< HEAD
-<Project Sdk="Microsoft.NET.Sdk">
-
-  <PropertyGroup>
-    <TargetFrameworks>$(LibBuildTFMs)</TargetFrameworks>
-    <Platforms>x64;x86</Platforms>
-  </PropertyGroup>
-
-  <ItemGroup>
-    <ProjectReference Include="..\..\Tests\TestComponentCSharp\TestComponentCSharp.vcxproj" />
-    <ProjectReference Include="..\..\TestWinRT\TestComponent\TestComponent.vcxproj" />
-    <ProjectReference Include="..\..\TestWinRT\test_component_base\test_component_base.vcxproj" />
-    <ProjectReference Include="..\..\TestWinRT\test_component_derived\test_component_derived.vcxproj" />
-    <PackageReference Include="System.Numerics.Vectors" Version="4.5.0" />
-    <ProjectReference Include="..\..\WinRT.Runtime\WinRT.Runtime.csproj" />
-    <ProjectReference Include="..\..\cswinrt\cswinrt.vcxproj" />
-    <ProjectReference Include="..\Windows\Windows.csproj" />
-    <ProjectReference Include="..\WinAppSDK\WinAppSDK.csproj" />
-    <ProjectReference Include="..\Test\Test.csproj" />
-    <InternalsVisibleTo Include="UnitTest" />
-  </ItemGroup>
-
-  <PropertyGroup>
-    <CsWinRTIncludes>TestComponentCSharp.AnotherAssembly;</CsWinRTIncludes>
-    <!--PkgMicrosoft_WindowsAppSDK is set in in obj\*.csproj.nuget.g.props with TargetFramework condition, doesn't support multi-targeting-->
-    <PkgMicrosoft_WindowsAppSDK>$([MSBuild]::NormalizeDirectory('$(NuGetPackageRoot)', 'microsoft.windowsappsdk', '$(MicrosoftWinAppSDKVersion)'))</PkgMicrosoft_WindowsAppSDK>
-  </PropertyGroup>
-  <ItemGroup>
-    <!--Explicitly reference WinAppSDK winmds from TFM uap10.0-->
-    <CsWinRTInputs Include="$(PkgMicrosoft_WindowsAppSDK)/**/*.winmd" />
-  </ItemGroup>
-
-=======
 <Project Sdk="Microsoft.NET.Sdk">
 
   <PropertyGroup>
@@ -61,5 +28,4 @@
     <CsWinRTInputs Include="$(PkgMicrosoft_WindowsAppSDK)/**/*.winmd" />
   </ItemGroup>
 
->>>>>>> 97d6f08f
 </Project>