﻿<Project Sdk="Microsoft.NET.Sdk">

  <PropertyGroup>
    <TargetFrameworks>$(LibBuildTFMs)</TargetFrameworks>
    <Platforms>x64;x86</Platforms>
  </PropertyGroup>
  
  <ItemGroup>
    <ProjectReference Include="..\..\WinRT.Runtime2\WinRT.Runtime2.csproj" />
    <ProjectReference Include="..\..\cswinrt\cswinrt.vcxproj" />
    <ProjectReference Include="..\..\TestWinRT\TestComponent\TestComponent.vcxproj" />
    <ProjectReference Include="..\..\Tests\TestComponentCSharp\TestComponentCSharp.vcxproj" />
    <ProjectReference Include="..\..\TestWinRT\test_component_base\test_component_base.vcxproj" />
    <ProjectReference Include="..\..\TestWinRT\test_component_derived\test_component_derived.vcxproj" />
    <ProjectReference Include="..\..\TestWinRT\test_component_fast\test_component_fast.vcxproj" />
    <ProjectReference Include="..\Windows\Windows.csproj" />
    <ProjectReference Include="..\WinAppSDK\WinAppSDK.csproj" />	
    <InternalsVisibleTo Include="UnitTest" />
  </ItemGroup>

  <PropertyGroup>
    <CsWinRTExcludes>
      TestComponentCSharp.AnotherAssembly;
    </CsWinRTExcludes>
    <CsWinRTIncludes>
<<<<<<< HEAD
      TestComponent.Blittable;
      TestComponent.NonBlittable;
      TestComponent.Nested;
      TestComponentCSharp.FlagValue;
      TestComponentCSharp.EnumValue;
      TestComponentCSharp.FlagStruct;
      TestComponentCSharp.EnumStruct;
      TestComponentCSharp.BlittableStruct;
      TestComponentCSharp.ComposedBlittableStruct;
      TestComponentCSharp.NonBlittableStringStruct;
      TestComponentCSharp.NonBlittableBoolStruct;
      TestComponentCSharp.NonBlittableRefStruct;
      TestComponentCSharp.ComposedNonBlittableStruct
      TestComponentCSharp.CustomDisposableTest;
      TestComponentCSharp.ICustomDisposableTest;
      TestComponent.Composable;
      TestComponent.IComposableStatics;
      TestComponent.IRequiredOne;
      TestComponent.IRequiredTwo;
      TestComponent.IRequiredThree;
      TestComponent.IRequiredFour;
      TestComponent.IComposable;
      TestComponentCSharp.ComImports;
      TestComponentCSharp.IComImports;
      TestComponentCSharp.ISingleton;
      TestComponentCSharp.Singleton;
      TestComponentCSharp.IProperties1;
      TestComponentCSharp.ThrowingManagedProperties;
      TestComponentCSharp.IThrowingManagedProperties;
      TestComponent.Param1Handler;
      TestComponent.Param2Handler;
      TestComponent.Param3Handler;
      TestComponent.Param4Handler;
      TestComponent.Param5Handler;
      TestComponent.Param6Handler;
      TestComponent.Param7Handler;
      TestComponent.Param8Handler;
      TestComponent.Param9Handler;
      TestComponent.Param10Handler;
      TestComponent.Param11Handler;
      TestComponent.Param12Handler;
      TestComponent.Param13Handler;
      TestComponent.Param14Handler;
      TestComponent.Param15Handler;
      TestComponentCSharp.EventWithReturn;
      TestComponentCSharp.EventWithGuid;
      TestComponentCSharp.ProvideInt;
      TestComponentCSharp.ProvideBool;
      TestComponentCSharp.ProvideString;
=======
      TestComponent;
      TestComponentCSharp;
>>>>>>> da2cc577
      test_component_base;
      test_component_derived;
      test_component_fast;
    </CsWinRTIncludes>
      
    <!--PkgMicrosoft_WindowsAppSDK is set in in obj\*.csproj.nuget.g.props with TargetFramework condition, doesn't support multi-targeting-->
    <PkgMicrosoft_WindowsAppSDK>$([MSBuild]::NormalizeDirectory('$(NuGetPackageRoot)', 'microsoft.windowsappsdk', '$(MicrosoftWinAppSDKVersion)'))</PkgMicrosoft_WindowsAppSDK>
  </PropertyGroup>
  <ItemGroup>
    <!--Explicitly reference WinAppSDK winmds from TFM uap10.0-->
    <CsWinRTInputs Include="$(PkgMicrosoft_WindowsAppSDK)/**/*.winmd" />
  </ItemGroup>
    
  <ItemGroup>
    <Compile Remove="TestHost.ProbeByHost.cs" />
  </ItemGroup>
    
</Project><|MERGE_RESOLUTION|>--- conflicted
+++ resolved
@@ -23,60 +23,8 @@
       TestComponentCSharp.AnotherAssembly;
     </CsWinRTExcludes>
     <CsWinRTIncludes>
-<<<<<<< HEAD
-      TestComponent.Blittable;
-      TestComponent.NonBlittable;
-      TestComponent.Nested;
-      TestComponentCSharp.FlagValue;
-      TestComponentCSharp.EnumValue;
-      TestComponentCSharp.FlagStruct;
-      TestComponentCSharp.EnumStruct;
-      TestComponentCSharp.BlittableStruct;
-      TestComponentCSharp.ComposedBlittableStruct;
-      TestComponentCSharp.NonBlittableStringStruct;
-      TestComponentCSharp.NonBlittableBoolStruct;
-      TestComponentCSharp.NonBlittableRefStruct;
-      TestComponentCSharp.ComposedNonBlittableStruct
-      TestComponentCSharp.CustomDisposableTest;
-      TestComponentCSharp.ICustomDisposableTest;
-      TestComponent.Composable;
-      TestComponent.IComposableStatics;
-      TestComponent.IRequiredOne;
-      TestComponent.IRequiredTwo;
-      TestComponent.IRequiredThree;
-      TestComponent.IRequiredFour;
-      TestComponent.IComposable;
-      TestComponentCSharp.ComImports;
-      TestComponentCSharp.IComImports;
-      TestComponentCSharp.ISingleton;
-      TestComponentCSharp.Singleton;
-      TestComponentCSharp.IProperties1;
-      TestComponentCSharp.ThrowingManagedProperties;
-      TestComponentCSharp.IThrowingManagedProperties;
-      TestComponent.Param1Handler;
-      TestComponent.Param2Handler;
-      TestComponent.Param3Handler;
-      TestComponent.Param4Handler;
-      TestComponent.Param5Handler;
-      TestComponent.Param6Handler;
-      TestComponent.Param7Handler;
-      TestComponent.Param8Handler;
-      TestComponent.Param9Handler;
-      TestComponent.Param10Handler;
-      TestComponent.Param11Handler;
-      TestComponent.Param12Handler;
-      TestComponent.Param13Handler;
-      TestComponent.Param14Handler;
-      TestComponent.Param15Handler;
-      TestComponentCSharp.EventWithReturn;
-      TestComponentCSharp.EventWithGuid;
-      TestComponentCSharp.ProvideInt;
-      TestComponentCSharp.ProvideBool;
-      TestComponentCSharp.ProvideString;
-=======
       TestComponent;
       TestComponentCSharp;
->>>>>>> da2cc577
       test_component_base;
       test_component_derived;
       test_component_fast;
