--- conflicted
+++ resolved
@@ -1,52 +1,3 @@
-<<<<<<< HEAD
-﻿<Project Sdk="Microsoft.NET.Sdk">
-
-  <PropertyGroup>
-    <TargetFrameworks>$(LibBuildTFMs)</TargetFrameworks>
-    <Platforms>x64;x86</Platforms>
-    <AssemblyName>Microsoft.WinUI</AssemblyName>
-  </PropertyGroup>
-
-  <ItemGroup>
-    <PackageReference Include="System.Numerics.Vectors" Version="4.5.0" />
-    <ProjectReference Include="..\..\WinRT.Runtime\WinRT.Runtime.csproj" />
-    <ProjectReference Include="..\..\cswinrt\cswinrt.vcxproj" />
-    <ProjectReference Include="..\Windows\Windows.csproj" />
-    <PackageReference Include="Microsoft.WindowsAppSDK" Version="$(MicrosoftWinAppSDKVersion)" GeneratePathProperty="true">
-      <ExcludeAssets>build; buildtransitive; compile; runtime</ExcludeAssets>
-    </PackageReference>
-  </ItemGroup>
-
-  <PropertyGroup>
-    <CsWinRTFilters>
-      -exclude Windows
-      -include Microsoft
-      # The current WinUI nuget incorrectly references several Windows.* types that should be
-      # Microsoft.* types instead.  Temporarily include these to enable the build
-      -include Windows.UI.Xaml.Interop.Type
-      -include Windows.UI.Xaml.Interop.NotifyCollectionChangedAction
-      -include Windows.UI.Xaml.Markup.ContentPropertyAttribute
-      -include Windows.UI.Xaml.StyleTypedPropertyAttribute
-      -include Windows.UI.Xaml.TemplatePartAttribute
-      -include Windows.UI.Xaml.TemplateVisualStateAttribute
-      -include Windows.UI.Xaml.Data.BindableAttribute
-      -include Windows.UI.Xaml.Markup.ContentPropertyAttribute
-      -include Windows.UI.Xaml.Markup.FullXamlMetadataProviderAttribute
-      -include Windows.UI.Xaml.Markup.MarkupExtensionReturnTypeAttribute
-      -include Windows.UI.Xaml.Media.Animation.ConditionallyIndependentlyAnimatableAttribute
-      -include Windows.UI.Xaml.Media.Animation.IndependentlyAnimatableAttribute
-      -include Windows.UI.Xaml.Media.Animation.ConditionallyIndependentlyAnimatableAttribute
-      -addition_exclude Windows.UI.Xaml.Media.Animation
-    </CsWinRTFilters>
-    <!--PkgMicrosoft_WindowsAppSDK is set in in obj\*.csproj.nuget.g.props with TargetFramework condition, doesn't support multi-targeting-->
-    <PkgMicrosoft_WindowsAppSDK>$([MSBuild]::NormalizeDirectory('$(NuGetPackageRoot)', 'microsoft.windowsappsdk', '$(MicrosoftWinAppSDKVersion)'))</PkgMicrosoft_WindowsAppSDK>
-  </PropertyGroup>
-  <ItemGroup>
-    <!--Explicitly reference WinAppSDK winmds from TFM uap10.0-->
-    <CsWinRTInputs Include="$(PkgMicrosoft_WindowsAppSDK)/**/*.winmd" />
-  </ItemGroup>
-
-=======
 ﻿<Project Sdk="Microsoft.NET.Sdk">
 
   <PropertyGroup>
@@ -93,5 +44,4 @@
     <CsWinRTInputs Include="$(PkgMicrosoft_WindowsAppSDK)/**/*.winmd" />
   </ItemGroup>
 
->>>>>>> 97d6f08f
 </Project>