﻿using BenchmarkComponent;
using BenchmarkDotNet.Attributes;
using Windows.ApplicationModel.Chat;

namespace Benchmarks
{
    class ManagedObjectWithInterfaces : IIntProperties, IBoolProperties
    {
        private int intProperty;
        private bool boolProperty;

        public int IntProperty { get => intProperty; set => intProperty = value; }
        public bool BoolProperty { get => boolProperty; set => boolProperty = value; }
    }

    class ManagedComposableObjectWithInterfaces : Composable, IIntProperties
    {
        private int intProperty;

        public int IntProperty { get => intProperty; set => intProperty = value; }
    }

    [MemoryDiagnoser]
    public class QueryInterfacePerf
    {
        ClassWithMultipleInterfaces instance;
        ChatMessage message;
<<<<<<< HEAD
        ClassWithFastAbi fastAbiInstance;
=======
        ManagedObjectWithInterfaces managedObject;
        ManagedComposableObjectWithInterfaces composableObject;
>>>>>>> 25d83dd0

        [GlobalSetup]
        public void Setup()
        {
            instance = new ClassWithMultipleInterfaces();
            message = new ChatMessage();
<<<<<<< HEAD
            fastAbiInstance = new ClassWithFastAbi();
=======
            managedObject = new ManagedObjectWithInterfaces();
            composableObject = new ManagedComposableObjectWithInterfaces();
>>>>>>> 25d83dd0
        }

        [Benchmark]
        public int QueryDefaultInterface()
        {
            return instance.DefaultIntProperty;
        }

        [Benchmark]
        public int QueryNonDefaultInterface()
        {
            return instance.IntProperty;
        }

        [Benchmark]
        public int QueryFastAbiDefaultInterface()
        {
            return fastAbiInstance.DefaultIntProperty;
        }

        [Benchmark]
        public int QueryFastAbiNonDefaultInterface()
        {
            return fastAbiInstance.NonDefaultIntProperty;
        }

        [Benchmark]
        public bool QueryNonDefaultInterface2()
        {
            return instance.BoolProperty;
        }

        [Benchmark]
        public void QueryDefaultInterfaceSetProperty()
        {
            instance.DefaultIntProperty = 4;
        }

        [Benchmark]
        public void QueryNonDefaultInterfaceSetProperty()
        {
            instance.IntProperty = 4;
        }

        [Benchmark]
        public bool QuerySDKDefaultInterface()
        {
            return message.IsForwardingDisabled;
        }

        [Benchmark]
        public bool QuerySDKNonDefaultInterface()
        {
            return message.IsSeen;
        }

        [Benchmark]
        public object DefaultObjectParameters()
        {
            instance.DefaultObjectProperty = new ClassWithMultipleInterfaces();
            return instance.DefaultObjectProperty;
        }

        [Benchmark]
        public object DefaultStringParameters()
        {
            instance.DefaultStringProperty = "Hello";
            return instance.DefaultStringProperty;
        }

        [Benchmark]
        public object DynamicCast()
        {
            return (ClassWithMarshalingRoutines)instance.NewObject();
        }

        // The following 4 benchmarks try to benchmark the time taken for the first call
        // rather than the mean time over several calls.  It has the overhead of the object
        // construction, but it can be used to track regressions to performance.
        [Benchmark]
        public int ConstructAndQueryDefaultInterfaceFirstCall()
        {
            ClassWithMultipleInterfaces instance2 = new ClassWithMultipleInterfaces();
            return instance2.DefaultIntProperty;
        }

        [Benchmark]
        public int ConstructAndQueryNonDefaultInterfaceFirstCall()
        {
            ClassWithMultipleInterfaces instance2 = new ClassWithMultipleInterfaces();
            return instance2.IntProperty;
        }

        [Benchmark]
        public int ConstructAndQueryFastAbiDefaultInterfaceFirstCall()
        {
            var instance2 = new ClassWithFastAbi();
            return instance2.DefaultIntProperty;
        }

        [Benchmark]
        public int ConstructAndQueryFastAbiNonDefaultInterfaceFirstCall()
        {
            var instance2 = new ClassWithFastAbi();
            return instance2.NonDefaultIntProperty;
        }

        [Benchmark]
        public int StaticPropertyCall()
        {
            return Windows.System.Power.PowerManager.RemainingChargePercent;
        }

        [Benchmark]
        public void QueryInterfaceOnManagedObject()
        {
            instance.QueryBoolInterface(managedObject);
        }

        [Benchmark]
        public void QueryNativeInterfaceOnComposedObject()
        {
            instance.QueryBoolInterface(composableObject);
        }
    }
}<|MERGE_RESOLUTION|>--- conflicted
+++ resolved
@@ -4,20 +4,20 @@
 
 namespace Benchmarks
 {
-    class ManagedObjectWithInterfaces : IIntProperties, IBoolProperties
-    {
-        private int intProperty;
-        private bool boolProperty;
-
-        public int IntProperty { get => intProperty; set => intProperty = value; }
-        public bool BoolProperty { get => boolProperty; set => boolProperty = value; }
-    }
-
-    class ManagedComposableObjectWithInterfaces : Composable, IIntProperties
-    {
-        private int intProperty;
-
-        public int IntProperty { get => intProperty; set => intProperty = value; }
+    class ManagedObjectWithInterfaces : IIntProperties, IBoolProperties
+    {
+        private int intProperty;
+        private bool boolProperty;
+
+        public int IntProperty { get => intProperty; set => intProperty = value; }
+        public bool BoolProperty { get => boolProperty; set => boolProperty = value; }
+    }
+
+    class ManagedComposableObjectWithInterfaces : Composable, IIntProperties
+    {
+        private int intProperty;
+
+        public int IntProperty { get => intProperty; set => intProperty = value; }
     }
 
     [MemoryDiagnoser]
@@ -25,24 +25,18 @@
     {
         ClassWithMultipleInterfaces instance;
         ChatMessage message;
-<<<<<<< HEAD
-        ClassWithFastAbi fastAbiInstance;
-=======
         ManagedObjectWithInterfaces managedObject;
         ManagedComposableObjectWithInterfaces composableObject;
->>>>>>> 25d83dd0
+        ClassWithFastAbi fastAbiInstance;
 
         [GlobalSetup]
         public void Setup()
         {
             instance = new ClassWithMultipleInterfaces();
             message = new ChatMessage();
-<<<<<<< HEAD
-            fastAbiInstance = new ClassWithFastAbi();
-=======
             managedObject = new ManagedObjectWithInterfaces();
             composableObject = new ManagedComposableObjectWithInterfaces();
->>>>>>> 25d83dd0
+            fastAbiInstance = new ClassWithFastAbi();
         }
 
         [Benchmark]
@@ -134,8 +128,8 @@
         {
             ClassWithMultipleInterfaces instance2 = new ClassWithMultipleInterfaces();
             return instance2.IntProperty;
-        }
-
+        }
+
         [Benchmark]
         public int ConstructAndQueryFastAbiDefaultInterfaceFirstCall()
         {
@@ -148,24 +142,24 @@
         {
             var instance2 = new ClassWithFastAbi();
             return instance2.NonDefaultIntProperty;
-        }
-
+        }
+
         [Benchmark]
         public int StaticPropertyCall()
-        {
+        {
             return Windows.System.Power.PowerManager.RemainingChargePercent;
         }
-
+
         [Benchmark]
         public void QueryInterfaceOnManagedObject()
-        {
-            instance.QueryBoolInterface(managedObject);
-        }
-
+        {
+            instance.QueryBoolInterface(managedObject);
+        }
+
         [Benchmark]
         public void QueryNativeInterfaceOnComposedObject()
-        {
-            instance.QueryBoolInterface(composableObject);
+        {
+            instance.QueryBoolInterface(composableObject);
         }
     }
 }