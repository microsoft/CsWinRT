using System;
using System.Collections;
using System.Collections.Concurrent;
using System.Collections.Generic;
using System.Linq;
using System.Reflection;
using System.Runtime.CompilerServices;
using System.Runtime.InteropServices;
using System.Numerics;
using System.Security.Cryptography;
using System.Text;
using System.Threading;
using System.Linq.Expressions;
using WinRT.Interop;
using ABI.Windows.Foundation;
using ABI.Microsoft.UI.Xaml.Data;

#if !NETSTANDARD2_0
using ComInterfaceEntry = System.Runtime.InteropServices.ComWrappers.ComInterfaceEntry;
#endif

#pragma warning disable 0169 // The field 'xxx' is never used
#pragma warning disable 0649 // Field 'xxx' is never assigned to, and will always have its default value

namespace WinRT
{
    public static partial class ComWrappersSupport
    {
        private readonly static ConcurrentDictionary<string, Func<IInspectable, object>> TypedObjectFactoryCache = new ConcurrentDictionary<string, Func<IInspectable, object>>();
        private readonly static ConditionalWeakTable<object, object> CCWTable = new ConditionalWeakTable<object, object>();

        public static TReturn MarshalDelegateInvoke<TDelegate, TReturn>(IntPtr thisPtr, Func<TDelegate, TReturn> invoke)
            where TDelegate : class, Delegate
        {
            using (new Mono.ThreadContext())
            {
                var target_invoke = FindObject<TDelegate>(thisPtr);
                if (target_invoke != null)
                {
                    return invoke(target_invoke);
                }
                return default;
            }
        }

        public static void MarshalDelegateInvoke<T>(IntPtr thisPtr, Action<T> invoke)
            where T : class, Delegate
        {
            using (new Mono.ThreadContext())
            {
                var target_invoke = FindObject<T>(thisPtr);
                if (target_invoke != null)
                {
                    invoke(target_invoke);
                }
            }
        }

        public static IObjectReference GetObjectReferenceForInterface(IntPtr externalComObject)
        {
            using var unknownRef = ObjectReference<IUnknownVftbl>.FromAbi(externalComObject);

            if (unknownRef.TryAs<IUnknownVftbl>(typeof(ABI.WinRT.Interop.IAgileObject.Vftbl).GUID, out var agileRef) >= 0)
            {
                agileRef.Dispose();
                return unknownRef.As<IUnknownVftbl>();
            }
            else
            {
                return new ObjectReferenceWithContext<IUnknownVftbl>(
                    unknownRef.GetRef(),
                    Context.GetContextCallback());
            }
        }

        public static void RegisterProjectionAssembly(Assembly assembly) => TypeNameSupport.RegisterProjectionAssembly(assembly);

        internal static object GetRuntimeClassCCWTypeIfAny(object obj)
        {
            var type = obj.GetType();
            var ccwType = type.GetRuntimeClassCCWType();
            if (ccwType != null)
            {
                return CCWTable.GetValue(obj, obj => {
                    var ccwConstructor = ccwType.GetConstructor(BindingFlags.NonPublic | BindingFlags.Public | BindingFlags.CreateInstance | BindingFlags.Instance, null, new[] { type }, null);
                    return ccwConstructor.Invoke(new[] { obj });
                });
            }

            return obj;
        }

        internal static List<ComInterfaceEntry> GetInterfaceTableEntries(Type type)
        {
            var entries = new List<ComInterfaceEntry>();
            var objType = type.GetRuntimeClassCCWType() ?? type;
            var interfaces = objType.GetInterfaces();
            foreach (var iface in interfaces)
            {
                if (Projections.IsTypeWindowsRuntimeType(iface))
                {
                    var ifaceAbiType = iface.FindHelperType();
                    entries.Add(new ComInterfaceEntry
                    {
                        IID = GuidGenerator.GetIID(ifaceAbiType),
                        Vtable = (IntPtr)ifaceAbiType.GetAbiToProjectionVftblPtr()
                    });
                }

                if (iface.IsConstructedGenericType
                    && Projections.TryGetCompatibleWindowsRuntimeTypesForVariantType(iface, out var compatibleIfaces))
                {
                    foreach (var compatibleIface in compatibleIfaces)
                    {
                        var compatibleIfaceAbiType = compatibleIface.FindHelperType();
                        entries.Add(new ComInterfaceEntry
                        {
                            IID = GuidGenerator.GetIID(compatibleIfaceAbiType),
                            Vtable = (IntPtr)compatibleIfaceAbiType.GetAbiToProjectionVftblPtr()
                        });
                    }
                }
            }

            if (type.IsDelegate())
            {
<<<<<<< HEAD
                var delegateType = obj.GetType();
                var helperType = delegateType.FindHelperType();
                if (helperType is object)
                {
                    entries.Add(new ComInterfaceEntry
                    {
                        IID = GuidGenerator.GetIID(delegateType),
                        Vtable = (IntPtr)helperType.GetAbiToProjectionVftblPtr()
                    });
                }
=======
                entries.Add(new ComInterfaceEntry
                {
                    IID = GuidGenerator.GetIID(type),
                    Vtable = (IntPtr)type.GetHelperType().GetAbiToProjectionVftblPtr()
                });
>>>>>>> 4fa1fda0
            }

            if (objType.IsGenericType && objType.GetGenericTypeDefinition() == typeof(System.Collections.Generic.KeyValuePair<,>))
            {
                var ifaceAbiType = objType.FindHelperType();
                entries.Add(new ComInterfaceEntry
                {
                    IID = GuidGenerator.GetIID(ifaceAbiType),
                    Vtable = (IntPtr)ifaceAbiType.GetAbiToProjectionVftblPtr()
                });
            }
            else if (ShouldProvideIReference(type))
            {
                entries.Add(IPropertyValueEntry);
                entries.Add(ProvideIReference(type));
            }
            else if (ShouldProvideIReferenceArray(type))
            {
                entries.Add(IPropertyValueEntry);
                entries.Add(ProvideIReferenceArray(type));
            }

            entries.Add(new ComInterfaceEntry
            {
                IID = typeof(ManagedIStringableVftbl).GUID,
                Vtable = ManagedIStringableVftbl.AbiToProjectionVftablePtr
            });

            entries.Add(new ComInterfaceEntry
            {
                IID = typeof(ManagedCustomPropertyProviderVftbl).GUID,
                Vtable = ManagedCustomPropertyProviderVftbl.AbiToProjectionVftablePtr
            });

            entries.Add(new ComInterfaceEntry
            {
                IID = typeof(ABI.WinRT.Interop.IWeakReferenceSource.Vftbl).GUID,
                Vtable = ABI.WinRT.Interop.IWeakReferenceSource.Vftbl.AbiToProjectionVftablePtr
            });

            // Add IAgileObject to all CCWs
            entries.Add(new ComInterfaceEntry
            {
                IID = typeof(ABI.WinRT.Interop.IAgileObject.Vftbl).GUID,
                Vtable = IUnknownVftbl.AbiToProjectionVftblPtr
            });
            return entries;
        }

        internal static (InspectableInfo inspectableInfo, List<ComInterfaceEntry> interfaceTableEntries) PregenerateNativeTypeInformation(Type type)
        {
            var interfaceTableEntries = GetInterfaceTableEntries(type);
            var iids = new Guid[interfaceTableEntries.Count];
            for (int i = 0; i < interfaceTableEntries.Count; i++)
            {
                iids[i] = interfaceTableEntries[i].IID;
            }

            if (type.FullName.StartsWith("ABI."))
            {
                type = Projections.FindCustomPublicTypeForAbiType(type) ?? type.Assembly.GetType(type.FullName.Substring("ABI.".Length)) ?? type;
            }

            return (
                new InspectableInfo(type, iids),
                interfaceTableEntries);
        }

        private static bool IsNullableT(Type implementationType)
        {
            return implementationType.IsGenericType && implementationType.GetGenericTypeDefinition() == typeof(System.Nullable<>);
        }

        private static bool IsIReferenceArray(Type implementationType)
        {
            return implementationType.FullName.StartsWith("Windows.Foundation.IReferenceArray`1");
        }

        private static Func<IInspectable, object> CreateKeyValuePairFactory(Type type)
        {
            var parms = new[] { Expression.Parameter(typeof(IInspectable), "obj") };
            return Expression.Lambda<Func<IInspectable, object>>(
                Expression.Call(type.GetHelperType().GetMethod("CreateRcw", BindingFlags.Public | BindingFlags.Static), 
                    parms), parms).Compile();
        }

        private static Func<IInspectable, object> CreateNullableTFactory(Type implementationType)
        {
            Type helperType = implementationType.GetHelperType();
            Type vftblType = helperType.FindVftblType();

            ParameterExpression[] parms = new[] { Expression.Parameter(typeof(IInspectable), "inspectable") };
            var createInterfaceInstanceExpression = Expression.New(helperType.GetConstructor(new[] { typeof(ObjectReference<>).MakeGenericType(vftblType) }),
                    Expression.Call(parms[0],
                        typeof(IInspectable).GetMethod(nameof(IInspectable.As)).MakeGenericMethod(vftblType)));

            return Expression.Lambda<Func<IInspectable, object>>(
                Expression.Convert(Expression.Property(createInterfaceInstanceExpression, "Value"), typeof(object)), parms).Compile();
        }

        private static Func<IInspectable, object> CreateArrayFactory(Type implementationType)
        {
            Type helperType = implementationType.GetHelperType();
            Type vftblType = helperType.FindVftblType();

            ParameterExpression[] parms = new[] { Expression.Parameter(typeof(IInspectable), "inspectable") };
            var createInterfaceInstanceExpression = Expression.New(helperType.GetConstructor(new[] { typeof(ObjectReference<>).MakeGenericType(vftblType) }),
                    Expression.Call(parms[0],
                        typeof(IInspectable).GetMethod(nameof(IInspectable.As)).MakeGenericMethod(vftblType)));

            return Expression.Lambda<Func<IInspectable, object>>(
                Expression.Property(createInterfaceInstanceExpression, "Value"), parms).Compile();
        }

        internal static Func<IInspectable, object> CreateTypedRcwFactory(string runtimeClassName)
        {
            // If runtime class name is empty or "Object", then just use IInspectable.
            if (string.IsNullOrEmpty(runtimeClassName) || runtimeClassName == "Object")
            {
                return (IInspectable obj) => obj;
            }
            // PropertySet and ValueSet can return IReference<String> but Nullable<String> is illegal
            if (runtimeClassName == "Windows.Foundation.IReference`1<String>")
            {
                return (IInspectable obj) => new ABI.System.Nullable<String>(obj.ObjRef);
            }
            else if (runtimeClassName == "Windows.Foundation.IReference`1<Windows.UI.Xaml.Interop.TypeName>")
            {
                return (IInspectable obj) => new ABI.System.Nullable<Type>(obj.ObjRef);
            }

            Type implementationType = null;

            try
            {
                (implementationType, _) = TypeNameSupport.FindTypeByName(runtimeClassName.AsSpan());
            }
            catch (TypeLoadException)
            {
                // If we reach here, then we couldn't find a type that matches the runtime class name.
                // Fall back to using IInspectable directly.
                return (IInspectable obj) => obj;
            }

            if (implementationType.IsGenericType && implementationType.GetGenericTypeDefinition() == typeof(System.Collections.Generic.KeyValuePair<,>))
            {
                return CreateKeyValuePairFactory(implementationType);
            }

            if (implementationType.IsValueType)
            {
                if (IsNullableT(implementationType))
                {
                    return CreateNullableTFactory(implementationType);
                }
                else
                {
                    return CreateNullableTFactory(typeof(System.Nullable<>).MakeGenericType(implementationType));
                }
            }
            else if (IsIReferenceArray(implementationType))
            {
                return CreateArrayFactory(implementationType);
            }

            return CreateFactoryForImplementationType(runtimeClassName, implementationType);
        }

        internal static string GetRuntimeClassForTypeCreation(IInspectable inspectable, Type staticallyDeterminedType)
        {
            string runtimeClassName = inspectable.GetRuntimeClassName(noThrow: true);
            if (staticallyDeterminedType != null && staticallyDeterminedType != typeof(object))
            {
                // We have a static type which we can use to construct the object.  But, we can't just use it for all scenarios
                // and primarily use it for tear off scenarios and for scenarios where runtimeclass isn't accurate.
                // For instance if the static type is an interface, we return an IInspectable to represent the interface.
                // But it isn't convertable back to the class via the as operator which would be possible if we use runtimeclass.
                // Similarly for composable types, they can be statically retrieved using the parent class, but can then no longer
                // be cast to the sub class via as operator even if it is really an instance of it per rutimeclass.
                // To handle these scenarios, we use the runtimeclass if we find it is assignable to the statically determined type.
                // If it isn't, we use the statically determined type as it is a tear off.

                Type implementationType = null;
                if (!string.IsNullOrEmpty(runtimeClassName))
                {
                    try
                    {
                        (implementationType, _) = TypeNameSupport.FindTypeByName(runtimeClassName.AsSpan());
                    }
                    catch (TypeLoadException)
                    {
                    }
                }

                if (!(implementationType != null &&
                    (staticallyDeterminedType == implementationType ||
                     staticallyDeterminedType.IsAssignableFrom(implementationType) ||
                     staticallyDeterminedType.IsGenericType && implementationType.GetInterfaces().Any(i => i.IsGenericType && i.GetGenericTypeDefinition() == staticallyDeterminedType.GetGenericTypeDefinition()))))
                {
                    runtimeClassName = TypeNameSupport.GetNameForType(staticallyDeterminedType, TypeNameGenerationFlags.GenerateBoxedName);
                }
            }

            return runtimeClassName;
        }

        private static bool ShouldProvideIReference(Type type)
        {
<<<<<<< HEAD
            static bool IsWindowsRuntimeType(Type type)
            {
                // TODO: attribute checks are expensive - cache per-vtable
                if (type.GetCustomAttribute<WindowsRuntimeTypeAttribute>() is object)
                    return true;
                type = type.GetAuthoringMetadataType();
                if (type is object && type.GetCustomAttribute<WindowsRuntimeTypeAttribute>() is object)
                    return true;
                return false;
            }

            if (obj is string || obj is Type)
                return true;
            var type = obj.GetType();
            if (obj is Delegate)
                return IsWindowsRuntimeType(type);
            if (!type.IsValueType)
                return false;
            return type.IsPrimitive || IsWindowsRuntimeType(type);
=======
            return type.IsValueType || type == typeof(string) || type == typeof(Type) || type.IsDelegate();
>>>>>>> 4fa1fda0
        }

        private static ComInterfaceEntry IPropertyValueEntry =>
            new ComInterfaceEntry
            {
                IID = global::WinRT.GuidGenerator.GetIID(typeof(global::Windows.Foundation.IPropertyValue)),
                Vtable = ManagedIPropertyValueImpl.AbiToProjectionVftablePtr
            };

        private static ComInterfaceEntry ProvideIReference(Type type)
        {
            if (type == typeof(int))
            {
                return new ComInterfaceEntry
                {
                    IID = global::WinRT.GuidGenerator.GetIID(typeof(ABI.System.Nullable<int>)),
                    Vtable = BoxedValueIReferenceImpl<int>.AbiToProjectionVftablePtr
                };
            }
            if (type == typeof(string))
            {
                return new ComInterfaceEntry
                {
                    IID = global::WinRT.GuidGenerator.GetIID(typeof(ABI.System.Nullable<string>)),
                    Vtable = BoxedValueIReferenceImpl<string>.AbiToProjectionVftablePtr
                };
            }
            if (type == typeof(byte))
            {
                return new ComInterfaceEntry
                {
                    IID = global::WinRT.GuidGenerator.GetIID(typeof(ABI.System.Nullable<byte>)),
                    Vtable = BoxedValueIReferenceImpl<byte>.AbiToProjectionVftablePtr
                };
            }
            if (type == typeof(short))
            {
                return new ComInterfaceEntry
                {
                    IID = global::WinRT.GuidGenerator.GetIID(typeof(ABI.System.Nullable<short>)),
                    Vtable = BoxedValueIReferenceImpl<short>.AbiToProjectionVftablePtr
                };
            }
            if (type == typeof(ushort))
            {
                return new ComInterfaceEntry
                {
                    IID = global::WinRT.GuidGenerator.GetIID(typeof(ABI.System.Nullable<ushort>)),
                    Vtable = BoxedValueIReferenceImpl<ushort>.AbiToProjectionVftablePtr
                };
            }
            if (type == typeof(uint))
            {
                return new ComInterfaceEntry
                {
                    IID = global::WinRT.GuidGenerator.GetIID(typeof(ABI.System.Nullable<uint>)),
                    Vtable = BoxedValueIReferenceImpl<uint>.AbiToProjectionVftablePtr
                };
            }
            if (type == typeof(long))
            {
                return new ComInterfaceEntry
                {
                    IID = global::WinRT.GuidGenerator.GetIID(typeof(ABI.System.Nullable<long>)),
                    Vtable = BoxedValueIReferenceImpl<long>.AbiToProjectionVftablePtr
                };
            }
            if (type == typeof(ulong))
            {
                return new ComInterfaceEntry
                {
                    IID = global::WinRT.GuidGenerator.GetIID(typeof(ABI.System.Nullable<ulong>)),
                    Vtable = BoxedValueIReferenceImpl<ulong>.AbiToProjectionVftablePtr
                };
            }
            if (type == typeof(float))
            {
                return new ComInterfaceEntry
                {
                    IID = global::WinRT.GuidGenerator.GetIID(typeof(ABI.System.Nullable<float>)),
                    Vtable = BoxedValueIReferenceImpl<float>.AbiToProjectionVftablePtr
                };
            }
            if (type == typeof(double))
            {
                return new ComInterfaceEntry
                {
                    IID = global::WinRT.GuidGenerator.GetIID(typeof(ABI.System.Nullable<double>)),
                    Vtable = BoxedValueIReferenceImpl<double>.AbiToProjectionVftablePtr
                };
            }
            if (type == typeof(char))
            {
                return new ComInterfaceEntry
                {
                    IID = global::WinRT.GuidGenerator.GetIID(typeof(ABI.System.Nullable<char>)),
                    Vtable = BoxedValueIReferenceImpl<char>.AbiToProjectionVftablePtr
                };
            }
            if (type == typeof(bool))
            {
                return new ComInterfaceEntry
                {
                    IID = global::WinRT.GuidGenerator.GetIID(typeof(ABI.System.Nullable<bool>)),
                    Vtable = BoxedValueIReferenceImpl<bool>.AbiToProjectionVftablePtr
                };
            }
            if (type == typeof(Guid))
            {
                return new ComInterfaceEntry
                {
                    IID = global::WinRT.GuidGenerator.GetIID(typeof(ABI.System.Nullable<Guid>)),
                    Vtable = BoxedValueIReferenceImpl<Guid>.AbiToProjectionVftablePtr
                };
            }
            if (type == typeof(DateTimeOffset))
            {
                return new ComInterfaceEntry
                {
                    IID = global::WinRT.GuidGenerator.GetIID(typeof(ABI.System.Nullable<DateTimeOffset>)),
                    Vtable = BoxedValueIReferenceImpl<DateTimeOffset>.AbiToProjectionVftablePtr
                };
            }
            if (type == typeof(TimeSpan))
            {
                return new ComInterfaceEntry
                {
                    IID = global::WinRT.GuidGenerator.GetIID(typeof(ABI.System.Nullable<TimeSpan>)),
                    Vtable = BoxedValueIReferenceImpl<TimeSpan>.AbiToProjectionVftablePtr
                };
            }
            if (type == typeof(object))
            {
                return new ComInterfaceEntry
                {
                    IID = global::WinRT.GuidGenerator.GetIID(typeof(ABI.System.Nullable<object>)),
                    Vtable = BoxedValueIReferenceImpl<object>.AbiToProjectionVftablePtr
                };
            }
            if (type == typeof(Type))
            {
                return new ComInterfaceEntry
                {
                    IID = global::WinRT.GuidGenerator.GetIID(typeof(ABI.System.Nullable<Type>)),
                    Vtable = BoxedValueIReferenceImpl<Type>.AbiToProjectionVftablePtr
                };
            }

            return new ComInterfaceEntry
            {
                IID = global::WinRT.GuidGenerator.GetIID(typeof(ABI.System.Nullable<>).MakeGenericType(type)),
                Vtable = (IntPtr)typeof(BoxedValueIReferenceImpl<>).MakeGenericType(type).GetAbiToProjectionVftblPtr()
            };
        }

        private static bool ShouldProvideIReferenceArray(Type type)
        {
            // Check if one dimensional array with lower bound of 0
            return type.IsArray && type == type.GetElementType().MakeArrayType() && !type.GetElementType().IsArray;
        }

        private static ComInterfaceEntry ProvideIReferenceArray(Type arrayType)
        {
            Type type = arrayType.GetElementType();
            if (type == typeof(int))
            {
                return new ComInterfaceEntry
                {
                    IID = global::WinRT.GuidGenerator.GetIID(typeof(IReferenceArray<int>)),
                    Vtable = BoxedArrayIReferenceArrayImpl<int>.AbiToProjectionVftablePtr
                };
            }
            if (type == typeof(string))
            {
                return new ComInterfaceEntry
                {
                    IID = global::WinRT.GuidGenerator.GetIID(typeof(IReferenceArray<string>)),
                    Vtable = BoxedArrayIReferenceArrayImpl<string>.AbiToProjectionVftablePtr
                };
            }
            if (type == typeof(byte))
            {
                return new ComInterfaceEntry
                {
                    IID = global::WinRT.GuidGenerator.GetIID(typeof(IReferenceArray<byte>)),
                    Vtable = BoxedArrayIReferenceArrayImpl<byte>.AbiToProjectionVftablePtr
                };
            }
            if (type == typeof(short))
            {
                return new ComInterfaceEntry
                {
                    IID = global::WinRT.GuidGenerator.GetIID(typeof(IReferenceArray<short>)),
                    Vtable = BoxedArrayIReferenceArrayImpl<short>.AbiToProjectionVftablePtr
                };
            }
            if (type == typeof(ushort))
            {
                return new ComInterfaceEntry
                {
                    IID = global::WinRT.GuidGenerator.GetIID(typeof(IReferenceArray<ushort>)),
                    Vtable = BoxedArrayIReferenceArrayImpl<ushort>.AbiToProjectionVftablePtr
                };
            }
            if (type == typeof(uint))
            {
                return new ComInterfaceEntry
                {
                    IID = global::WinRT.GuidGenerator.GetIID(typeof(IReferenceArray<uint>)),
                    Vtable = BoxedArrayIReferenceArrayImpl<uint>.AbiToProjectionVftablePtr
                };
            }
            if (type == typeof(long))
            {
                return new ComInterfaceEntry
                {
                    IID = global::WinRT.GuidGenerator.GetIID(typeof(IReferenceArray<long>)),
                    Vtable = BoxedArrayIReferenceArrayImpl<long>.AbiToProjectionVftablePtr
                };
            }
            if (type == typeof(ulong))
            {
                return new ComInterfaceEntry
                {
                    IID = global::WinRT.GuidGenerator.GetIID(typeof(IReferenceArray<ulong>)),
                    Vtable = BoxedArrayIReferenceArrayImpl<ulong>.AbiToProjectionVftablePtr
                };
            }
            if (type == typeof(float))
            {
                return new ComInterfaceEntry
                {
                    IID = global::WinRT.GuidGenerator.GetIID(typeof(IReferenceArray<float>)),
                    Vtable = BoxedArrayIReferenceArrayImpl<float>.AbiToProjectionVftablePtr
                };
            }
            if (type == typeof(double))
            {
                return new ComInterfaceEntry
                {
                    IID = global::WinRT.GuidGenerator.GetIID(typeof(IReferenceArray<double>)),
                    Vtable = BoxedArrayIReferenceArrayImpl<double>.AbiToProjectionVftablePtr
                };
            }
            if (type == typeof(char))
            {
                return new ComInterfaceEntry
                {
                    IID = global::WinRT.GuidGenerator.GetIID(typeof(IReferenceArray<char>)),
                    Vtable = BoxedArrayIReferenceArrayImpl<char>.AbiToProjectionVftablePtr
                };
            }
            if (type == typeof(bool))
            {
                return new ComInterfaceEntry
                {
                    IID = global::WinRT.GuidGenerator.GetIID(typeof(IReferenceArray<bool>)),
                    Vtable = BoxedArrayIReferenceArrayImpl<bool>.AbiToProjectionVftablePtr
                };
            }
            if (type == typeof(Guid))
            {
                return new ComInterfaceEntry
                {
                    IID = global::WinRT.GuidGenerator.GetIID(typeof(IReferenceArray<Guid>)),
                    Vtable = BoxedArrayIReferenceArrayImpl<Guid>.AbiToProjectionVftablePtr
                };
            }
            if (type == typeof(DateTimeOffset))
            {
                return new ComInterfaceEntry
                {
                    IID = global::WinRT.GuidGenerator.GetIID(typeof(IReferenceArray<DateTimeOffset>)),
                    Vtable = BoxedArrayIReferenceArrayImpl<DateTimeOffset>.AbiToProjectionVftablePtr
                };
            }
            if (type == typeof(TimeSpan))
            {
                return new ComInterfaceEntry
                {
                    IID = global::WinRT.GuidGenerator.GetIID(typeof(IReferenceArray<TimeSpan>)),
                    Vtable = BoxedArrayIReferenceArrayImpl<TimeSpan>.AbiToProjectionVftablePtr
                };
            }
            if (type == typeof(object))
            {
                return new ComInterfaceEntry
                {
                    IID = global::WinRT.GuidGenerator.GetIID(typeof(IReferenceArray<object>)),
                    Vtable = BoxedArrayIReferenceArrayImpl<object>.AbiToProjectionVftablePtr
                };
            }
            if (type == typeof(Type))
            {
                return new ComInterfaceEntry
                {
                    IID = global::WinRT.GuidGenerator.GetIID(typeof(IReferenceArray<Type>)),
                    Vtable = BoxedArrayIReferenceArrayImpl<Type>.AbiToProjectionVftablePtr
                };
            }
            return new ComInterfaceEntry
            {
                IID = global::WinRT.GuidGenerator.GetIID(typeof(IReferenceArray<>).MakeGenericType(type)),
                Vtable = (IntPtr)typeof(BoxedArrayIReferenceArrayImpl<>).MakeGenericType(type).GetAbiToProjectionVftblPtr()
            };
        }

        internal class InspectableInfo
        {
            private readonly Lazy<string> runtimeClassName;

            public Guid[] IIDs { get; }
            public string RuntimeClassName => runtimeClassName.Value;

            internal InspectableInfo(Type type, Guid[] iids)
            {
                runtimeClassName = new Lazy<string>(() => TypeNameSupport.GetNameForType(type, TypeNameGenerationFlags.GenerateBoxedName | TypeNameGenerationFlags.NoCustomTypeName));
                IIDs = iids;
            }

        }
    }
}<|MERGE_RESOLUTION|>--- conflicted
+++ resolved
@@ -124,24 +124,15 @@
 
             if (type.IsDelegate())
             {
-<<<<<<< HEAD
-                var delegateType = obj.GetType();
-                var helperType = delegateType.FindHelperType();
+                var helperType = type.FindHelperType();
                 if (helperType is object)
                 {
                     entries.Add(new ComInterfaceEntry
                     {
-                        IID = GuidGenerator.GetIID(delegateType),
+                        IID = GuidGenerator.GetIID(type),
                         Vtable = (IntPtr)helperType.GetAbiToProjectionVftblPtr()
                     });
                 }
-=======
-                entries.Add(new ComInterfaceEntry
-                {
-                    IID = GuidGenerator.GetIID(type),
-                    Vtable = (IntPtr)type.GetHelperType().GetAbiToProjectionVftblPtr()
-                });
->>>>>>> 4fa1fda0
             }
 
             if (objType.IsGenericType && objType.GetGenericTypeDefinition() == typeof(System.Collections.Generic.KeyValuePair<,>))
@@ -350,7 +341,6 @@
 
         private static bool ShouldProvideIReference(Type type)
         {
-<<<<<<< HEAD
             static bool IsWindowsRuntimeType(Type type)
             {
                 // TODO: attribute checks are expensive - cache per-vtable
@@ -365,14 +355,11 @@
             if (obj is string || obj is Type)
                 return true;
             var type = obj.GetType();
-            if (obj is Delegate)
+            if (type.IsDelegate())
                 return IsWindowsRuntimeType(type);
             if (!type.IsValueType)
                 return false;
             return type.IsPrimitive || IsWindowsRuntimeType(type);
-=======
-            return type.IsValueType || type == typeof(string) || type == typeof(Type) || type.IsDelegate();
->>>>>>> 4fa1fda0
         }
 
         private static ComInterfaceEntry IPropertyValueEntry =>
