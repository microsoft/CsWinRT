using ABI.Microsoft.UI.Xaml.Data;
using ABI.Windows.Foundation;
using System;
using System.Collections.Concurrent;
using System.Collections.Generic;
using System.Linq;
using System.Linq.Expressions;
using System.Reflection;
using System.Runtime.CompilerServices;
using System.Runtime.InteropServices;
using WinRT.Interop;

#if NET
using ComInterfaceEntry = System.Runtime.InteropServices.ComWrappers.ComInterfaceEntry;
#endif

#pragma warning disable 0169 // The field 'xxx' is never used
#pragma warning disable 0649 // Field 'xxx' is never assigned to, and will always have its default value

namespace WinRT
{
#if EMBED
    internal
#else
    public 
#endif
    static partial class ComWrappersSupport
    {
        private readonly static ConcurrentDictionary<string, Func<IInspectable, object>> TypedObjectFactoryCacheForString = new ConcurrentDictionary<string, Func<IInspectable, object>>(StringComparer.Ordinal);
        private readonly static ConcurrentDictionary<Type, Func<IInspectable, object>> TypedObjectFactoryCacheForType = new ConcurrentDictionary<Type, Func<IInspectable, object>>();
        private readonly static ConditionalWeakTable<object, object> CCWTable = new ConditionalWeakTable<object, object>();

        public static TReturn MarshalDelegateInvoke<TDelegate, TReturn>(IntPtr thisPtr, Func<TDelegate, TReturn> invoke)
            where TDelegate : class, Delegate
        {
#if !NET
            using (new Mono.ThreadContext())
#endif
            {
                var target_invoke = FindObject<TDelegate>(thisPtr);
                if (target_invoke != null)
                {
                    return invoke(target_invoke);
                }
                return default;
            }
        }

        public static void MarshalDelegateInvoke<T>(IntPtr thisPtr, Action<T> invoke)
            where T : class, Delegate
        {
#if !NET
            using (new Mono.ThreadContext())
#endif
            {
                var target_invoke = FindObject<T>(thisPtr);
                if (target_invoke != null)
                {
                    invoke(target_invoke);
                }
            }
        }

        public static IObjectReference GetObjectReferenceForInterface(IntPtr externalComObject)
        {
            if (externalComObject == IntPtr.Zero)
            {
                return null;
            }

            var unknownRef = ObjectReference<IUnknownVftbl>.FromAbi(externalComObject);

            if (IsFreeThreaded(unknownRef))
            {
                return unknownRef;
            }
            else
            {
                using (unknownRef)
                {
                    return new ObjectReferenceWithContext<IUnknownVftbl>(
                        unknownRef.GetRef(),
                        Context.GetContextCallback(),
                        Context.GetContextToken());
                }
            }

            // If we are free threaded, we do not need to keep track of context.
            // This can either be if the object implements IAgileObject or the free threaded marshaler.
            unsafe static bool IsFreeThreaded(IObjectReference unknownRef)
            {
                if (unknownRef.TryAs(ABI.WinRT.Interop.IAgileObject.IID, out var agilePtr) >= 0)
                {
                    Marshal.Release(agilePtr);
                    return true;
                }
                else if (unknownRef.TryAs<ABI.WinRT.Interop.IMarshal.Vftbl>(ABI.WinRT.Interop.IMarshal.IID, out var marshalRef) >= 0)
                {
                    using (marshalRef)
                    {
                        Guid iid_IUnknown = IUnknownVftbl.IID;
                        Guid iid_unmarshalClass;
                        Marshal.ThrowExceptionForHR(marshalRef.Vftbl.GetUnmarshalClass_0(
                            marshalRef.ThisPtr, &iid_IUnknown, IntPtr.Zero, MSHCTX.InProc, IntPtr.Zero, MSHLFLAGS.Normal, &iid_unmarshalClass));
                        if (iid_unmarshalClass == ABI.WinRT.Interop.IMarshal.IID_InProcFreeThreadedMarshaler.Value)
                        {
                            return true;
                        }
                    }
                }
                return false;
            }
        }

        public static void RegisterProjectionAssembly(Assembly assembly) => TypeNameSupport.RegisterProjectionAssembly(assembly);

        internal static object GetRuntimeClassCCWTypeIfAny(object obj)
        {
            var type = obj.GetType();
            var ccwType = type.GetRuntimeClassCCWType();
            if (ccwType != null)
            {
                return CCWTable.GetValue(obj, obj => {
                    var ccwConstructor = ccwType.GetConstructor(BindingFlags.NonPublic | BindingFlags.Public | BindingFlags.CreateInstance | BindingFlags.Instance, null, new[] { type }, null);
                    return ccwConstructor.Invoke(new[] { obj });
                });
            }

            return obj;
        }

        internal static List<ComInterfaceEntry> GetInterfaceTableEntries(Type type)
        {
            var entries = new List<ComInterfaceEntry>();
            var objType = type.GetRuntimeClassCCWType() ?? type;
            var interfaces = objType.GetInterfaces();
            bool hasCustomIMarshalInterface = false;
            foreach (var iface in interfaces)
            {
                if (Projections.IsTypeWindowsRuntimeType(iface))
                {
                    var ifaceAbiType = iface.FindHelperType();
                    Guid iid = GuidGenerator.GetIID(ifaceAbiType);
                    entries.Add(new ComInterfaceEntry
                    {
                        IID = iid,
                        Vtable = (IntPtr)ifaceAbiType.GetAbiToProjectionVftblPtr()
                    });

                    if(!hasCustomIMarshalInterface && iid == typeof(ABI.WinRT.Interop.IMarshal.Vftbl).GUID)
                    {
                        hasCustomIMarshalInterface = true;
                    }
                }

                if (iface.IsConstructedGenericType
                    && Projections.TryGetCompatibleWindowsRuntimeTypesForVariantType(iface, out var compatibleIfaces))
                {
                    foreach (var compatibleIface in compatibleIfaces)
                    {
                        var compatibleIfaceAbiType = compatibleIface.FindHelperType();
                        entries.Add(new ComInterfaceEntry
                        {
                            IID = GuidGenerator.GetIID(compatibleIfaceAbiType),
                            Vtable = (IntPtr)compatibleIfaceAbiType.GetAbiToProjectionVftblPtr()
                        });
                    }
                }
            }

            if (type.IsDelegate())
            {
                var helperType = type.FindHelperType();
                if (helperType is object)
                {
                    entries.Add(new ComInterfaceEntry
                    {
                        IID = GuidGenerator.GetIID(type),
                        Vtable = (IntPtr)helperType.GetAbiToProjectionVftblPtr()
                    });
                }
            }

            if (objType.IsGenericType && objType.GetGenericTypeDefinition() == typeof(System.Collections.Generic.KeyValuePair<,>))
            {
                var ifaceAbiType = objType.FindHelperType();
                entries.Add(new ComInterfaceEntry
                {
                    IID = GuidGenerator.GetIID(ifaceAbiType),
                    Vtable = (IntPtr)ifaceAbiType.GetAbiToProjectionVftblPtr()
                });
            }
            else if (ShouldProvideIReference(type))
            {
                entries.Add(IPropertyValueEntry);
                entries.Add(ProvideIReference(type));
            }
            else if (ShouldProvideIReferenceArray(type))
            {
                entries.Add(IPropertyValueEntry);
                entries.Add(ProvideIReferenceArray(type));
            }

            entries.Add(new ComInterfaceEntry
            {
                IID = typeof(ManagedIStringableVftbl).GUID,
                Vtable = ManagedIStringableVftbl.AbiToProjectionVftablePtr
            });

            entries.Add(new ComInterfaceEntry
            {
                IID = typeof(ManagedCustomPropertyProviderVftbl).GUID,
                Vtable = ManagedCustomPropertyProviderVftbl.AbiToProjectionVftablePtr
            });

            entries.Add(new ComInterfaceEntry
            {
                IID = ABI.WinRT.Interop.IWeakReferenceSource.IID,
                Vtable = ABI.WinRT.Interop.IWeakReferenceSource.AbiToProjectionVftablePtr
            });

            // Add IMarhal implemented using the free threaded marshaler
            // to all CCWs if it doesn't already have its own.
            if (!hasCustomIMarshalInterface)
            {
                entries.Add(new ComInterfaceEntry
                {
                    IID = typeof(ABI.WinRT.Interop.IMarshal.Vftbl).GUID,
                    Vtable = ABI.WinRT.Interop.IMarshal.Vftbl.AbiToProjectionVftablePtr
                });
            }

            // Add IAgileObject to all CCWs
            entries.Add(new ComInterfaceEntry
            {
                IID = typeof(ABI.WinRT.Interop.IAgileObject.Vftbl).GUID,
                Vtable = IUnknownVftbl.AbiToProjectionVftblPtr
            });
            return entries;
        }

        internal static (InspectableInfo inspectableInfo, List<ComInterfaceEntry> interfaceTableEntries) PregenerateNativeTypeInformation(Type type)
        {
            var interfaceTableEntries = GetInterfaceTableEntries(type);
            var iids = new Guid[interfaceTableEntries.Count];
            for (int i = 0; i < interfaceTableEntries.Count; i++)
            {
                iids[i] = interfaceTableEntries[i].IID;
            }

            if (type.FullName.StartsWith("ABI.", StringComparison.Ordinal))
            {
                type = Projections.FindCustomPublicTypeForAbiType(type) ?? type.Assembly.GetType(type.FullName.Substring("ABI.".Length)) ?? type;
            }

            return (
                new InspectableInfo(type, iids),
                interfaceTableEntries);
        }

        private static bool IsNullableT(Type implementationType)
        {
            return implementationType.IsGenericType && implementationType.GetGenericTypeDefinition() == typeof(System.Nullable<>);
        }

        private static bool IsIReferenceArray(Type implementationType)
        {
            return implementationType.FullName.StartsWith("Windows.Foundation.IReferenceArray`1", StringComparison.Ordinal);
        }

        private static Func<IInspectable, object> CreateKeyValuePairFactory(Type type)
        {
            var parms = new[] { Expression.Parameter(typeof(IInspectable), "obj") };
            return Expression.Lambda<Func<IInspectable, object>>(
                Expression.Call(type.GetHelperType().GetMethod("CreateRcw", BindingFlags.Public | BindingFlags.Static), 
                    parms), parms).Compile();
        }

        private static Func<IInspectable, object> CreateNullableTFactory(Type implementationType)
        {
            Type helperType = implementationType.GetHelperType();
            Type vftblType = helperType.FindVftblType();

            ParameterExpression[] parms = new[] { Expression.Parameter(typeof(IInspectable), "inspectable") };
            var createInterfaceInstanceExpression = Expression.New(helperType.GetConstructor(new[] { typeof(ObjectReference<>).MakeGenericType(vftblType) }),
                    Expression.Call(parms[0],
                        typeof(IInspectable).GetMethod(nameof(IInspectable.As)).MakeGenericMethod(vftblType)));

            return Expression.Lambda<Func<IInspectable, object>>(
                Expression.Convert(Expression.Property(createInterfaceInstanceExpression, "Value"), typeof(object)), parms).Compile();
        }

        private static Func<IInspectable, object> CreateArrayFactory(Type implementationType)
        {
            Type helperType = implementationType.GetHelperType();
            Type vftblType = helperType.FindVftblType();

            ParameterExpression[] parms = new[] { Expression.Parameter(typeof(IInspectable), "inspectable") };
            var createInterfaceInstanceExpression = Expression.New(helperType.GetConstructor(new[] { typeof(ObjectReference<>).MakeGenericType(vftblType) }),
                    Expression.Call(parms[0],
                        typeof(IInspectable).GetMethod(nameof(IInspectable.As)).MakeGenericMethod(vftblType)));

            return Expression.Lambda<Func<IInspectable, object>>(
                Expression.Property(createInterfaceInstanceExpression, "Value"), parms).Compile();
        }

        // This is used to hold the reference to the native value type object (IReference) until the actual value in it (boxed as an object) gets cleaned up by GC
        // This is done to avoid pointer reuse until GC cleans up the boxed object
        private static ConditionalWeakTable<object, IInspectable> _boxedValueReferenceCache = new();

        private static Func<IInspectable, object> CreateReferenceCachingFactory(Func<IInspectable, object> internalFactory)
        {
            return inspectable =>
            {
                object resultingObject = internalFactory(inspectable);
                _boxedValueReferenceCache.Add(resultingObject, inspectable);
                return resultingObject;
            };
        }

        private static Func<IInspectable, object> CreateCustomTypeMappingFactory(Type customTypeHelperType)
        {
            var fromAbiMethod = customTypeHelperType.GetMethod("FromAbi", BindingFlags.Public | BindingFlags.NonPublic | BindingFlags.Static);
            if (fromAbiMethod is null)
            {
                throw new MissingMethodException();
            }

            var parms = new[] { Expression.Parameter(typeof(IInspectable), "obj") };
            return Expression.Lambda<Func<IInspectable, object>>(
                Expression.Call(fromAbiMethod, Expression.Property(parms[0], "ThisPtr")), parms).Compile();
        }

<<<<<<< HEAD
        internal static Func<IInspectable, object> CreateTypedRcwFactory(Type implementationType, string runtimeClassName = "")
        {
=======
        internal static Func<IInspectable, object> CreateTypedRcwFactory(string runtimeClassName)
        {
            // If runtime class name is empty or "Object", then just use IInspectable.
            if (string.IsNullOrEmpty(runtimeClassName) || 
                string.CompareOrdinal(runtimeClassName, "Object") == 0)
            {
                return (IInspectable obj) => obj;
            }
            // PropertySet and ValueSet can return IReference<String> but Nullable<String> is illegal
            if (string.CompareOrdinal(runtimeClassName, "Windows.Foundation.IReference`1<String>") == 0)
            {
                return CreateReferenceCachingFactory((IInspectable obj) => new ABI.System.Nullable<String>(obj.ObjRef));
            }
            else if (string.CompareOrdinal(runtimeClassName, "Windows.Foundation.IReference`1<Windows.UI.Xaml.Interop.TypeName>") == 0)
            {
                return CreateReferenceCachingFactory((IInspectable obj) => new ABI.System.Nullable<Type>(obj.ObjRef));
            }

            Type implementationType = TypeNameSupport.FindTypeByNameCached(runtimeClassName);
>>>>>>> ec2966b3
            if (implementationType == null)
            {
                // If we reach here, then we couldn't find a type that matches the runtime class name.
                // Fall back to using IInspectable directly.
                return (IInspectable obj) => obj;
            }

            var customHelperType = Projections.FindCustomHelperTypeMapping(implementationType, true);
            if (customHelperType != null)
            {
                return CreateReferenceCachingFactory(CreateCustomTypeMappingFactory(customHelperType));
            }

            if (implementationType.IsGenericType && implementationType.GetGenericTypeDefinition() == typeof(System.Collections.Generic.KeyValuePair<,>))
            {
                return CreateReferenceCachingFactory(CreateKeyValuePairFactory(implementationType));
            }

            if (implementationType.IsValueType)
            {
                if (IsNullableT(implementationType))
                {
                    return CreateReferenceCachingFactory(CreateNullableTFactory(implementationType));
                }
                else
                {
                    return CreateReferenceCachingFactory(CreateNullableTFactory(typeof(System.Nullable<>).MakeGenericType(implementationType)));
                }
            }
            else if (IsIReferenceArray(implementationType))
            {
                return CreateReferenceCachingFactory(CreateArrayFactory(implementationType));
            }

            return CreateFactoryForImplementationType(runtimeClassName, implementationType);
        }

        internal static Func<IInspectable, object> CreateTypedRcwFactory(string runtimeClassName)
        {
            // If runtime class name is empty or "Object", then just use IInspectable.
            if (string.IsNullOrEmpty(runtimeClassName) || 
                string.CompareOrdinal(runtimeClassName, "Object") == 0)
            {
                return (IInspectable obj) => obj;
            }
            // PropertySet and ValueSet can return IReference<String> but Nullable<String> is illegal
            if (string.CompareOrdinal(runtimeClassName, "Windows.Foundation.IReference`1<String>") == 0)
            {
                return CreateReferenceCachingFactory((IInspectable obj) => new ABI.System.Nullable<String>(obj.ObjRef));
            }
            else if (string.CompareOrdinal(runtimeClassName, "Windows.Foundation.IReference`1<Windows.UI.Xaml.Interop.TypeName>") == 0)
            {
                return CreateReferenceCachingFactory((IInspectable obj) => new ABI.System.Nullable<Type>(obj.ObjRef));
            }

            Type implementationType = TypeNameSupport.FindTypeByNameCached(runtimeClassName);
            return CreateTypedRcwFactory(implementationType, runtimeClassName);
        }

        internal static string GetRuntimeClassForTypeCreation(IInspectable inspectable, Type staticallyDeterminedType)
        {
            string runtimeClassName = inspectable.GetRuntimeClassName(noThrow: true);
            if (staticallyDeterminedType != null && staticallyDeterminedType != typeof(object))
            {
                // We have a static type which we can use to construct the object.  But, we can't just use it for all scenarios
                // and primarily use it for tear off scenarios and for scenarios where runtimeclass isn't accurate.
                // For instance if the static type is an interface, we return an IInspectable to represent the interface.
                // But it isn't convertable back to the class via the as operator which would be possible if we use runtimeclass.
                // Similarly for composable types, they can be statically retrieved using the parent class, but can then no longer
                // be cast to the sub class via as operator even if it is really an instance of it per rutimeclass.
                // To handle these scenarios, we use the runtimeclass if we find it is assignable to the statically determined type.
                // If it isn't, we use the statically determined type as it is a tear off.

                Type implementationType = null;
                if (!string.IsNullOrEmpty(runtimeClassName))
                {
                    implementationType = TypeNameSupport.FindTypeByNameCached(runtimeClassName);
                }

                if (!(implementationType != null &&
                    (staticallyDeterminedType == implementationType ||
                     staticallyDeterminedType.IsAssignableFrom(implementationType) ||
                     staticallyDeterminedType.IsGenericType && implementationType.GetInterfaces().Any(i => i.IsGenericType && i.GetGenericTypeDefinition() == staticallyDeterminedType.GetGenericTypeDefinition()))))
                {
                    runtimeClassName = TypeNameSupport.GetNameForType(staticallyDeterminedType, TypeNameGenerationFlags.GenerateBoxedName);
                }
            }

            return runtimeClassName;
        }

        private readonly static ConcurrentDictionary<Type, bool> IsIReferenceTypeCache = new ConcurrentDictionary<Type, bool>();
        private static bool IsIReferenceType(Type type)
        {
            static bool IsIReferenceTypeHelper(Type type)
            {
                if ((type.GetCustomAttribute<WindowsRuntimeTypeAttribute>() is object) ||
                    WinRT.Projections.IsTypeWindowsRuntimeType(type))
                    return true;
                type = type.GetAuthoringMetadataType();
                if (type is object)
                {
                    if ((type.GetCustomAttribute<WindowsRuntimeTypeAttribute>() is object) ||
                        WinRT.Projections.IsTypeWindowsRuntimeType(type))
                        return true;
                }
                return false;
            }

            return IsIReferenceTypeCache.GetOrAdd(type, (type) =>
            {
                if (type == typeof(string) || type.IsTypeOfType())
                    return true;
                if (type.IsDelegate())
                    return IsIReferenceTypeHelper(type);
                if (!type.IsValueType)
                    return false;
                return type.IsPrimitive || IsIReferenceTypeHelper(type);
            });
        }

        private static bool ShouldProvideIReference(Type type) => IsIReferenceType(type);

        private static ComInterfaceEntry IPropertyValueEntry =>
            new ComInterfaceEntry
            {
                IID = global::WinRT.GuidGenerator.GetIID(typeof(global::Windows.Foundation.IPropertyValue)),
                Vtable = ManagedIPropertyValueImpl.AbiToProjectionVftablePtr
            };

        private static ComInterfaceEntry ProvideIReference(Type type)
        {
            if (type == typeof(int))
            {
                return new ComInterfaceEntry
                {
                    IID = global::WinRT.GuidGenerator.GetIID(typeof(ABI.System.Nullable<int>)),
                    Vtable = BoxedValueIReferenceImpl<int>.AbiToProjectionVftablePtr
                };
            }
            if (type == typeof(string))
            {
                return new ComInterfaceEntry
                {
                    IID = global::WinRT.GuidGenerator.GetIID(typeof(ABI.System.Nullable<string>)),
                    Vtable = BoxedValueIReferenceImpl<string>.AbiToProjectionVftablePtr
                };
            }
            if (type == typeof(byte))
            {
                return new ComInterfaceEntry
                {
                    IID = global::WinRT.GuidGenerator.GetIID(typeof(ABI.System.Nullable<byte>)),
                    Vtable = BoxedValueIReferenceImpl<byte>.AbiToProjectionVftablePtr
                };
            }
            if (type == typeof(short))
            {
                return new ComInterfaceEntry
                {
                    IID = global::WinRT.GuidGenerator.GetIID(typeof(ABI.System.Nullable<short>)),
                    Vtable = BoxedValueIReferenceImpl<short>.AbiToProjectionVftablePtr
                };
            }
            if (type == typeof(ushort))
            {
                return new ComInterfaceEntry
                {
                    IID = global::WinRT.GuidGenerator.GetIID(typeof(ABI.System.Nullable<ushort>)),
                    Vtable = BoxedValueIReferenceImpl<ushort>.AbiToProjectionVftablePtr
                };
            }
            if (type == typeof(uint))
            {
                return new ComInterfaceEntry
                {
                    IID = global::WinRT.GuidGenerator.GetIID(typeof(ABI.System.Nullable<uint>)),
                    Vtable = BoxedValueIReferenceImpl<uint>.AbiToProjectionVftablePtr
                };
            }
            if (type == typeof(long))
            {
                return new ComInterfaceEntry
                {
                    IID = global::WinRT.GuidGenerator.GetIID(typeof(ABI.System.Nullable<long>)),
                    Vtable = BoxedValueIReferenceImpl<long>.AbiToProjectionVftablePtr
                };
            }
            if (type == typeof(ulong))
            {
                return new ComInterfaceEntry
                {
                    IID = global::WinRT.GuidGenerator.GetIID(typeof(ABI.System.Nullable<ulong>)),
                    Vtable = BoxedValueIReferenceImpl<ulong>.AbiToProjectionVftablePtr
                };
            }
            if (type == typeof(float))
            {
                return new ComInterfaceEntry
                {
                    IID = global::WinRT.GuidGenerator.GetIID(typeof(ABI.System.Nullable<float>)),
                    Vtable = BoxedValueIReferenceImpl<float>.AbiToProjectionVftablePtr
                };
            }
            if (type == typeof(double))
            {
                return new ComInterfaceEntry
                {
                    IID = global::WinRT.GuidGenerator.GetIID(typeof(ABI.System.Nullable<double>)),
                    Vtable = BoxedValueIReferenceImpl<double>.AbiToProjectionVftablePtr
                };
            }
            if (type == typeof(char))
            {
                return new ComInterfaceEntry
                {
                    IID = global::WinRT.GuidGenerator.GetIID(typeof(ABI.System.Nullable<char>)),
                    Vtable = BoxedValueIReferenceImpl<char>.AbiToProjectionVftablePtr
                };
            }
            if (type == typeof(bool))
            {
                return new ComInterfaceEntry
                {
                    IID = global::WinRT.GuidGenerator.GetIID(typeof(ABI.System.Nullable<bool>)),
                    Vtable = BoxedValueIReferenceImpl<bool>.AbiToProjectionVftablePtr
                };
            }
            if (type == typeof(Guid))
            {
                return new ComInterfaceEntry
                {
                    IID = global::WinRT.GuidGenerator.GetIID(typeof(ABI.System.Nullable<Guid>)),
                    Vtable = BoxedValueIReferenceImpl<Guid>.AbiToProjectionVftablePtr
                };
            }
            if (type == typeof(DateTimeOffset))
            {
                return new ComInterfaceEntry
                {
                    IID = global::WinRT.GuidGenerator.GetIID(typeof(ABI.System.Nullable<DateTimeOffset>)),
                    Vtable = BoxedValueIReferenceImpl<DateTimeOffset>.AbiToProjectionVftablePtr
                };
            }
            if (type == typeof(TimeSpan))
            {
                return new ComInterfaceEntry
                {
                    IID = global::WinRT.GuidGenerator.GetIID(typeof(ABI.System.Nullable<TimeSpan>)),
                    Vtable = BoxedValueIReferenceImpl<TimeSpan>.AbiToProjectionVftablePtr
                };
            }
            if (type == typeof(object))
            {
                return new ComInterfaceEntry
                {
                    IID = global::WinRT.GuidGenerator.GetIID(typeof(ABI.System.Nullable<object>)),
                    Vtable = BoxedValueIReferenceImpl<object>.AbiToProjectionVftablePtr
                };
            }
            if (type.IsTypeOfType())
            {
                return new ComInterfaceEntry
                {
                    IID = global::WinRT.GuidGenerator.GetIID(typeof(ABI.System.Nullable<Type>)),
                    Vtable = BoxedValueIReferenceImpl<Type>.AbiToProjectionVftablePtr
                };
            }

            return new ComInterfaceEntry
            {
                IID = global::WinRT.GuidGenerator.GetIID(typeof(ABI.System.Nullable<>).MakeGenericType(type)),
                Vtable = (IntPtr)typeof(BoxedValueIReferenceImpl<>).MakeGenericType(type).GetAbiToProjectionVftblPtr()
            };
        }

        private static bool ShouldProvideIReferenceArray(Type type)
        {
            // Check if one dimensional array with lower bound of 0
            return type.IsArray && type == type.GetElementType().MakeArrayType() && !type.GetElementType().IsArray;
        }

        private static ComInterfaceEntry ProvideIReferenceArray(Type arrayType)
        {
            Type type = arrayType.GetElementType();
            if (type == typeof(int))
            {
                return new ComInterfaceEntry
                {
                    IID = global::WinRT.GuidGenerator.GetIID(typeof(IReferenceArray<int>)),
                    Vtable = BoxedArrayIReferenceArrayImpl<int>.AbiToProjectionVftablePtr
                };
            }
            if (type == typeof(string))
            {
                return new ComInterfaceEntry
                {
                    IID = global::WinRT.GuidGenerator.GetIID(typeof(IReferenceArray<string>)),
                    Vtable = BoxedArrayIReferenceArrayImpl<string>.AbiToProjectionVftablePtr
                };
            }
            if (type == typeof(byte))
            {
                return new ComInterfaceEntry
                {
                    IID = global::WinRT.GuidGenerator.GetIID(typeof(IReferenceArray<byte>)),
                    Vtable = BoxedArrayIReferenceArrayImpl<byte>.AbiToProjectionVftablePtr
                };
            }
            if (type == typeof(short))
            {
                return new ComInterfaceEntry
                {
                    IID = global::WinRT.GuidGenerator.GetIID(typeof(IReferenceArray<short>)),
                    Vtable = BoxedArrayIReferenceArrayImpl<short>.AbiToProjectionVftablePtr
                };
            }
            if (type == typeof(ushort))
            {
                return new ComInterfaceEntry
                {
                    IID = global::WinRT.GuidGenerator.GetIID(typeof(IReferenceArray<ushort>)),
                    Vtable = BoxedArrayIReferenceArrayImpl<ushort>.AbiToProjectionVftablePtr
                };
            }
            if (type == typeof(uint))
            {
                return new ComInterfaceEntry
                {
                    IID = global::WinRT.GuidGenerator.GetIID(typeof(IReferenceArray<uint>)),
                    Vtable = BoxedArrayIReferenceArrayImpl<uint>.AbiToProjectionVftablePtr
                };
            }
            if (type == typeof(long))
            {
                return new ComInterfaceEntry
                {
                    IID = global::WinRT.GuidGenerator.GetIID(typeof(IReferenceArray<long>)),
                    Vtable = BoxedArrayIReferenceArrayImpl<long>.AbiToProjectionVftablePtr
                };
            }
            if (type == typeof(ulong))
            {
                return new ComInterfaceEntry
                {
                    IID = global::WinRT.GuidGenerator.GetIID(typeof(IReferenceArray<ulong>)),
                    Vtable = BoxedArrayIReferenceArrayImpl<ulong>.AbiToProjectionVftablePtr
                };
            }
            if (type == typeof(float))
            {
                return new ComInterfaceEntry
                {
                    IID = global::WinRT.GuidGenerator.GetIID(typeof(IReferenceArray<float>)),
                    Vtable = BoxedArrayIReferenceArrayImpl<float>.AbiToProjectionVftablePtr
                };
            }
            if (type == typeof(double))
            {
                return new ComInterfaceEntry
                {
                    IID = global::WinRT.GuidGenerator.GetIID(typeof(IReferenceArray<double>)),
                    Vtable = BoxedArrayIReferenceArrayImpl<double>.AbiToProjectionVftablePtr
                };
            }
            if (type == typeof(char))
            {
                return new ComInterfaceEntry
                {
                    IID = global::WinRT.GuidGenerator.GetIID(typeof(IReferenceArray<char>)),
                    Vtable = BoxedArrayIReferenceArrayImpl<char>.AbiToProjectionVftablePtr
                };
            }
            if (type == typeof(bool))
            {
                return new ComInterfaceEntry
                {
                    IID = global::WinRT.GuidGenerator.GetIID(typeof(IReferenceArray<bool>)),
                    Vtable = BoxedArrayIReferenceArrayImpl<bool>.AbiToProjectionVftablePtr
                };
            }
            if (type == typeof(Guid))
            {
                return new ComInterfaceEntry
                {
                    IID = global::WinRT.GuidGenerator.GetIID(typeof(IReferenceArray<Guid>)),
                    Vtable = BoxedArrayIReferenceArrayImpl<Guid>.AbiToProjectionVftablePtr
                };
            }
            if (type == typeof(DateTimeOffset))
            {
                return new ComInterfaceEntry
                {
                    IID = global::WinRT.GuidGenerator.GetIID(typeof(IReferenceArray<DateTimeOffset>)),
                    Vtable = BoxedArrayIReferenceArrayImpl<DateTimeOffset>.AbiToProjectionVftablePtr
                };
            }
            if (type == typeof(TimeSpan))
            {
                return new ComInterfaceEntry
                {
                    IID = global::WinRT.GuidGenerator.GetIID(typeof(IReferenceArray<TimeSpan>)),
                    Vtable = BoxedArrayIReferenceArrayImpl<TimeSpan>.AbiToProjectionVftablePtr
                };
            }
            if (type == typeof(object))
            {
                return new ComInterfaceEntry
                {
                    IID = global::WinRT.GuidGenerator.GetIID(typeof(IReferenceArray<object>)),
                    Vtable = BoxedArrayIReferenceArrayImpl<object>.AbiToProjectionVftablePtr
                };
            }
            if (type.IsTypeOfType())
            {
                return new ComInterfaceEntry
                {
                    IID = global::WinRT.GuidGenerator.GetIID(typeof(IReferenceArray<Type>)),
                    Vtable = BoxedArrayIReferenceArrayImpl<Type>.AbiToProjectionVftablePtr
                };
            }
            return new ComInterfaceEntry
            {
                IID = global::WinRT.GuidGenerator.GetIID(typeof(IReferenceArray<>).MakeGenericType(type)),
                Vtable = (IntPtr)typeof(BoxedArrayIReferenceArrayImpl<>).MakeGenericType(type).GetAbiToProjectionVftblPtr()
            };
        }

        internal class InspectableInfo
        {
            private readonly Lazy<string> runtimeClassName;

            public Guid[] IIDs { get; }
            public string RuntimeClassName => runtimeClassName.Value;

            internal InspectableInfo(Type type, Guid[] iids)
            {
                runtimeClassName = new Lazy<string>(() => TypeNameSupport.GetNameForType(type, TypeNameGenerationFlags.GenerateBoxedName | TypeNameGenerationFlags.NoCustomTypeName));
                IIDs = iids;
            }

        }
    }
}<|MERGE_RESOLUTION|>--- conflicted
+++ resolved
@@ -18,7 +18,7 @@
 #pragma warning disable 0649 // Field 'xxx' is never assigned to, and will always have its default value
 
 namespace WinRT
-{
+{
 #if EMBED
     internal
 #else
@@ -32,7 +32,7 @@
 
         public static TReturn MarshalDelegateInvoke<TDelegate, TReturn>(IntPtr thisPtr, Func<TDelegate, TReturn> invoke)
             where TDelegate : class, Delegate
-        {
+        {
 #if !NET
             using (new Mono.ThreadContext())
 #endif
@@ -76,40 +76,40 @@
             }
             else
             {
-                using (unknownRef)
-                {
-                    return new ObjectReferenceWithContext<IUnknownVftbl>(
-                        unknownRef.GetRef(),
-                        Context.GetContextCallback(),
-                        Context.GetContextToken());
+                using (unknownRef)
+                {
+                    return new ObjectReferenceWithContext<IUnknownVftbl>(
+                        unknownRef.GetRef(),
+                        Context.GetContextCallback(),
+                        Context.GetContextToken());
                 }
             }
 
             // If we are free threaded, we do not need to keep track of context.
             // This can either be if the object implements IAgileObject or the free threaded marshaler.
-            unsafe static bool IsFreeThreaded(IObjectReference unknownRef)
-            {
-                if (unknownRef.TryAs(ABI.WinRT.Interop.IAgileObject.IID, out var agilePtr) >= 0)
-                {
-                    Marshal.Release(agilePtr);
-                    return true;
-                }
-                else if (unknownRef.TryAs<ABI.WinRT.Interop.IMarshal.Vftbl>(ABI.WinRT.Interop.IMarshal.IID, out var marshalRef) >= 0)
-                {
-                    using (marshalRef)
-                    {
-                        Guid iid_IUnknown = IUnknownVftbl.IID;
-                        Guid iid_unmarshalClass;
-                        Marshal.ThrowExceptionForHR(marshalRef.Vftbl.GetUnmarshalClass_0(
-                            marshalRef.ThisPtr, &iid_IUnknown, IntPtr.Zero, MSHCTX.InProc, IntPtr.Zero, MSHLFLAGS.Normal, &iid_unmarshalClass));
-                        if (iid_unmarshalClass == ABI.WinRT.Interop.IMarshal.IID_InProcFreeThreadedMarshaler.Value)
-                        {
-                            return true;
-                        }
-                    }
-                }
-                return false;
-            }
+            unsafe static bool IsFreeThreaded(IObjectReference unknownRef)
+            {
+                if (unknownRef.TryAs(ABI.WinRT.Interop.IAgileObject.IID, out var agilePtr) >= 0)
+                {
+                    Marshal.Release(agilePtr);
+                    return true;
+                }
+                else if (unknownRef.TryAs<ABI.WinRT.Interop.IMarshal.Vftbl>(ABI.WinRT.Interop.IMarshal.IID, out var marshalRef) >= 0)
+                {
+                    using (marshalRef)
+                    {
+                        Guid iid_IUnknown = IUnknownVftbl.IID;
+                        Guid iid_unmarshalClass;
+                        Marshal.ThrowExceptionForHR(marshalRef.Vftbl.GetUnmarshalClass_0(
+                            marshalRef.ThisPtr, &iid_IUnknown, IntPtr.Zero, MSHCTX.InProc, IntPtr.Zero, MSHLFLAGS.Normal, &iid_unmarshalClass));
+                        if (iid_unmarshalClass == ABI.WinRT.Interop.IMarshal.IID_InProcFreeThreadedMarshaler.Value)
+                        {
+                            return true;
+                        }
+                    }
+                }
+                return false;
+            }
         }
 
         public static void RegisterProjectionAssembly(Assembly assembly) => TypeNameSupport.RegisterProjectionAssembly(assembly);
@@ -211,8 +211,8 @@
             {
                 IID = typeof(ManagedCustomPropertyProviderVftbl).GUID,
                 Vtable = ManagedCustomPropertyProviderVftbl.AbiToProjectionVftablePtr
-            });
-
+            });
+
             entries.Add(new ComInterfaceEntry
             {
                 IID = ABI.WinRT.Interop.IWeakReferenceSource.IID,
@@ -319,22 +319,57 @@
         }
 
         private static Func<IInspectable, object> CreateCustomTypeMappingFactory(Type customTypeHelperType)
-        {
-            var fromAbiMethod = customTypeHelperType.GetMethod("FromAbi", BindingFlags.Public | BindingFlags.NonPublic | BindingFlags.Static);
-            if (fromAbiMethod is null)
-            {
-                throw new MissingMethodException();
-            }
-
+        {
+            var fromAbiMethod = customTypeHelperType.GetMethod("FromAbi", BindingFlags.Public | BindingFlags.NonPublic | BindingFlags.Static);
+            if (fromAbiMethod is null)
+            {
+                throw new MissingMethodException();
+            }
+
             var parms = new[] { Expression.Parameter(typeof(IInspectable), "obj") };
             return Expression.Lambda<Func<IInspectable, object>>(
                 Expression.Call(fromAbiMethod, Expression.Property(parms[0], "ThisPtr")), parms).Compile();
         }
 
-<<<<<<< HEAD
-        internal static Func<IInspectable, object> CreateTypedRcwFactory(Type implementationType, string runtimeClassName = "")
-        {
-=======
+        internal static Func<IInspectable, object> CreateTypedRcwFactory(Type implementationType, string runtimeClassName = "")
+        {
+            if (implementationType == null)
+            {
+                // If we reach here, then we couldn't find a type that matches the runtime class name.
+                // Fall back to using IInspectable directly.
+                return (IInspectable obj) => obj;
+            }
+
+            var customHelperType = Projections.FindCustomHelperTypeMapping(implementationType, true);
+            if (customHelperType != null)
+            {
+                return CreateReferenceCachingFactory(CreateCustomTypeMappingFactory(customHelperType));
+            }
+
+            if (implementationType.IsGenericType && implementationType.GetGenericTypeDefinition() == typeof(System.Collections.Generic.KeyValuePair<,>))
+            {
+                return CreateReferenceCachingFactory(CreateKeyValuePairFactory(implementationType));
+            }
+
+            if (implementationType.IsValueType)
+            {
+                if (IsNullableT(implementationType))
+                {
+                    return CreateReferenceCachingFactory(CreateNullableTFactory(implementationType));
+                }
+                else
+                {
+                    return CreateReferenceCachingFactory(CreateNullableTFactory(typeof(System.Nullable<>).MakeGenericType(implementationType)));
+                }
+            }
+            else if (IsIReferenceArray(implementationType))
+            {
+                return CreateReferenceCachingFactory(CreateArrayFactory(implementationType));
+            }
+
+            return CreateFactoryForImplementationType(runtimeClassName, implementationType);
+        }
+
         internal static Func<IInspectable, object> CreateTypedRcwFactory(string runtimeClassName)
         {
             // If runtime class name is empty or "Object", then just use IInspectable.
@@ -344,64 +379,7 @@
                 return (IInspectable obj) => obj;
             }
             // PropertySet and ValueSet can return IReference<String> but Nullable<String> is illegal
-            if (string.CompareOrdinal(runtimeClassName, "Windows.Foundation.IReference`1<String>") == 0)
-            {
-                return CreateReferenceCachingFactory((IInspectable obj) => new ABI.System.Nullable<String>(obj.ObjRef));
-            }
-            else if (string.CompareOrdinal(runtimeClassName, "Windows.Foundation.IReference`1<Windows.UI.Xaml.Interop.TypeName>") == 0)
-            {
-                return CreateReferenceCachingFactory((IInspectable obj) => new ABI.System.Nullable<Type>(obj.ObjRef));
-            }
-
-            Type implementationType = TypeNameSupport.FindTypeByNameCached(runtimeClassName);
->>>>>>> ec2966b3
-            if (implementationType == null)
-            {
-                // If we reach here, then we couldn't find a type that matches the runtime class name.
-                // Fall back to using IInspectable directly.
-                return (IInspectable obj) => obj;
-            }
-
-            var customHelperType = Projections.FindCustomHelperTypeMapping(implementationType, true);
-            if (customHelperType != null)
-            {
-                return CreateReferenceCachingFactory(CreateCustomTypeMappingFactory(customHelperType));
-            }
-
-            if (implementationType.IsGenericType && implementationType.GetGenericTypeDefinition() == typeof(System.Collections.Generic.KeyValuePair<,>))
-            {
-                return CreateReferenceCachingFactory(CreateKeyValuePairFactory(implementationType));
-            }
-
-            if (implementationType.IsValueType)
-            {
-                if (IsNullableT(implementationType))
-                {
-                    return CreateReferenceCachingFactory(CreateNullableTFactory(implementationType));
-                }
-                else
-                {
-                    return CreateReferenceCachingFactory(CreateNullableTFactory(typeof(System.Nullable<>).MakeGenericType(implementationType)));
-                }
-            }
-            else if (IsIReferenceArray(implementationType))
-            {
-                return CreateReferenceCachingFactory(CreateArrayFactory(implementationType));
-            }
-
-            return CreateFactoryForImplementationType(runtimeClassName, implementationType);
-        }
-
-        internal static Func<IInspectable, object> CreateTypedRcwFactory(string runtimeClassName)
-        {
-            // If runtime class name is empty or "Object", then just use IInspectable.
-            if (string.IsNullOrEmpty(runtimeClassName) || 
-                string.CompareOrdinal(runtimeClassName, "Object") == 0)
-            {
-                return (IInspectable obj) => obj;
-            }
-            // PropertySet and ValueSet can return IReference<String> but Nullable<String> is illegal
-            if (string.CompareOrdinal(runtimeClassName, "Windows.Foundation.IReference`1<String>") == 0)
+            if (string.CompareOrdinal(runtimeClassName, "Windows.Foundation.IReference`1<String>") == 0)
             {
                 return CreateReferenceCachingFactory((IInspectable obj) => new ABI.System.Nullable<String>(obj.ObjRef));
             }
@@ -490,7 +468,7 @@
             if (type == typeof(int))
             {
                 return new ComInterfaceEntry
-                {
+                {
                     IID = global::WinRT.GuidGenerator.GetIID(typeof(ABI.System.Nullable<int>)),
                     Vtable = BoxedValueIReferenceImpl<int>.AbiToProjectionVftablePtr
                 };
