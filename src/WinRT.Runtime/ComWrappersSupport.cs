using System;
using System.Collections;
using System.Collections.Concurrent;
using System.Collections.Generic;
using System.Linq;
using System.Reflection;
using System.Runtime.CompilerServices;
using System.Runtime.InteropServices;
using System.Numerics;
using System.Security.Cryptography;
using System.Text;
using System.Threading;
using System.Linq.Expressions;
using WinRT.Interop;
using ABI.Windows.Foundation;
using ABI.Microsoft.UI.Xaml.Data;

#if !NETSTANDARD2_0
using ComInterfaceEntry = System.Runtime.InteropServices.ComWrappers.ComInterfaceEntry;
#endif

#pragma warning disable 0169 // The field 'xxx' is never used
#pragma warning disable 0649 // Field 'xxx' is never assigned to, and will always have its default value

namespace WinRT
{
    public static partial class ComWrappersSupport
    {
        private readonly static ConcurrentDictionary<string, Func<IInspectable, object>> TypedObjectFactoryCache = new ConcurrentDictionary<string, Func<IInspectable, object>>(StringComparer.Ordinal);
        private readonly static ConditionalWeakTable<object, object> CCWTable = new ConditionalWeakTable<object, object>();

        public static TReturn MarshalDelegateInvoke<TDelegate, TReturn>(IntPtr thisPtr, Func<TDelegate, TReturn> invoke)
            where TDelegate : class, Delegate
        {
            using (new Mono.ThreadContext())
            {
                var target_invoke = FindObject<TDelegate>(thisPtr);
                if (target_invoke != null)
                {
                    return invoke(target_invoke);
                }
                return default;
            }
        }

        public static void MarshalDelegateInvoke<T>(IntPtr thisPtr, Action<T> invoke)
            where T : class, Delegate
        {
            using (new Mono.ThreadContext())
            {
                var target_invoke = FindObject<T>(thisPtr);
                if (target_invoke != null)
                {
                    invoke(target_invoke);
                }
            }
        }

        public static IObjectReference GetObjectReferenceForInterface(IntPtr externalComObject)
        {
            if (externalComObject == IntPtr.Zero)
            {
                return null;
            }

            using var unknownRef = ObjectReference<IUnknownVftbl>.FromAbi(externalComObject);

            if (IsFreeThreaded())
            {
                return unknownRef.As<IUnknownVftbl>();
            }
            else
            {
                return new ObjectReferenceWithContext<IUnknownVftbl>(
                    unknownRef.GetRef(),
                    Context.GetContextCallback(),
                    Context.GetContextToken());
            }

            // If we are free threaded, we do not need to keep track of context.
            // This can either be if the object implements IAgileObject or the free threaded marshaler.
            unsafe bool IsFreeThreaded()
            {
                if (unknownRef.TryAs<IUnknownVftbl>(typeof(ABI.WinRT.Interop.IAgileObject.Vftbl).GUID, out var agileRef) >= 0)
                {
                    agileRef.Dispose();
                    return true;
                }
                else if (unknownRef.TryAs<ABI.WinRT.Interop.IMarshal.Vftbl>(out var marshalRef) >= 0)
                {
                    try
                    {
                        Guid iid_IUnknown = typeof(IUnknownVftbl).GUID;
                        Guid iid_unmarshalClass;
                        var marshaler = new ABI.WinRT.Interop.IMarshal(marshalRef);
                        marshaler.GetUnmarshalClass(&iid_IUnknown, IntPtr.Zero, MSHCTX.InProc, IntPtr.Zero, MSHLFLAGS.Normal, &iid_unmarshalClass);
                        if (iid_unmarshalClass == ABI.WinRT.Interop.IMarshal.IID_InProcFreeThreadedMarshaler.Value)
                        {
                            return true;
                        }
                    }
                    finally 
                    {
                        marshalRef.Dispose();
                    }
                }
                return false;
            }
        }

        public static void RegisterProjectionAssembly(Assembly assembly) => TypeNameSupport.RegisterProjectionAssembly(assembly);

        internal static object GetRuntimeClassCCWTypeIfAny(object obj)
        {
            var type = obj.GetType();
            var ccwType = type.GetRuntimeClassCCWType();
            if (ccwType != null)
            {
                return CCWTable.GetValue(obj, obj => {
                    var ccwConstructor = ccwType.GetConstructor(BindingFlags.NonPublic | BindingFlags.Public | BindingFlags.CreateInstance | BindingFlags.Instance, null, new[] { type }, null);
                    return ccwConstructor.Invoke(new[] { obj });
                });
            }

            return obj;
        }

        internal static List<ComInterfaceEntry> GetInterfaceTableEntries(Type type)
        {
            var entries = new List<ComInterfaceEntry>();
            var objType = type.GetRuntimeClassCCWType() ?? type;
            var interfaces = objType.GetInterfaces();
            bool hasCustomIMarshalInterface = false;
            foreach (var iface in interfaces)
            {
                if (Projections.IsTypeWindowsRuntimeType(iface))
                {
                    var ifaceAbiType = iface.FindHelperType();
                    Guid iid = GuidGenerator.GetIID(ifaceAbiType);
                    entries.Add(new ComInterfaceEntry
                    {
                        IID = iid,
                        Vtable = (IntPtr)ifaceAbiType.GetAbiToProjectionVftblPtr()
                    });

                    if(!hasCustomIMarshalInterface && iid == typeof(ABI.WinRT.Interop.IMarshal.Vftbl).GUID)
                    {
                        hasCustomIMarshalInterface = true;
                    }
                }

                if (iface.IsConstructedGenericType
                    && Projections.TryGetCompatibleWindowsRuntimeTypesForVariantType(iface, out var compatibleIfaces))
                {
                    foreach (var compatibleIface in compatibleIfaces)
                    {
                        var compatibleIfaceAbiType = compatibleIface.FindHelperType();
                        entries.Add(new ComInterfaceEntry
                        {
                            IID = GuidGenerator.GetIID(compatibleIfaceAbiType),
                            Vtable = (IntPtr)compatibleIfaceAbiType.GetAbiToProjectionVftblPtr()
                        });
                    }
                }
            }

            if (type.IsDelegate())
            {
                var helperType = type.FindHelperType();
                if (helperType is object)
                {
                    entries.Add(new ComInterfaceEntry
                    {
                        IID = GuidGenerator.GetIID(type),
                        Vtable = (IntPtr)helperType.GetAbiToProjectionVftblPtr()
                    });
                }
            }

            if (objType.IsGenericType && objType.GetGenericTypeDefinition() == typeof(System.Collections.Generic.KeyValuePair<,>))
            {
                var ifaceAbiType = objType.FindHelperType();
                entries.Add(new ComInterfaceEntry
                {
                    IID = GuidGenerator.GetIID(ifaceAbiType),
                    Vtable = (IntPtr)ifaceAbiType.GetAbiToProjectionVftblPtr()
                });
            }
            else if (ShouldProvideIReference(type))
            {
                entries.Add(IPropertyValueEntry);
                entries.Add(ProvideIReference(type));
            }
            else if (ShouldProvideIReferenceArray(type))
            {
                entries.Add(IPropertyValueEntry);
                entries.Add(ProvideIReferenceArray(type));
            }

            entries.Add(new ComInterfaceEntry
            {
                IID = typeof(ManagedIStringableVftbl).GUID,
                Vtable = ManagedIStringableVftbl.AbiToProjectionVftablePtr
            });

            entries.Add(new ComInterfaceEntry
            {
                IID = typeof(ManagedCustomPropertyProviderVftbl).GUID,
                Vtable = ManagedCustomPropertyProviderVftbl.AbiToProjectionVftablePtr
            });

            entries.Add(new ComInterfaceEntry
            {
                IID = typeof(ABI.WinRT.Interop.IWeakReferenceSource.Vftbl).GUID,
                Vtable = ABI.WinRT.Interop.IWeakReferenceSource.Vftbl.AbiToProjectionVftablePtr
            });

            // Add IMarhal implemented using the free threaded marshaler
            // to all CCWs if it doesn't already have its own.
            if (!hasCustomIMarshalInterface)
            {
                entries.Add(new ComInterfaceEntry
                {
                    IID = typeof(ABI.WinRT.Interop.IMarshal.Vftbl).GUID,
                    Vtable = ABI.WinRT.Interop.IMarshal.Vftbl.AbiToProjectionVftablePtr
                });
            }

            // Add IAgileObject to all CCWs
            entries.Add(new ComInterfaceEntry
            {
                IID = typeof(ABI.WinRT.Interop.IAgileObject.Vftbl).GUID,
                Vtable = IUnknownVftbl.AbiToProjectionVftblPtr
            });
            return entries;
        }

        internal static (InspectableInfo inspectableInfo, List<ComInterfaceEntry> interfaceTableEntries) PregenerateNativeTypeInformation(Type type)
        {
            var interfaceTableEntries = GetInterfaceTableEntries(type);
            var iids = new Guid[interfaceTableEntries.Count];
            for (int i = 0; i < interfaceTableEntries.Count; i++)
            {
                iids[i] = interfaceTableEntries[i].IID;
            }

            if (type.FullName.StartsWith("ABI.", StringComparison.Ordinal))
            {
                type = Projections.FindCustomPublicTypeForAbiType(type) ?? type.Assembly.GetType(type.FullName.Substring("ABI.".Length)) ?? type;
            }

            return (
                new InspectableInfo(type, iids),
                interfaceTableEntries);
        }

        private static bool IsNullableT(Type implementationType)
        {
            return implementationType.IsGenericType && implementationType.GetGenericTypeDefinition() == typeof(System.Nullable<>);
        }

        private static bool IsIReferenceArray(Type implementationType)
        {
            return implementationType.FullName.StartsWith("Windows.Foundation.IReferenceArray`1", StringComparison.Ordinal);
        }

        private static Func<IInspectable, object> CreateKeyValuePairFactory(Type type)
        {
            var parms = new[] { Expression.Parameter(typeof(IInspectable), "obj") };
            return Expression.Lambda<Func<IInspectable, object>>(
                Expression.Call(type.GetHelperType().GetMethod("CreateRcw", BindingFlags.Public | BindingFlags.Static), 
                    parms), parms).Compile();
        }

        private static Func<IInspectable, object> CreateNullableTFactory(Type implementationType)
        {
            Type helperType = implementationType.GetHelperType();
            Type vftblType = helperType.FindVftblType();

            ParameterExpression[] parms = new[] { Expression.Parameter(typeof(IInspectable), "inspectable") };
            var createInterfaceInstanceExpression = Expression.New(helperType.GetConstructor(new[] { typeof(ObjectReference<>).MakeGenericType(vftblType) }),
                    Expression.Call(parms[0],
                        typeof(IInspectable).GetMethod(nameof(IInspectable.As)).MakeGenericMethod(vftblType)));

            return Expression.Lambda<Func<IInspectable, object>>(
                Expression.Convert(Expression.Property(createInterfaceInstanceExpression, "Value"), typeof(object)), parms).Compile();
        }

        private static Func<IInspectable, object> CreateArrayFactory(Type implementationType)
        {
            Type helperType = implementationType.GetHelperType();
            Type vftblType = helperType.FindVftblType();

            ParameterExpression[] parms = new[] { Expression.Parameter(typeof(IInspectable), "inspectable") };
            var createInterfaceInstanceExpression = Expression.New(helperType.GetConstructor(new[] { typeof(ObjectReference<>).MakeGenericType(vftblType) }),
                    Expression.Call(parms[0],
                        typeof(IInspectable).GetMethod(nameof(IInspectable.As)).MakeGenericMethod(vftblType)));

            return Expression.Lambda<Func<IInspectable, object>>(
                Expression.Property(createInterfaceInstanceExpression, "Value"), parms).Compile();
        }

        // This is used to hold the reference to the native value type object (IReference) until the actual value in it (boxed as an object) gets cleaned up by GC
        // This is done to avoid pointer reuse until GC cleans up the boxed object
        private static ConditionalWeakTable<object, IInspectable> _boxedValueReferenceCache = new();

        private static Func<IInspectable, object> CreateReferenceCachingFactory(Func<IInspectable, object> internalFactory)
        {
            return inspectable =>
            {
                object resultingObject = internalFactory(inspectable);
                _boxedValueReferenceCache.Add(resultingObject, inspectable);
                return resultingObject;
            };
        }

        internal static Func<IInspectable, object> CreateTypedRcwFactory(string runtimeClassName)
        {
            // If runtime class name is empty or "Object", then just use IInspectable.
            if (string.IsNullOrEmpty(runtimeClassName) || 
                string.CompareOrdinal(runtimeClassName, "Object") == 0)
            {
                return (IInspectable obj) => obj;
            }
            // PropertySet and ValueSet can return IReference<String> but Nullable<String> is illegal
            if (string.CompareOrdinal(runtimeClassName, "Windows.Foundation.IReference`1<String>") == 0)
            {
                return CreateReferenceCachingFactory((IInspectable obj) => new ABI.System.Nullable<String>(obj.ObjRef));
            }
            else if (string.CompareOrdinal(runtimeClassName, "Windows.Foundation.IReference`1<Windows.UI.Xaml.Interop.TypeName>") == 0)
            {
                return CreateReferenceCachingFactory((IInspectable obj) => new ABI.System.Nullable<Type>(obj.ObjRef));
            }

            Type implementationType = TypeNameSupport.FindTypeByNameCached(runtimeClassName);
            if(implementationType == null)
            {
                // If we reach here, then we couldn't find a type that matches the runtime class name.
                // Fall back to using IInspectable directly.
                return (IInspectable obj) => obj;
            }

            if (implementationType.IsGenericType && implementationType.GetGenericTypeDefinition() == typeof(System.Collections.Generic.KeyValuePair<,>))
            {
                return CreateReferenceCachingFactory(CreateKeyValuePairFactory(implementationType));
            }

            if (implementationType.IsValueType)
            {
                if (IsNullableT(implementationType))
                {
                    return CreateReferenceCachingFactory(CreateNullableTFactory(implementationType));
                }
                else
                {
                    return CreateReferenceCachingFactory(CreateNullableTFactory(typeof(System.Nullable<>).MakeGenericType(implementationType)));
                }
            }
            else if (IsIReferenceArray(implementationType))
            {
                return CreateReferenceCachingFactory(CreateArrayFactory(implementationType));
            }

            return CreateFactoryForImplementationType(runtimeClassName, implementationType);
        }

        internal static string GetRuntimeClassForTypeCreation(IInspectable inspectable, Type staticallyDeterminedType)
        {
            string runtimeClassName = inspectable.GetRuntimeClassName(noThrow: true);
            if (staticallyDeterminedType != null && staticallyDeterminedType != typeof(object))
            {
                // We have a static type which we can use to construct the object.  But, we can't just use it for all scenarios
                // and primarily use it for tear off scenarios and for scenarios where runtimeclass isn't accurate.
                // For instance if the static type is an interface, we return an IInspectable to represent the interface.
                // But it isn't convertable back to the class via the as operator which would be possible if we use runtimeclass.
                // Similarly for composable types, they can be statically retrieved using the parent class, but can then no longer
                // be cast to the sub class via as operator even if it is really an instance of it per rutimeclass.
                // To handle these scenarios, we use the runtimeclass if we find it is assignable to the statically determined type.
                // If it isn't, we use the statically determined type as it is a tear off.

                Type implementationType = null;
                if (!string.IsNullOrEmpty(runtimeClassName))
                {
                    implementationType = TypeNameSupport.FindTypeByNameCached(runtimeClassName);
                }

                if (!(implementationType != null &&
                    (staticallyDeterminedType == implementationType ||
                     staticallyDeterminedType.IsAssignableFrom(implementationType) ||
                     staticallyDeterminedType.IsGenericType && implementationType.GetInterfaces().Any(i => i.IsGenericType && i.GetGenericTypeDefinition() == staticallyDeterminedType.GetGenericTypeDefinition()))))
                {
                    runtimeClassName = TypeNameSupport.GetNameForType(staticallyDeterminedType, TypeNameGenerationFlags.GenerateBoxedName);
                }
            }

            return runtimeClassName;
        }

        private readonly static ConcurrentDictionary<Type, bool> IsIReferenceTypeCache = new ConcurrentDictionary<Type, bool>();
        private static bool IsIReferenceType(Type type)
        {
            static bool IsIReferenceTypeHelper(Type type)
            {
                if ((type.GetCustomAttribute<WindowsRuntimeTypeAttribute>() is object) ||
                    WinRT.Projections.IsTypeWindowsRuntimeType(type))
                    return true;
                type = type.GetAuthoringMetadataType();
                if (type is object)
                {
                    if ((type.GetCustomAttribute<WindowsRuntimeTypeAttribute>() is object) ||
                        WinRT.Projections.IsTypeWindowsRuntimeType(type))
                        return true;
                }
                return false;
            }

            return IsIReferenceTypeCache.GetOrAdd(type, (type) =>
            {
                if (type == typeof(string) || type.IsTypeOfType())
                    return true;
                if (type.IsDelegate())
                    return IsIReferenceTypeHelper(type);
                if (!type.IsValueType)
                    return false;
                return type.IsPrimitive || IsIReferenceTypeHelper(type);
            });
        }

        private static bool ShouldProvideIReference(Type type) => IsIReferenceType(type);

        private static ComInterfaceEntry IPropertyValueEntry =>
            new ComInterfaceEntry
            {
                IID = global::WinRT.GuidGenerator.GetIID(typeof(global::Windows.Foundation.IPropertyValue)),
                Vtable = ManagedIPropertyValueImpl.AbiToProjectionVftablePtr
            };

        private static ComInterfaceEntry ProvideIReference(Type type)
        {
            if (type == typeof(int))
            {
                return new ComInterfaceEntry
                {
                    IID = global::WinRT.GuidGenerator.GetIID(typeof(ABI.System.Nullable<int>)),
                    Vtable = BoxedValueIReferenceImpl<int>.AbiToProjectionVftablePtr
                };
            }
            if (type == typeof(string))
            {
                return new ComInterfaceEntry
                {
                    IID = global::WinRT.GuidGenerator.GetIID(typeof(ABI.System.Nullable<string>)),
                    Vtable = BoxedValueIReferenceImpl<string>.AbiToProjectionVftablePtr
                };
            }
            if (type == typeof(byte))
            {
                return new ComInterfaceEntry
                {
                    IID = global::WinRT.GuidGenerator.GetIID(typeof(ABI.System.Nullable<byte>)),
                    Vtable = BoxedValueIReferenceImpl<byte>.AbiToProjectionVftablePtr
                };
            }
            if (type == typeof(short))
            {
                return new ComInterfaceEntry
                {
                    IID = global::WinRT.GuidGenerator.GetIID(typeof(ABI.System.Nullable<short>)),
                    Vtable = BoxedValueIReferenceImpl<short>.AbiToProjectionVftablePtr
                };
            }
            if (type == typeof(ushort))
            {
                return new ComInterfaceEntry
                {
                    IID = global::WinRT.GuidGenerator.GetIID(typeof(ABI.System.Nullable<ushort>)),
                    Vtable = BoxedValueIReferenceImpl<ushort>.AbiToProjectionVftablePtr
                };
            }
            if (type == typeof(uint))
            {
                return new ComInterfaceEntry
                {
                    IID = global::WinRT.GuidGenerator.GetIID(typeof(ABI.System.Nullable<uint>)),
                    Vtable = BoxedValueIReferenceImpl<uint>.AbiToProjectionVftablePtr
                };
            }
            if (type == typeof(long))
            {
                return new ComInterfaceEntry
                {
                    IID = global::WinRT.GuidGenerator.GetIID(typeof(ABI.System.Nullable<long>)),
                    Vtable = BoxedValueIReferenceImpl<long>.AbiToProjectionVftablePtr
                };
            }
            if (type == typeof(ulong))
            {
                return new ComInterfaceEntry
                {
                    IID = global::WinRT.GuidGenerator.GetIID(typeof(ABI.System.Nullable<ulong>)),
                    Vtable = BoxedValueIReferenceImpl<ulong>.AbiToProjectionVftablePtr
                };
            }
            if (type == typeof(float))
            {
                return new ComInterfaceEntry
                {
                    IID = global::WinRT.GuidGenerator.GetIID(typeof(ABI.System.Nullable<float>)),
                    Vtable = BoxedValueIReferenceImpl<float>.AbiToProjectionVftablePtr
                };
            }
            if (type == typeof(double))
            {
                return new ComInterfaceEntry
                {
                    IID = global::WinRT.GuidGenerator.GetIID(typeof(ABI.System.Nullable<double>)),
                    Vtable = BoxedValueIReferenceImpl<double>.AbiToProjectionVftablePtr
                };
            }
            if (type == typeof(char))
            {
                return new ComInterfaceEntry
                {
                    IID = global::WinRT.GuidGenerator.GetIID(typeof(ABI.System.Nullable<char>)),
                    Vtable = BoxedValueIReferenceImpl<char>.AbiToProjectionVftablePtr
                };
            }
            if (type == typeof(bool))
            {
                return new ComInterfaceEntry
                {
                    IID = global::WinRT.GuidGenerator.GetIID(typeof(ABI.System.Nullable<bool>)),
                    Vtable = BoxedValueIReferenceImpl<bool>.AbiToProjectionVftablePtr
                };
            }
            if (type == typeof(Guid))
            {
                return new ComInterfaceEntry
                {
                    IID = global::WinRT.GuidGenerator.GetIID(typeof(ABI.System.Nullable<Guid>)),
                    Vtable = BoxedValueIReferenceImpl<Guid>.AbiToProjectionVftablePtr
                };
            }
            if (type == typeof(DateTimeOffset))
            {
                return new ComInterfaceEntry
                {
                    IID = global::WinRT.GuidGenerator.GetIID(typeof(ABI.System.Nullable<DateTimeOffset>)),
                    Vtable = BoxedValueIReferenceImpl<DateTimeOffset>.AbiToProjectionVftablePtr
                };
            }
            if (type == typeof(TimeSpan))
            {
                return new ComInterfaceEntry
                {
                    IID = global::WinRT.GuidGenerator.GetIID(typeof(ABI.System.Nullable<TimeSpan>)),
                    Vtable = BoxedValueIReferenceImpl<TimeSpan>.AbiToProjectionVftablePtr
                };
            }
            if (type == typeof(object))
            {
                return new ComInterfaceEntry
                {
                    IID = global::WinRT.GuidGenerator.GetIID(typeof(ABI.System.Nullable<object>)),
                    Vtable = BoxedValueIReferenceImpl<object>.AbiToProjectionVftablePtr
                };
            }
            if (type.IsTypeOfType())
            {
                return new ComInterfaceEntry
                {
                    IID = global::WinRT.GuidGenerator.GetIID(typeof(ABI.System.Nullable<Type>)),
                    Vtable = BoxedValueIReferenceImpl<Type>.AbiToProjectionVftablePtr
                };
            }

            return new ComInterfaceEntry
            {
                IID = global::WinRT.GuidGenerator.GetIID(typeof(ABI.System.Nullable<>).MakeGenericType(type)),
                Vtable = (IntPtr)typeof(BoxedValueIReferenceImpl<>).MakeGenericType(type).GetAbiToProjectionVftblPtr()
            };
        }

        private static bool ShouldProvideIReferenceArray(Type type)
        {
            // Check if one dimensional array with lower bound of 0
            return type.IsArray && type == type.GetElementType().MakeArrayType() && !type.GetElementType().IsArray;
        }

        private static ComInterfaceEntry ProvideIReferenceArray(Type arrayType)
        {
            Type type = arrayType.GetElementType();
            if (type == typeof(int))
            {
                return new ComInterfaceEntry
                {
                    IID = global::WinRT.GuidGenerator.GetIID(typeof(IReferenceArray<int>)),
                    Vtable = BoxedArrayIReferenceArrayImpl<int>.AbiToProjectionVftablePtr
                };
            }
            if (type == typeof(string))
            {
                return new ComInterfaceEntry
                {
                    IID = global::WinRT.GuidGenerator.GetIID(typeof(IReferenceArray<string>)),
                    Vtable = BoxedArrayIReferenceArrayImpl<string>.AbiToProjectionVftablePtr
                };
            }
            if (type == typeof(byte))
            {
                return new ComInterfaceEntry
                {
                    IID = global::WinRT.GuidGenerator.GetIID(typeof(IReferenceArray<byte>)),
                    Vtable = BoxedArrayIReferenceArrayImpl<byte>.AbiToProjectionVftablePtr
                };
            }
            if (type == typeof(short))
            {
                return new ComInterfaceEntry
                {
                    IID = global::WinRT.GuidGenerator.GetIID(typeof(IReferenceArray<short>)),
                    Vtable = BoxedArrayIReferenceArrayImpl<short>.AbiToProjectionVftablePtr
                };
            }
            if (type == typeof(ushort))
            {
                return new ComInterfaceEntry
                {
                    IID = global::WinRT.GuidGenerator.GetIID(typeof(IReferenceArray<ushort>)),
                    Vtable = BoxedArrayIReferenceArrayImpl<ushort>.AbiToProjectionVftablePtr
                };
            }
            if (type == typeof(uint))
            {
                return new ComInterfaceEntry
                {
                    IID = global::WinRT.GuidGenerator.GetIID(typeof(IReferenceArray<uint>)),
                    Vtable = BoxedArrayIReferenceArrayImpl<uint>.AbiToProjectionVftablePtr
                };
            }
            if (type == typeof(long))
            {
                return new ComInterfaceEntry
                {
                    IID = global::WinRT.GuidGenerator.GetIID(typeof(IReferenceArray<long>)),
                    Vtable = BoxedArrayIReferenceArrayImpl<long>.AbiToProjectionVftablePtr
                };
            }
            if (type == typeof(ulong))
            {
                return new ComInterfaceEntry
                {
                    IID = global::WinRT.GuidGenerator.GetIID(typeof(IReferenceArray<ulong>)),
                    Vtable = BoxedArrayIReferenceArrayImpl<ulong>.AbiToProjectionVftablePtr
                };
            }
            if (type == typeof(float))
            {
                return new ComInterfaceEntry
                {
                    IID = global::WinRT.GuidGenerator.GetIID(typeof(IReferenceArray<float>)),
                    Vtable = BoxedArrayIReferenceArrayImpl<float>.AbiToProjectionVftablePtr
                };
            }
            if (type == typeof(double))
            {
                return new ComInterfaceEntry
                {
                    IID = global::WinRT.GuidGenerator.GetIID(typeof(IReferenceArray<double>)),
                    Vtable = BoxedArrayIReferenceArrayImpl<double>.AbiToProjectionVftablePtr
                };
            }
            if (type == typeof(char))
            {
                return new ComInterfaceEntry
                {
                    IID = global::WinRT.GuidGenerator.GetIID(typeof(IReferenceArray<char>)),
                    Vtable = BoxedArrayIReferenceArrayImpl<char>.AbiToProjectionVftablePtr
                };
            }
            if (type == typeof(bool))
            {
                return new ComInterfaceEntry
                {
                    IID = global::WinRT.GuidGenerator.GetIID(typeof(IReferenceArray<bool>)),
                    Vtable = BoxedArrayIReferenceArrayImpl<bool>.AbiToProjectionVftablePtr
                };
            }
            if (type == typeof(Guid))
            {
                return new ComInterfaceEntry
                {
                    IID = global::WinRT.GuidGenerator.GetIID(typeof(IReferenceArray<Guid>)),
                    Vtable = BoxedArrayIReferenceArrayImpl<Guid>.AbiToProjectionVftablePtr
                };
            }
            if (type == typeof(DateTimeOffset))
            {
                return new ComInterfaceEntry
                {
                    IID = global::WinRT.GuidGenerator.GetIID(typeof(IReferenceArray<DateTimeOffset>)),
                    Vtable = BoxedArrayIReferenceArrayImpl<DateTimeOffset>.AbiToProjectionVftablePtr
                };
            }
            if (type == typeof(TimeSpan))
            {
                return new ComInterfaceEntry
                {
                    IID = global::WinRT.GuidGenerator.GetIID(typeof(IReferenceArray<TimeSpan>)),
                    Vtable = BoxedArrayIReferenceArrayImpl<TimeSpan>.AbiToProjectionVftablePtr
                };
            }
            if (type == typeof(object))
            {
                return new ComInterfaceEntry
                {
                    IID = global::WinRT.GuidGenerator.GetIID(typeof(IReferenceArray<object>)),
                    Vtable = BoxedArrayIReferenceArrayImpl<object>.AbiToProjectionVftablePtr
                };
            }
            if (type.IsTypeOfType())
            {
                return new ComInterfaceEntry
                {
                    IID = global::WinRT.GuidGenerator.GetIID(typeof(IReferenceArray<Type>)),
                    Vtable = BoxedArrayIReferenceArrayImpl<Type>.AbiToProjectionVftablePtr
                };
            }
            return new ComInterfaceEntry
            {
                IID = global::WinRT.GuidGenerator.GetIID(typeof(IReferenceArray<>).MakeGenericType(type)),
                Vtable = (IntPtr)typeof(BoxedArrayIReferenceArrayImpl<>).MakeGenericType(type).GetAbiToProjectionVftblPtr()
            };
        }

        internal class InspectableInfo
        {

<<<<<<< HEAD
            private readonly string runtimeClassName = null;
=======
            private readonly Lazy<string> runtimeClassName;
>>>>>>> 1eb4fea8

            public Guid[] IIDs { get; }
            public string RuntimeClassName => runtimeClassName;

            internal InspectableInfo(Type type, Guid[] iids)
            {
                runtimeClassName = TypeNameSupport.GetNameForType(type, TypeNameGenerationFlags.GenerateBoxedName | TypeNameGenerationFlags.NoCustomTypeName);
                IIDs = iids;
            }

        }
    }
}<|MERGE_RESOLUTION|>--- conflicted
+++ resolved
@@ -736,18 +736,14 @@
         internal class InspectableInfo
         {
 
-<<<<<<< HEAD
-            private readonly string runtimeClassName = null;
-=======
             private readonly Lazy<string> runtimeClassName;
->>>>>>> 1eb4fea8
 
             public Guid[] IIDs { get; }
-            public string RuntimeClassName => runtimeClassName;
+            public string RuntimeClassName => runtimeClassName.Value;
 
             internal InspectableInfo(Type type, Guid[] iids)
             {
-                runtimeClassName = TypeNameSupport.GetNameForType(type, TypeNameGenerationFlags.GenerateBoxedName | TypeNameGenerationFlags.NoCustomTypeName);
+                runtimeClassName = new Lazy<string>(() => TypeNameSupport.GetNameForType(type, TypeNameGenerationFlags.GenerateBoxedName | TypeNameGenerationFlags.NoCustomTypeName));
                 IIDs = iids;
             }
 
