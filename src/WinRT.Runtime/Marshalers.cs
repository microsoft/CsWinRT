using System;
using System.Linq.Expressions;
using System.Reflection;
using System.Runtime.CompilerServices;
using System.Runtime.InteropServices;
using WinRT.Interop;

#pragma warning disable 0169 // The field 'xxx' is never used
#pragma warning disable 0649 // Field 'xxx' is never assigned to, and will always have its default value

namespace WinRT
{
    internal static class MarshalExtensions
    {
        public static void Dispose(this GCHandle handle)
        {
            if (handle.IsAllocated)
            {
                handle.Free();
            }
        }

#if !NET
        public static unsafe ref readonly char GetPinnableReference(this string str)
        {
            return ref *(char*)((*(byte**)Unsafe.AsPointer(ref str)) + RuntimeHelpers.OffsetToStringData);
        }
#endif
    }

<<<<<<< HEAD
    public class MarshalString
=======
    // TODO: minimize heap allocations for marshalers by eliminating explicit try/finally
    // and adopting ref structs with non-IDisposable Dispose and 'using var ...' pattern,
    // as well as passing marshalers to FromAbi by ref so they can be conditionally disposed.
#if EMBED
    internal
#else 
    public
#endif
    class MarshalString
>>>>>>> a0b8c378
    {
        [StructLayout(LayoutKind.Sequential)]
        internal struct HSTRING_HEADER
        {
            IntPtr reserved1;
            int reserved2;
            int reserved3;
            int reserved4;
            int reserved5;
        }

        private HSTRING_HEADER _header;
        private GCHandle _gchandle;

        public struct Pinnable
        {
            private HSTRING_HEADER _header;
            private string _value;

            public Pinnable(string value)
            {
                _value = value ?? "";
                _header = default;
            }

            public ref readonly char GetPinnableReference()
            {
                return ref _value.GetPinnableReference();
            }

            public unsafe IntPtr GetAbi()
            {
                if (_value == "")
                {
                    return IntPtr.Zero;
                }
                IntPtr hstring;
                Marshal.ThrowExceptionForHR(Platform.WindowsCreateStringReference(
                    (char*)Unsafe.AsPointer(ref Unsafe.AsRef(in GetPinnableReference())),
                    _value.Length,
                    (IntPtr*)Unsafe.AsPointer(ref _header),
                    &hstring));
                return hstring;
            }
        }

        public static Pinnable CreatePinnable(string value) => new(value);

        public static IntPtr GetAbi(Pinnable p) => p.GetAbi();

        public MarshalString(string value)
        {
            _gchandle = GCHandle.Alloc(value, GCHandleType.Pinned);
        }

        public void Dispose()
        {
            _gchandle.Dispose();
        }

        public static MarshalString CreateMarshaler(string value)
        {
            return string.IsNullOrEmpty(value) ? null : new MarshalString(value);
        }

        public unsafe IntPtr GetAbi()
        {
            static bool Dispose(MarshalString m) { m.Dispose(); return false; };
            try
            {
                var value = (string)_gchandle.Target;
                fixed (char* chars = value)
                { 
                    IntPtr hstring;
                    Marshal.ThrowExceptionForHR(Platform.WindowsCreateStringReference(
                        chars, value.Length, (IntPtr*)Unsafe.AsPointer(ref _header), &hstring));
                    return hstring;
                }
            }
            catch (Exception) when (Dispose(this))
            {
                // Unreachable
                return default;
            }
        }

        public static IntPtr GetAbi(MarshalString m) => m is null ? IntPtr.Zero : m.GetAbi();

        public static IntPtr GetAbi(object box) => box is null ? IntPtr.Zero : GetAbi((MarshalString)box);

        public static void DisposeMarshaler(MarshalString m) => m?.Dispose();

        public static void DisposeMarshaler(object box)
        {
            if (box != null)
                DisposeMarshaler(((MarshalString)box));
        }

        public static void DisposeAbi(IntPtr hstring)
        {
            if (hstring != IntPtr.Zero)
                Platform.WindowsDeleteString(hstring);
        }

        public static void DisposeAbi(object abi)
        {
            if (abi != null)
                DisposeAbi(((IntPtr)abi));
        }

        public static unsafe string FromAbi(IntPtr value)
        {
            if (value == IntPtr.Zero)
                return "";
            uint length;
            var buffer = Platform.WindowsGetStringRawBuffer(value, &length);
            return new string(buffer, 0, (int)length);
        }

        public static unsafe IntPtr FromManaged(string value)
        {
            if (value is null)
            {
                return IntPtr.Zero;
            }
            IntPtr handle;
            Marshal.ThrowExceptionForHR(
                Platform.WindowsCreateString(value, value.Length, &handle));
            return handle;
        }

        public struct MarshalerArray
        {
            public void Dispose()
            {
                if (_marshalers != null)
                {
                    foreach (var marshaler in _marshalers)
                    {
                        marshaler?.Dispose();
                    }
                }
                if (_array != IntPtr.Zero)
                {
                    Marshal.FreeCoTaskMem(_array);
                }
            }

            public IntPtr _array;
            public MarshalString[] _marshalers;
        }

        public static unsafe MarshalerArray CreateMarshalerArray(string[] array)
        {
            var m = new MarshalerArray();
            if (array is null)
            {
                return m;
            }
            static bool Dispose(MarshalerArray m) { m.Dispose(); return false; };
            try
            {
                var length = array.Length;
                m._array = Marshal.AllocCoTaskMem(length * Marshal.SizeOf<IntPtr>());
                m._marshalers = new MarshalString[length];
                var elements = (IntPtr*)m._array.ToPointer();
                for (int i = 0; i < length; i++)
                {
                    m._marshalers[i] = MarshalString.CreateMarshaler(array[i]);
                    elements[i] = MarshalString.GetAbi(m._marshalers[i]);
                };
                return m;
            }
            catch (Exception) when (Dispose(m))
            {
                // Unreachable
                return default;
            }
        }

        public static (int length, IntPtr data) GetAbiArray(object box)
        {
            var m = (MarshalerArray)box;
            return (m._marshalers?.Length ?? 0, m._array);
        }

        public static unsafe string[] FromAbiArray(object box)
        {
            if (box is null)
            {
                return null;
            }
            var abi = ((int length, IntPtr data))box;
            if (abi.data == IntPtr.Zero)
            {
                return null;
            }
            string[] array = new string[abi.length];
            var data = (IntPtr*)abi.data.ToPointer();
            for (int i = 0; i < abi.length; i++)
            {
                array[i] = MarshalString.FromAbi(data[i]);
            }
            return array;
        }

        public static unsafe void CopyAbiArray(string[] array, object box)
        {
            var abi = ((int length, IntPtr data))box;
            var data = (IntPtr*)abi.data.ToPointer();
            for (int i = 0; i < abi.length; i++)
            {
                array[i] = MarshalString.FromAbi(data[i]);
            }
        }

        public static unsafe (int length, IntPtr data) FromManagedArray(string[] array)
        {
            if (array is null)
            {
                return (0, IntPtr.Zero);
            }
            IntPtr data = IntPtr.Zero;
            int i = 0;
            static bool Dispose(int i, IntPtr data) { DisposeAbiArray((i, data)); return false; };
            try
            {
                var length = array.Length;
                data = Marshal.AllocCoTaskMem(length * Marshal.SizeOf<IntPtr>());
                var elements = (IntPtr*)data;
                for (i = 0; i < length; i++)
                {
                    elements[i] = MarshalString.FromManaged(array[i]);
                }
                return (i, data);
            }
            catch (Exception) when (Dispose(i, data))
            {
                // Unreachable
                return default;
            }
        }

        public static unsafe void CopyManagedArray(string[] array, IntPtr data)
        {
            if (array is null)
            {
                return;
            }
            DisposeAbiArrayElements((array.Length, data));
            int i = 0;
            static bool Dispose(int i, IntPtr data) { DisposeAbiArrayElements((i, data)); return false; };
            try
            {
                var length = array.Length;
                var elements = (IntPtr*)data;
                for (i = 0; i < length; i++)
                {
                    elements[i] = MarshalString.FromManaged(array[i]);
                };
            }
            catch (Exception) when (Dispose(i, data))
            {
                // Unreachable
            }
        }

        public static void DisposeMarshalerArray(object box)
        {
            if (box != null)
                ((MarshalerArray)box).Dispose();
        }

        public static unsafe void DisposeAbiArrayElements((int length, IntPtr data) abi)
        {
            var elements = (IntPtr*)abi.data;
            for (int i = 0; i < abi.length; i++)
            {
                DisposeAbi(elements[i]);
            }
        }

        public static unsafe void DisposeAbiArray(object box)
        {
            if (box == null) return;
            var abi = ((int length, IntPtr data))box;
            DisposeAbiArrayElements(abi);
            Marshal.FreeCoTaskMem(abi.data);
        }
    }

#if EMBED
    internal
#else
    public
#endif
    struct MarshalBlittable<T>
    {
        public struct MarshalerArray
        {
            public MarshalerArray(Array array) => _gchandle = array is null ? default : GCHandle.Alloc(array, GCHandleType.Pinned);
            public void Dispose() => _gchandle.Dispose();

            public GCHandle _gchandle;
        };

        public static MarshalerArray CreateMarshalerArray(Array array) => new MarshalerArray(array);

        public static (int length, IntPtr data) GetAbiArray(object box)
        {
            var m = (MarshalerArray)box;
            return m._gchandle.IsAllocated ? (((Array)m._gchandle.Target).Length, m._gchandle.AddrOfPinnedObject()) : (0, IntPtr.Zero);
        }

        public static unsafe T[] FromAbiArray(object box)
        {
            if (box is null)
            {
                return null;
            }
            var abi = ((int length, IntPtr data))box;
            if (abi.data == IntPtr.Zero)
            {
                return null;
            }
            var abiSpan = new ReadOnlySpan<T>(abi.data.ToPointer(), abi.length);
            return abiSpan.ToArray();
        }

        public static unsafe (int length, IntPtr data) FromManagedArray(Array array)
        {
            if (array is null)
            {
                return (0, IntPtr.Zero);
            }
            var length = array.Length;
            var byte_length = length * Marshal.SizeOf<T>();
            var data = Marshal.AllocCoTaskMem(byte_length);
            CopyManagedArray(array, data);
            return (length, data);
        }

        public static unsafe void CopyManagedArray(Array array, IntPtr data)
        {
            if (array is null)
            {
                return;
            }
            var length = array.Length;
            var byte_length = length * Marshal.SizeOf<T>();
            var array_handle = GCHandle.Alloc(array, GCHandleType.Pinned);
            var array_data = array_handle.AddrOfPinnedObject();
            Buffer.MemoryCopy(array_data.ToPointer(), data.ToPointer(), byte_length, byte_length);
            array_handle.Free();
        }

        public static void DisposeMarshalerArray(object box)
        {
            if (box != null)
                ((MarshalerArray)box).Dispose();
        }

        public static void DisposeAbiArray(object box)
        {
            if (box == null) return;
            var abi = ((int length, IntPtr data))box;
            Marshal.FreeCoTaskMem(abi.data);
        }
    }

#if EMBED
    internal
#else
    public
#endif
    class MarshalGeneric<T>
    {
        protected static readonly Type HelperType = typeof(T).GetHelperType();
        protected static readonly Type AbiType = typeof(T).GetAbiType();
        protected static readonly Type MarshalerType = typeof(T).GetMarshalerType();
        internal static readonly Type MarshalerArrayType = typeof(T).GetMarshalerArrayType();

        public static readonly Func<T, object> CreateMarshaler = (T value) => CreateMarshalerLazy.Value(value);
        private static readonly Lazy<Func<T, object>> CreateMarshalerLazy = new(BindCreateMarshaler);
        private static Func<T, object> BindCreateMarshaler()
        {
            var parms = new[] { Expression.Parameter(typeof(T), "arg") };
            return Expression.Lambda<Func<T, object>>(
                Expression.Convert(Expression.Call(HelperType.GetMethod("CreateMarshaler", BindingFlags.Public | BindingFlags.NonPublic | BindingFlags.Static), parms),
                    typeof(object)), parms).Compile();
        }

        public static readonly Func<object, object> GetAbi = (object objRef) => GetAbiLazy.Value(objRef);
        private static readonly Lazy<Func<object, object>> GetAbiLazy = new(BindGetAbi);
        private static Func<object, object> BindGetAbi()
        {
            var parms = new[] { Expression.Parameter(typeof(object), "arg") };
            return Expression.Lambda<Func<object, object>>(
                Expression.Convert(Expression.Call(HelperType.GetMethod("GetAbi", BindingFlags.Public | BindingFlags.NonPublic | BindingFlags.Static),
                    new[] { Expression.Convert(parms[0], MarshalerType) }),
                        typeof(object)), parms).Compile();
        }

        public static readonly Action<object, IntPtr> CopyAbi = (object box, IntPtr dest) => CopyAbiLazy.Value(box, dest);
        private static readonly Lazy<Action<object, IntPtr>> CopyAbiLazy = new(BindCopyAbi);
        private static Action<object, IntPtr> BindCopyAbi()
        {
            var copyAbi = HelperType.GetMethod("CopyAbi", BindingFlags.Public | BindingFlags.NonPublic | BindingFlags.Static);
            if (copyAbi == null) return null;
            var parms = new[] { Expression.Parameter(typeof(object), "arg"), Expression.Parameter(typeof(IntPtr), "dest") };
            return Expression.Lambda<Action<object, IntPtr>>(
                Expression.Call(copyAbi,
                    new Expression[] { Expression.Convert(parms[0], MarshalerType), parms[1] }), parms).Compile();
        }

        public static readonly Func<object, T> FromAbi = (object box) => FromAbiLazy.Value(box);
        private static readonly Lazy<Func<object, T>> FromAbiLazy = new(BindFromAbi);
        private static Func<object, T> BindFromAbi()
        {
            var parms = new[] { Expression.Parameter(typeof(object), "arg") };
            return Expression.Lambda<Func<object, T>>(
                Expression.Call(HelperType.GetMethod("FromAbi", BindingFlags.Public | BindingFlags.NonPublic | BindingFlags.Static),
                    new[] { Expression.Convert(parms[0], AbiType) }), parms).Compile();
        }

        public static readonly Func<T, object> FromManaged = (T value) => FromManagedLazy.Value(value);
        private static readonly Lazy<Func<T, object>> FromManagedLazy = new(BindFromManaged);
        private static Func<T, object> BindFromManaged()
        {
            var parms = new[] { Expression.Parameter(typeof(T), "arg") };
            return Expression.Lambda<Func<T, object>>(
                Expression.Convert(Expression.Call(HelperType.GetMethod("FromManaged", BindingFlags.Public | BindingFlags.NonPublic | BindingFlags.Static), parms),
                    typeof(object)), parms).Compile();
        }

        public static readonly Action<T, IntPtr> CopyManaged = (T value, IntPtr dest) => CopyManagedLazy.Value(value, dest);
        private static readonly Lazy<Action<T, IntPtr>> CopyManagedLazy = new(BindCopyManaged);
        private static Action<T, IntPtr> BindCopyManaged()
        {
            var copyManaged = HelperType.GetMethod("CopyManaged", BindingFlags.Public | BindingFlags.NonPublic | BindingFlags.Static);
            if (copyManaged == null) return null;
            var parms = new[] { Expression.Parameter(typeof(T), "arg"), Expression.Parameter(typeof(IntPtr), "dest") };
            return Expression.Lambda<Action<T, IntPtr>>(
                Expression.Call(copyManaged, parms), parms).Compile();
        }

        public static readonly Action<object> DisposeMarshaler = (object objRef) => DisposeMarshalerLazy.Value(objRef);
        private static readonly Lazy<Action<object>> DisposeMarshalerLazy = new(BindDisposeMarshaler);
        private static Action<object> BindDisposeMarshaler()
        {
            var parms = new[] { Expression.Parameter(typeof(object), "arg") };
            return Expression.Lambda<Action<object>>(
                Expression.Call(HelperType.GetMethod("DisposeMarshaler", BindingFlags.Public | BindingFlags.NonPublic | BindingFlags.Static),
                    new[] { Expression.Convert(parms[0], MarshalerType) }), parms).Compile();
        }

        internal static readonly Action<object> DisposeAbi = (object box) => DisposeAbiLazy.Value(box);
        private static readonly Lazy<Action<object>> DisposeAbiLazy = new(BindDisposeAbi);
        private static Action<object> BindDisposeAbi()
        {
            var disposeAbi = HelperType.GetMethod("DisposeAbi", BindingFlags.Public | BindingFlags.NonPublic | BindingFlags.Static);
            if (disposeAbi == null) return null;
            var parms = new[] { Expression.Parameter(typeof(object), "arg") };
            return Expression.Lambda<Action<object>>(
                Expression.Call(disposeAbi, new[] { Expression.Convert(parms[0], AbiType) }), parms).Compile();
        }

        internal static readonly Func<T[], object> CreateMarshalerArray = (T[] array) => CreateMarshalerArrayLazy.Value(array);
        private static readonly Lazy<Func<T[], object>> CreateMarshalerArrayLazy = new(BindCreateMarshalerArray);
        private static Func<T[], object> BindCreateMarshalerArray()
        {
            var createMarshalerArray = HelperType.GetMethod("CreateMarshalerArray", BindingFlags.Public | BindingFlags.NonPublic | BindingFlags.Static);
            if (createMarshalerArray == null) return null;
            var parms = new[] { Expression.Parameter(typeof(T[]), "arg") };
            return Expression.Lambda<Func<T[], object>>(
                Expression.Convert(Expression.Call(createMarshalerArray, parms), typeof(object)), parms).Compile();
        }

        internal static readonly Func<object, (int, IntPtr)> GetAbiArray = (object box) => GetAbiArrayLazy.Value(box);
        private static readonly Lazy<Func<object, (int, IntPtr)>> GetAbiArrayLazy = new(BindGetAbiArray);
        private static Func<object, (int, IntPtr)> BindGetAbiArray()
        {
            var getAbiArray = HelperType.GetMethod("GetAbiArray", BindingFlags.Public | BindingFlags.NonPublic | BindingFlags.Static);
            if (getAbiArray == null) return null;
            var parms = new[] { Expression.Parameter(typeof(object), "arg") };
            return Expression.Lambda<Func<object, (int, IntPtr)>>(
                Expression.Convert(Expression.Call(getAbiArray, parms), typeof((int, IntPtr))), parms).Compile();
        }

        internal static readonly Func<object, T[]> FromAbiArray = (object box) => FromAbiArrayLazy.Value(box);
        private static readonly Lazy<Func<object, T[]>> FromAbiArrayLazy = new(BindFromAbiArray);
        private static Func<object, T[]> BindFromAbiArray()
        {
            var fromAbiArray = HelperType.GetMethod("FromAbiArray", BindingFlags.Public | BindingFlags.NonPublic | BindingFlags.Static);
            if (fromAbiArray == null) return null;
            var parms = new[] { Expression.Parameter(typeof(object), "arg") };
            return Expression.Lambda<Func<object, T[]>>(
                Expression.Call(fromAbiArray, parms), parms).Compile();
        }

        internal static readonly Func<T[], (int, IntPtr)> FromManagedArray = (T[] array) => FromManagedArrayLazy.Value(array);
        private static readonly Lazy<Func<T[], (int, IntPtr)>> FromManagedArrayLazy = new(BindFromManagedArray);
        private static Func<T[], (int, IntPtr)> BindFromManagedArray()
        {
            var fromManagedArray = HelperType.GetMethod("FromManagedArray", BindingFlags.Public | BindingFlags.NonPublic | BindingFlags.Static);
            if (fromManagedArray == null) return null;
            var parms = new[] { Expression.Parameter(typeof(T[]), "arg") };
            return Expression.Lambda<Func<T[], (int, IntPtr)>>(
                Expression.Convert(Expression.Call(fromManagedArray, parms), typeof((int, IntPtr))), parms).Compile();
        }

        internal static readonly Action<object> DisposeMarshalerArray = (object box) => DisposeMarshalerArrayLazy.Value(box);
        private static readonly Lazy<Action<object>> DisposeMarshalerArrayLazy = new(BindDisposeMarshalerArray);
        private static Action<object> BindDisposeMarshalerArray()
        {
            var disposeMarshalerArray = HelperType.GetMethod("DisposeMarshalerArray", BindingFlags.Public | BindingFlags.NonPublic | BindingFlags.Static);
            if (disposeMarshalerArray == null) return null;
            var parms = new[] { Expression.Parameter(typeof(object), "arg") };
            return Expression.Lambda<Action<object>>(
                Expression.Call(disposeMarshalerArray, Expression.Convert(parms[0], MarshalerArrayType)), parms).Compile();
        }

        internal static readonly Action<object> DisposeAbiArray = (object box) => DisposeAbiArrayLazy.Value(box);
        private static readonly Lazy<Action<object>> DisposeAbiArrayLazy = new(BindDisposeAbiArray);
        private static Action<object> BindDisposeAbiArray()
        {
            var disposeAbiArray = HelperType.GetMethod("DisposeAbiArray", BindingFlags.Public | BindingFlags.NonPublic | BindingFlags.Static);
            if (disposeAbiArray == null) return null;
            var parms = new[] { Expression.Parameter(typeof(object), "arg") };
            return Expression.Lambda<Action<object>>(
                Expression.Call(disposeAbiArray, parms), parms).Compile();
        }

        private static unsafe void CopyManagedFallback(T value, IntPtr dest)
        {
            *(IntPtr*)dest.ToPointer() =
                (value is null) ? IntPtr.Zero : ((IObjectReference) CreateMarshaler(value)).GetRef();
        }

        internal static unsafe void CopyManagedArray(T[] array, IntPtr data) => MarshalInterfaceHelper<T>.CopyManagedArray(array, data, CopyManagedLazy.Value ?? CopyManagedFallback);
    }

#if EMBED
    internal
#else
    public
#endif
    class MarshalNonBlittable<T> : MarshalGeneric<T>
    {
        private static readonly new Type AbiType = typeof(T).IsEnum ? Enum.GetUnderlyingType(typeof(T)) : MarshalGeneric<T>.AbiType;

        public struct MarshalerArray
        {
            public void Dispose()
            {
                if (_marshalers != null)
                {
                    foreach (var marshaler in _marshalers)
                    {
                        Marshaler<T>.DisposeMarshaler(marshaler);
                    }
                }
                if (_array != IntPtr.Zero)
                {
                    Marshal.FreeCoTaskMem(_array);
                }
            }

            public IntPtr _array;
            public object[] _marshalers;
        }

        public static new unsafe MarshalerArray CreateMarshalerArray(T[] array)
        {
            MarshalerArray m = new MarshalerArray();
            if (array is null)
            {
                return m;
            }
            static bool Dispose(MarshalerArray m) { m.Dispose(); return false; };
            try
            {
                int length = array.Length;
                var abi_element_size = Marshal.SizeOf(AbiType);
                var byte_length = length * abi_element_size;
                m._array = Marshal.AllocCoTaskMem(byte_length);
                m._marshalers = new object[length];
                var element = (byte*)m._array.ToPointer();
                for (int i = 0; i < length; i++)
                {
                    m._marshalers[i] = Marshaler<T>.CreateMarshaler(array[i]);
                    Marshaler<T>.CopyAbi(m._marshalers[i], (IntPtr)element);
                    element += abi_element_size;
                }
                return m;
            }
            catch (Exception) when (Dispose(m))
            {
                // Unreachable
                return default;
            }
        }

        public static new(int length, IntPtr data) GetAbiArray(object box)
        {
            var m = (MarshalerArray)box;
            return (m._marshalers?.Length ?? 0, m._array);
        }

        public static new unsafe T[] FromAbiArray(object box)
        {
            if (box is null)
            {
                return null;
            }
            var abi = ((int length, IntPtr data))box;
            if (abi.data == IntPtr.Zero)
            {
                return null;
            }
            var array = new T[abi.length];
            var data = (byte*)abi.data.ToPointer();
            var abi_element_size = Marshal.SizeOf(AbiType);
            for (int i = 0; i < abi.length; i++)
            {
                var abi_element = Marshal.PtrToStructure((IntPtr)data, AbiType);
                array[i] = Marshaler<T>.FromAbi(abi_element);
                data += abi_element_size;
            }
            return array;
        }

        public static unsafe void CopyAbiArray(T[] array, object box)
        {
            var abi = ((int length, IntPtr data))box;
            if (abi.data == IntPtr.Zero)
            {
                return;
            }
            var data = (byte*)abi.data.ToPointer();
            var abi_element_size = Marshal.SizeOf(AbiType);
            for (int i = 0; i < abi.length; i++)
            {
                var abi_element = Marshal.PtrToStructure((IntPtr)data, AbiType);
                array[i] = Marshaler<T>.FromAbi(abi_element);
                data += abi_element_size;
            }
        }

        public static new unsafe (int length, IntPtr data) FromManagedArray(T[] array)
        {
            if (array is null)
            {
                return (0, IntPtr.Zero);
            }
            IntPtr data = IntPtr.Zero;
            int i = 0;
            static bool Dispose(int i, IntPtr data) { DisposeAbiArray((i, data)); return false; };
            try
            {
                int length = array.Length;
                var abi_element_size = Marshal.SizeOf(AbiType);
                var byte_length = length * abi_element_size;
                data = Marshal.AllocCoTaskMem(byte_length);
                var bytes = (byte*)data.ToPointer();
                for (i = 0; i < length; i++)
                {
                    Marshaler<T>.CopyManaged(array[i], (IntPtr)bytes);
                    bytes += abi_element_size;
                }
                return (i, data);
            }
            catch (Exception) when (Dispose(i, data))
            {
                // Unreachable
                return default;
            }
        }

        public static new unsafe void CopyManagedArray(T[] array, IntPtr data)
        {
            if (array is null)
            {
                return;
            }
            DisposeAbiArrayElements((array.Length, data));
            int i = 0;
            static bool Dispose(int i, IntPtr data) { DisposeAbiArrayElements((i, data)); return false; };
            try
            {
                int length = array.Length;
                var abi_element_size = Marshal.SizeOf(AbiType);
                var byte_length = length * abi_element_size;
                var bytes = (byte*)data.ToPointer();
                for (i = 0; i < length; i++)
                {
                    Marshaler<T>.CopyManaged(array[i], (IntPtr)bytes);
                    bytes += abi_element_size;
                }
            }
            catch (Exception) when (Dispose(i, data))
            {
                // Unreachable
            }
        }

        public static new void DisposeMarshalerArray(object box) => ((MarshalerArray)box).Dispose();

        public static unsafe void DisposeAbiArrayElements((int length, IntPtr data) abi)
        {
            var data = (byte*)abi.data.ToPointer();
            var abi_element_size = Marshal.SizeOf(AbiType);
            for (int i = 0; i < abi.length; i++)
            {
                var abi_element = Marshal.PtrToStructure((IntPtr)data, AbiType);
                Marshaler<T>.DisposeAbi(abi_element);
                data += abi_element_size;
            }
        }

        public static new unsafe void DisposeAbiArray(object box)
        {
            if (box == null) return;
            var abi = ((int length, IntPtr data))box;
            if (abi.data == IntPtr.Zero) return;
            DisposeAbiArrayElements(abi);
            Marshal.FreeCoTaskMem(abi.data);
        }
    }

#if EMBED
    internal
#else
    public
#endif
    class MarshalInterfaceHelper<T>
    {
        public struct MarshalerArray
        {
            public void Dispose()
            {
                if (_marshalers != null)
                {
                    foreach (var marshaler in _marshalers)
                    {
                        DisposeMarshaler(marshaler);
                    }
                }
                if (_array != IntPtr.Zero)
                {
                    Marshal.FreeCoTaskMem(_array);
                }
            }

            public IntPtr _array;
            public IObjectReference[] _marshalers;
        }

        public static unsafe MarshalerArray CreateMarshalerArray(T[] array, Func<T, IObjectReference> createMarshaler)
        {
            MarshalerArray m = new MarshalerArray();
            if (array is null)
            {
                return m;
            }
            static bool Dispose(MarshalerArray m) { m.Dispose(); return false; };
            try
            {
                int length = array.Length;
                var byte_length = length * IntPtr.Size;
                m._array = Marshal.AllocCoTaskMem(byte_length);
                m._marshalers = new IObjectReference[length];
                var element = (IntPtr*)m._array.ToPointer();
                for (int i = 0; i < length; i++)
                {
                    m._marshalers[i] = createMarshaler(array[i]);
                    element[i] = GetAbi(m._marshalers[i]);
                }
                return m;
            }
            catch (Exception) when (Dispose(m))
            {
                // Unreachable
                return default;
            }
        }

        public static (int length, IntPtr data) GetAbiArray(object box)
        {
            var m = (MarshalerArray)box;
            return (m._marshalers?.Length ?? 0, m._array);
        }

        public static unsafe T[] FromAbiArray(object box, Func<IntPtr, T> fromAbi)
        {
            if (box is null)
            {
                return null;
            }
            var abi = ((int length, IntPtr data))box;
            if (abi.data == IntPtr.Zero)
            {
                return null;
            }
            var array = new T[abi.length];
            var data = (IntPtr*)abi.data.ToPointer();
            for (int i = 0; i < abi.length; i++)
            {
                array[i] = fromAbi(data[i]);
            }
            return array;
        }

        public static unsafe void CopyAbiArray(T[] array, object box, Func<IntPtr, T> fromAbi)
        {
            if (box is null)
            {
                return;
            }
            var abi = ((int length, IntPtr data))box;
            var data = (IntPtr*)abi.data.ToPointer();
            for (int i = 0; i < abi.length; i++)
            {
                array[i] = fromAbi(data[i]);
            }
        }

        public static unsafe (int length, IntPtr data) FromManagedArray(T[] array, Func<T, IntPtr> fromManaged)
        {
            if (array is null)
            {
                return (0, IntPtr.Zero);
            }
            IntPtr data = IntPtr.Zero;
            int i = 0;
            static bool Dispose(int i, IntPtr data) { DisposeAbiArray((i, data)); return false; };
            try
            {
                int length = array.Length;
                var byte_length = length * IntPtr.Size;
                data = Marshal.AllocCoTaskMem(byte_length);
                var native = (IntPtr*)data.ToPointer();
                for (i = 0; i < length; i++)
                {
                    native[i] = fromManaged(array[i]);
                }
                return (i, data);
            }
            catch (Exception) when (Dispose(i, data))
            {
                // Unreachable
                return default;
            }
        }

        public static unsafe void CopyManagedArray(T[] array, IntPtr data, Action<T, IntPtr> copyManaged)
        {
            if (array is null)
            {
                return;
            }
            DisposeAbiArrayElements((array.Length, data));
            int i = 0;
            static bool Dispose(int i, IntPtr data) { DisposeAbiArrayElements((i, data)); return false; };
            try
            {
                int length = array.Length;
                var byte_length = length * IntPtr.Size;
                var bytes = (byte*)data.ToPointer();
                for (i = 0; i < length; i++)
                {
                    copyManaged(array[i], (IntPtr)bytes);
                    bytes += IntPtr.Size;
                }
            }
            catch (Exception) when (Dispose(i, data))
            {
                // Unreachable
            }
        }

        public static void DisposeMarshalerArray(object box) => ((MarshalerArray)box).Dispose();

        public static unsafe void DisposeAbiArrayElements((int length, IntPtr data) abi)
        {
            var data = (IntPtr*)abi.data.ToPointer();
            for (int i = 0; i < abi.length; i++)
            {
                DisposeAbi(data[i]);
            }
        }

        public static unsafe void DisposeAbiArray(object box)
        {
            if (box == null) return;
            var abi = ((int length, IntPtr data))box;
            if (abi.data == IntPtr.Zero) return;
            DisposeAbiArrayElements(abi);
            Marshal.FreeCoTaskMem(abi.data);
        }

        public static IntPtr GetAbi(IObjectReference objRef)
        {
            return objRef?.ThisPtr ?? IntPtr.Zero;
        }

        public static void DisposeMarshaler(IObjectReference objRef)
        {
            objRef?.Dispose();
        }

        public static void DisposeAbi(IntPtr ptr)
        {
            if (ptr == IntPtr.Zero) return;
            unsafe
            {
                (**(IUnknownVftbl**)ptr).Release(ptr);
            }
        }
    }

#if EMBED
    internal
#else
    public
#endif
    struct MarshalInterface<T>
    {
        private static readonly Type HelperType = typeof(T).GetHelperType();
        private static Func<T, IObjectReference> _ToAbi;
        private static Func<IntPtr, T> _FromAbi;
        private static Func<IObjectReference, IObjectReference> _As;

        public static T FromAbi(IntPtr ptr)
        {
            if (ptr == IntPtr.Zero)
            {
                return (T)(object)null;
            }

            return MarshalInspectable<T>.FromAbi(ptr);
        }

        public static IObjectReference CreateMarshaler(T value)
        {
            if (value is null)
            {
                return null;
            }

            // If the value passed in is the native implementation of the interface
            // use the ToAbi delegate since it will be faster than reflection.
            if (value.GetType() == HelperType)
            {
                if (_ToAbi == null)
                {
                    _ToAbi = BindToAbi();
                }
                var ptr = _ToAbi(value).GetRef();
                // We can use ObjectReference.Attach here since this API is
                // only used during marshalling where we deterministically dispose
                // on the same thread (and as a result don't need to capture context).
                return ObjectReference<IUnknownVftbl>.Attach(ref ptr);
            }

            if (_As is null)
            {
                _As = BindAs();
            }

            var inspectable = MarshalInspectable<T>.CreateMarshaler(value, true);

            return _As(inspectable);
        }

        public static IntPtr GetAbi(IObjectReference value) => 
            value is null ? IntPtr.Zero : MarshalInterfaceHelper<T>.GetAbi(value);

        public static void DisposeAbi(IntPtr thisPtr) => MarshalInterfaceHelper<T>.DisposeAbi(thisPtr);

        public static void DisposeMarshaler(IObjectReference value) => MarshalInterfaceHelper<T>.DisposeMarshaler(value);

        public static IntPtr FromManaged(T value)
        {
            if (value is null)
            {
                return IntPtr.Zero;
            }
            return CreateMarshaler(value).GetRef();
        }

        public static unsafe void CopyManaged(T value, IntPtr dest)
        {
            *(IntPtr*)dest.ToPointer() =
                (value is null) ? IntPtr.Zero : CreateMarshaler(value).GetRef();
        }

        public static unsafe MarshalInterfaceHelper<T>.MarshalerArray CreateMarshalerArray(T[] array) => MarshalInterfaceHelper<T>.CreateMarshalerArray(array, (o) => CreateMarshaler(o));

        public static (int length, IntPtr data) GetAbiArray(object box) => MarshalInterfaceHelper<T>.GetAbiArray(box);

        public static unsafe T[] FromAbiArray(object box) => MarshalInterfaceHelper<T>.FromAbiArray(box, FromAbi);

        public static unsafe void CopyAbiArray(T[] array, object box) => MarshalInterfaceHelper<T>.CopyAbiArray(array, box, FromAbi);

        public static unsafe (int length, IntPtr data) FromManagedArray(T[] array) => MarshalInterfaceHelper<T>.FromManagedArray(array, (o) => FromManaged(o));

        public static unsafe void CopyManagedArray(T[] array, IntPtr data) => MarshalInterfaceHelper<T>.CopyManagedArray(array, data, (o, dest) => CopyManaged(o, dest));

        public static void DisposeMarshalerArray(object box) => MarshalInterfaceHelper<T>.DisposeMarshalerArray(box);

        public static unsafe void DisposeAbiArray(object box) => MarshalInterfaceHelper<T>.DisposeAbiArray(box);

        private static Func<IntPtr, T> BindFromAbi()
        {
            var fromAbiMethod = HelperType.GetMethod("FromAbi", BindingFlags.NonPublic | BindingFlags.Public | BindingFlags.Static);
            var objReferenceConstructor = HelperType.GetConstructor(BindingFlags.NonPublic | BindingFlags.CreateInstance | BindingFlags.Instance, null, new[] { fromAbiMethod.ReturnType }, null);
            var parms = new[] { Expression.Parameter(typeof(IntPtr), "arg") };
            return Expression.Lambda<Func<IntPtr, T>>(
                    Expression.New(objReferenceConstructor,
                        Expression.Call(fromAbiMethod, parms[0])), parms).Compile();
        }

        private static Func<T, IObjectReference> BindToAbi()
        {
            var parms = new[] { Expression.Parameter(typeof(T), "arg") };
            return Expression.Lambda<Func<T, IObjectReference>>(
                Expression.MakeMemberAccess(
                    Expression.Convert(parms[0], HelperType),
                    HelperType.GetField("_obj", BindingFlags.NonPublic | BindingFlags.Instance | BindingFlags.DeclaredOnly)), parms).Compile();
        }

        private static Func<IObjectReference, IObjectReference> BindAs()
        {
            var vftblType = HelperType.FindVftblType();
            if (vftblType is not null)
            {
                var parms = new[] { Expression.Parameter(typeof(IObjectReference), "arg") };
                return Expression.Lambda<Func<IObjectReference, IObjectReference>>(
                    Expression.Call(
                        parms[0],
                        typeof(IObjectReference).GetMethod("As", Type.EmptyTypes).MakeGenericMethod(vftblType)
                        ), parms).Compile();
            }
            else
            {
                Guid iid = GuidGenerator.GetIID(HelperType);
                return obj => obj.As<IUnknownVftbl>(iid);
            }
        }
    }

#if EMBED
    internal
#else 
    public
#endif
    static class MarshalInspectable<T>
    {
        public static IObjectReference CreateMarshaler(T o, bool unwrapObject = true)
        {
            if (o is null)
            {
                return null;
            }

            if (unwrapObject && ComWrappersSupport.TryUnwrapObject(o, out var objRef))
            {
                return objRef.As<IInspectable.Vftbl>(IInspectable.IID);
            }
            var publicType = o.GetType();
            Type helperType = Projections.FindCustomHelperTypeMapping(publicType, true);
            if(helperType != null)
            {
                var parms = new[] { Expression.Parameter(typeof(object), "arg") };
                var createMarshaler = Expression.Lambda<Func<object, IObjectReference>>(
                    Expression.Call(helperType.GetMethod("CreateMarshaler", BindingFlags.Public | BindingFlags.NonPublic | BindingFlags.Static), 
                        new[] { Expression.Convert(parms[0], publicType) }), parms).Compile();
                return createMarshaler(o);
            }
            using (var ccw = ComWrappersSupport.CreateCCWForObject(o))
            {
                return ccw.As<IInspectable.Vftbl>(IInspectable.IID);
            }
        }

        public static IntPtr GetAbi(IObjectReference objRef) =>
            objRef is null ? IntPtr.Zero : MarshalInterfaceHelper<T>.GetAbi(objRef);

        public static T FromAbi(IntPtr ptr)
        {
            if (ptr == IntPtr.Zero)
            {
                return default;
            }
            using var objRef = ObjectReference<IUnknownVftbl>.FromAbi(ptr);
            using var unknownObjRef = objRef.As<IUnknownVftbl>(IUnknownVftbl.IID);
            if (unknownObjRef.IsReferenceToManagedObject)
            {
                return (T) ComWrappersSupport.FindObject<object>(unknownObjRef.ThisPtr);
            }
            else if (Projections.TryGetMarshalerTypeForProjectedRuntimeClass<T>(objRef, out Type type))
            {
                var fromAbiMethod = type.GetMethod("FromAbi", BindingFlags.Public | BindingFlags.NonPublic | BindingFlags.Static);
                if (fromAbiMethod is null)
                {
                    throw new MissingMethodException();
                }
                return (T) fromAbiMethod.Invoke(null, new object[] { ptr });
            }
            else
            {
                return ComWrappersSupport.CreateRcwForComObject<T>(ptr);
            }
        }

        public static void DisposeMarshaler(IObjectReference objRef) => MarshalInterfaceHelper<T>.DisposeMarshaler(objRef);

        public static void DisposeAbi(IntPtr ptr) => MarshalInterfaceHelper<T>.DisposeAbi(ptr);
        public static IntPtr FromManaged(T o, bool unwrapObject = true)
        {
            using var objRef = CreateMarshaler(o, unwrapObject);
            return objRef?.GetRef() ?? IntPtr.Zero;
        }

        public static unsafe void CopyManaged(T o, IntPtr dest, bool unwrapObject = true)
        {
            using var objRef = CreateMarshaler(o, unwrapObject);
            *(IntPtr*)dest.ToPointer() = objRef?.GetRef() ?? IntPtr.Zero;
        }

        public static unsafe MarshalInterfaceHelper<T>.MarshalerArray CreateMarshalerArray(T[] array) => MarshalInterfaceHelper<T>.CreateMarshalerArray(array, (o) => CreateMarshaler(o));

        public static (int length, IntPtr data) GetAbiArray(T box) => MarshalInterfaceHelper<T>.GetAbiArray(box);

        internal static (int length, IntPtr data) GetAbiArray(object box) => MarshalInterfaceHelper<T>.GetAbiArray(box);

        public static unsafe T[] FromAbiArray(T box) => MarshalInterfaceHelper<T>.FromAbiArray(box, FromAbi);

        internal static unsafe T[] FromAbiArray(object box) => MarshalInterfaceHelper<T>.FromAbiArray(box, FromAbi);

        public static unsafe (int length, IntPtr data) FromManagedArray(T[] array) => MarshalInterfaceHelper<T>.FromManagedArray(array, (o) => FromManaged(o));

        public static unsafe void CopyManagedArray(T[] array, IntPtr data) => MarshalInterfaceHelper<T>.CopyManagedArray(array, data, (o, dest) => CopyManaged(o, dest));

        public static void DisposeMarshalerArray(T box) => MarshalInterfaceHelper<T>.DisposeMarshalerArray(box);

        public static unsafe void DisposeAbiArray(T box) => MarshalInterfaceHelper<T>.DisposeAbiArray(box);

        internal static void DisposeMarshalerArray(object box) => MarshalInterfaceHelper<T>.DisposeMarshalerArray(box);

        internal static unsafe void DisposeAbiArray(object box) => MarshalInterfaceHelper<T>.DisposeAbiArray(box);

    }

#if EMBED
    internal
#else
    public
#endif
    static class MarshalDelegate
    {
        public static IObjectReference CreateMarshaler(object o, Guid delegateIID, bool unwrapObject = true)
        {
            if (o is null)
            {
                return null;
            }

            if (unwrapObject && ComWrappersSupport.TryUnwrapObject(o, out var objRef))
            {
                return objRef.As<global::WinRT.Interop.IDelegateVftbl>(delegateIID);
            }
            using (var ccw = ComWrappersSupport.CreateCCWForObject(o))
            {
                return ccw.As<global::WinRT.Interop.IDelegateVftbl>(delegateIID);
            }
        }
    }

#if EMBED
    internal
#else 
    public
#endif
    class Marshaler<T>
    {
        static Marshaler()
        {
            Type type = typeof(T);

            // structs cannot contain arrays, and arrays may only ever appear as parameters
            if (type.IsArray)
            {
                throw new InvalidOperationException("Arrays may not be marshaled generically.");
            }

            if (type == typeof(String))
            {
                AbiType = typeof(IntPtr);
                CreateMarshaler = (T value) => MarshalString.CreateMarshaler((string)(object)value);
                GetAbi = (object box) => MarshalString.GetAbi(box);
                FromAbi = (object value) => (T)(object)MarshalString.FromAbi((IntPtr)value);
                FromManaged = (T value) => MarshalString.FromManaged((string)(object)value);
                DisposeMarshaler = (object box) => MarshalString.DisposeMarshaler(box);
                DisposeAbi = (object box) => MarshalString.DisposeAbi(box);
                CreateMarshalerArray = (T[] array) => MarshalString.CreateMarshalerArray((string[])(object)array);
                GetAbiArray = (object box) => MarshalString.GetAbiArray(box);
                FromAbiArray = (object box) => (T[])(object)MarshalString.FromAbiArray(box);
                FromManagedArray = (T[] array) => MarshalString.FromManagedArray((string[])(object)array);
                CopyManagedArray = (T[] array, IntPtr data) => MarshalString.CopyManagedArray((string[])(object)array, data);
                DisposeMarshalerArray = (object box) => MarshalString.DisposeMarshalerArray(box);
                DisposeAbiArray = (object box) => MarshalString.DisposeAbiArray(box);
            }
            else if (type.IsGenericType && type.GetGenericTypeDefinition() == typeof(System.Collections.Generic.KeyValuePair<,>))
            {
                AbiType = typeof(IntPtr);
                CreateMarshaler = MarshalGeneric<T>.CreateMarshaler;
                GetAbi = MarshalGeneric<T>.GetAbi;
                CopyAbi = MarshalGeneric<T>.CopyAbi;
                FromAbi = MarshalGeneric<T>.FromAbi;
                FromManaged = MarshalGeneric<T>.FromManaged;
                CopyManaged = MarshalGeneric<T>.CopyManaged;
                DisposeMarshaler = MarshalGeneric<T>.DisposeMarshaler;
                DisposeAbi = MarshalGeneric<T>.DisposeAbi;
                CreateMarshalerArray = MarshalGeneric<T>.CreateMarshalerArray;
                GetAbiArray = MarshalGeneric<T>.GetAbiArray;
                FromAbiArray = MarshalGeneric<T>.FromAbiArray;
                FromManagedArray = MarshalGeneric<T>.FromManagedArray;
                CopyManagedArray = (T[] array, IntPtr data) => MarshalGeneric<T>.CopyManagedArray(array, data);
                DisposeMarshalerArray = (object box) => MarshalInterface<T>.DisposeMarshalerArray(box);
                DisposeAbiArray = (object box) => MarshalInterface<T>.DisposeAbiArray(box);
            }
            else if (type.IsValueType || type == typeof(Type))
            {
                AbiType = type.FindHelperType();
                if (AbiType != null)
                {
                    // Could still be blittable and the 'ABI.*' type exists for other reasons (e.g. it's a mapped type)
                    if (AbiType.GetMethod("FromAbi", BindingFlags.NonPublic | BindingFlags.Public | BindingFlags.Static) == null)
                    {
                        AbiType = null;
                    }
                }

                if (AbiType == null)
                {
                    AbiType = type;
                    CreateMarshaler = (T value) => value;
                    GetAbi = (object box) => box;
                    FromAbi = (object value) => (T)value;
                    FromManaged = (T value) => value;
                    DisposeMarshaler = (object box) => { };
                    DisposeAbi = (object box) => { };
                    if (type.IsEnum)
                    {
                        // For marshaling non-blittable enum arrays via MarshalNonBlittable
                        unsafe void CopyEnum(object value, IntPtr dest) 
                        {
                            if (type.GetEnumUnderlyingType() == typeof(int))
                            { 
                                *(int*)dest.ToPointer() = (int)Convert.ChangeType(value, typeof(int));
                            }
                            else
                            {
                                *(uint*)dest.ToPointer() = (uint)Convert.ChangeType(value, typeof(uint));
                            }
                        }
                        CopyAbi = (object value, IntPtr dest) => CopyEnum(value, dest);
                        CopyManaged = (T value, IntPtr dest) => CopyEnum(value, dest);
                    }
                    CreateMarshalerArray = (T[] array) => MarshalBlittable<T>.CreateMarshalerArray(array);
                    GetAbiArray = (object box) => MarshalBlittable<T>.GetAbiArray(box);
                    FromAbiArray = (object box) => MarshalBlittable<T>.FromAbiArray(box);
                    FromManagedArray = (T[] array) => MarshalBlittable<T>.FromManagedArray(array);
                    CopyManagedArray = (T[] array, IntPtr data) => MarshalBlittable<T>.CopyManagedArray(array, data);
                    DisposeMarshalerArray = (object box) => MarshalBlittable<T>.DisposeMarshalerArray(box);
                    DisposeAbiArray = (object box) => MarshalBlittable<T>.DisposeAbiArray(box);
                }
                else
                {
                    CreateMarshaler = MarshalNonBlittable<T>.CreateMarshaler;
                    GetAbi = MarshalNonBlittable<T>.GetAbi;
                    CopyAbi = MarshalNonBlittable<T>.CopyAbi;
                    FromAbi = MarshalNonBlittable<T>.FromAbi;
                    FromManaged = MarshalNonBlittable<T>.FromManaged;
                    CopyManaged = MarshalNonBlittable<T>.CopyManaged;
                    DisposeMarshaler = MarshalNonBlittable<T>.DisposeMarshaler;
                    DisposeAbi = (object box) => { };
                    CreateMarshalerArray = (T[] array) => MarshalNonBlittable<T>.CreateMarshalerArray(array);
                    GetAbiArray = (object box) => MarshalNonBlittable<T>.GetAbiArray(box);
                    FromAbiArray = (object box) => MarshalNonBlittable<T>.FromAbiArray(box);
                    FromManagedArray = (T[] array) => MarshalNonBlittable<T>.FromManagedArray(array);
                    CopyManagedArray = (T[] array, IntPtr data) => MarshalNonBlittable<T>.CopyManagedArray(array, data);
                    DisposeMarshalerArray = (object box) => MarshalNonBlittable<T>.DisposeMarshalerArray(box);
                    DisposeAbiArray = (object box) => MarshalNonBlittable<T>.DisposeAbiArray(box);
                }
            }
            else if (type.IsInterface)
            {
                AbiType = typeof(IntPtr);
                CreateMarshaler = (T value) => MarshalInterface<T>.CreateMarshaler(value);
                GetAbi = (object objRef) => MarshalInterface<T>.GetAbi((IObjectReference)objRef);
                FromAbi = (object value) => MarshalInterface<T>.FromAbi((IntPtr)value);
                FromManaged = (T value) => ((IObjectReference)CreateMarshaler(value)).GetRef();
                DisposeMarshaler = (object objRef) => MarshalInterface<T>.DisposeMarshaler((IObjectReference)objRef);
                DisposeAbi = (object box) => MarshalInterface<T>.DisposeAbi((IntPtr)box);
                CreateMarshalerArray = (T[] array) => MarshalInterface<T>.CreateMarshalerArray(array);
                GetAbiArray = (object box) => MarshalInterface<T>.GetAbiArray(box);
                FromAbiArray = (object box) => MarshalInterface<T>.FromAbiArray(box);
                FromManagedArray = (T[] array) => MarshalInterface<T>.FromManagedArray(array);
                CopyManagedArray = (T[] array, IntPtr data) => MarshalInterface<T>.CopyManagedArray(array, data);
                DisposeMarshalerArray = (object box) => MarshalInterface<T>.DisposeMarshalerArray(box);
                DisposeAbiArray = (object box) => MarshalInterface<T>.DisposeAbiArray(box);
            }
            else if (typeof(T) == typeof(object))
            {
                AbiType = typeof(IntPtr);
                CreateMarshaler = (T value) => MarshalInspectable<T>.CreateMarshaler(value);
                GetAbi = (object objRef) => MarshalInspectable<T>.GetAbi((IObjectReference)objRef);
                FromAbi = (object box) => MarshalInspectable<T>.FromAbi((IntPtr)box);
                FromManaged = (T value) => MarshalInspectable<T>.FromManaged(value);
                CopyManaged = (T value, IntPtr dest) => MarshalInspectable<T>.CopyManaged(value, dest);
                DisposeMarshaler = (object objRef) => MarshalInspectable<T>.DisposeMarshaler((IObjectReference)objRef);
                DisposeAbi = (object box) => MarshalInspectable<T>.DisposeAbi((IntPtr)box);
                CreateMarshalerArray = (T[] array) => MarshalInspectable<T>.CreateMarshalerArray(array);
                GetAbiArray = (object box) => MarshalInspectable<T>.GetAbiArray(box);
                FromAbiArray = (object box) => MarshalInspectable<T>.FromAbiArray(box);
                FromManagedArray = (T[] array) => MarshalInspectable<T>.FromManagedArray(array);
                CopyManagedArray = (T[] array, IntPtr data) => MarshalInspectable<T>.CopyManagedArray(array, data);
                DisposeMarshalerArray = (object box) => MarshalInspectable<T>.DisposeMarshalerArray(box);
                DisposeAbiArray = (object box) => MarshalInspectable<T>.DisposeAbiArray(box);
            }
            else // delegate, class 
            {
                AbiType = typeof(IntPtr);
                CreateMarshaler = MarshalGeneric<T>.CreateMarshaler;
                GetAbi = MarshalGeneric<T>.GetAbi;
                FromAbi = MarshalGeneric<T>.FromAbi;
                FromManaged = MarshalGeneric<T>.FromManaged;
                CopyManaged = MarshalGeneric<T>.CopyManaged;
                DisposeMarshaler = MarshalGeneric<T>.DisposeMarshaler;
                DisposeAbi = MarshalGeneric<T>.DisposeAbi;
                CreateMarshalerArray = MarshalGeneric<T>.CreateMarshalerArray;
                GetAbiArray = MarshalGeneric<T>.GetAbiArray;
                FromAbiArray = MarshalGeneric<T>.FromAbiArray;
                FromManagedArray = MarshalGeneric<T>.FromManagedArray;
                CopyManagedArray = (T[] array, IntPtr data) => MarshalGeneric<T>.CopyManagedArray(array, data);
                DisposeMarshalerArray = MarshalGeneric<T>.DisposeMarshalerArray;
                DisposeAbiArray = MarshalGeneric<T>.DisposeAbiArray;
            }
            RefAbiType = AbiType.MakeByRefType();
        }

        public static readonly Type AbiType;
        public static readonly Type RefAbiType;
        public static readonly Func<T, object> CreateMarshaler;
        public static readonly Func<object, object> GetAbi;
        public static readonly Action<object, IntPtr> CopyAbi;
        public static readonly Func<object, T> FromAbi;
        public static readonly Func<T, object> FromManaged;
        public static readonly Action<T, IntPtr> CopyManaged;
        public static readonly Action<object> DisposeMarshaler;
        public static readonly Action<object> DisposeAbi;
        public static readonly Func<T[], object> CreateMarshalerArray;
        public static readonly Func<object, (int, IntPtr)> GetAbiArray;
        public static readonly Func<object, T[]> FromAbiArray;
        public static readonly Func<T[], (int, IntPtr)> FromManagedArray;
        public static readonly Action<T[], IntPtr> CopyManagedArray;
        public static readonly Action<object> DisposeMarshalerArray;
        public static readonly Action<object> DisposeAbiArray;
    }
}
<|MERGE_RESOLUTION|>--- conflicted
+++ resolved
@@ -1,1416 +1,1409 @@
-using System;
-using System.Linq.Expressions;
-using System.Reflection;
-using System.Runtime.CompilerServices;
-using System.Runtime.InteropServices;
-using WinRT.Interop;
-
-#pragma warning disable 0169 // The field 'xxx' is never used
-#pragma warning disable 0649 // Field 'xxx' is never assigned to, and will always have its default value
-
-namespace WinRT
-{
-    internal static class MarshalExtensions
-    {
-        public static void Dispose(this GCHandle handle)
-        {
-            if (handle.IsAllocated)
-            {
-                handle.Free();
-            }
-        }
-
-#if !NET
-        public static unsafe ref readonly char GetPinnableReference(this string str)
-        {
-            return ref *(char*)((*(byte**)Unsafe.AsPointer(ref str)) + RuntimeHelpers.OffsetToStringData);
-        }
-#endif
-    }
-
-<<<<<<< HEAD
-    public class MarshalString
-=======
-    // TODO: minimize heap allocations for marshalers by eliminating explicit try/finally
-    // and adopting ref structs with non-IDisposable Dispose and 'using var ...' pattern,
-    // as well as passing marshalers to FromAbi by ref so they can be conditionally disposed.
-#if EMBED
-    internal
-#else 
-    public
-#endif
-    class MarshalString
->>>>>>> a0b8c378
-    {
-        [StructLayout(LayoutKind.Sequential)]
-        internal struct HSTRING_HEADER
-        {
-            IntPtr reserved1;
-            int reserved2;
-            int reserved3;
-            int reserved4;
-            int reserved5;
-        }
-
-        private HSTRING_HEADER _header;
-        private GCHandle _gchandle;
-
-        public struct Pinnable
-        {
-            private HSTRING_HEADER _header;
-            private string _value;
-
-            public Pinnable(string value)
-            {
-                _value = value ?? "";
-                _header = default;
-            }
-
-            public ref readonly char GetPinnableReference()
-            {
-                return ref _value.GetPinnableReference();
-            }
-
-            public unsafe IntPtr GetAbi()
-            {
-                if (_value == "")
-                {
-                    return IntPtr.Zero;
-                }
-                IntPtr hstring;
-                Marshal.ThrowExceptionForHR(Platform.WindowsCreateStringReference(
-                    (char*)Unsafe.AsPointer(ref Unsafe.AsRef(in GetPinnableReference())),
-                    _value.Length,
-                    (IntPtr*)Unsafe.AsPointer(ref _header),
-                    &hstring));
-                return hstring;
-            }
-        }
-
-        public static Pinnable CreatePinnable(string value) => new(value);
-
-        public static IntPtr GetAbi(Pinnable p) => p.GetAbi();
-
-        public MarshalString(string value)
-        {
-            _gchandle = GCHandle.Alloc(value, GCHandleType.Pinned);
-        }
-
-        public void Dispose()
-        {
-            _gchandle.Dispose();
-        }
-
-        public static MarshalString CreateMarshaler(string value)
-        {
-            return string.IsNullOrEmpty(value) ? null : new MarshalString(value);
-        }
-
-        public unsafe IntPtr GetAbi()
-        {
-            static bool Dispose(MarshalString m) { m.Dispose(); return false; };
-            try
-            {
-                var value = (string)_gchandle.Target;
-                fixed (char* chars = value)
-                { 
-                    IntPtr hstring;
-                    Marshal.ThrowExceptionForHR(Platform.WindowsCreateStringReference(
-                        chars, value.Length, (IntPtr*)Unsafe.AsPointer(ref _header), &hstring));
-                    return hstring;
-                }
-            }
-            catch (Exception) when (Dispose(this))
-            {
-                // Unreachable
-                return default;
-            }
-        }
-
-        public static IntPtr GetAbi(MarshalString m) => m is null ? IntPtr.Zero : m.GetAbi();
-
-        public static IntPtr GetAbi(object box) => box is null ? IntPtr.Zero : GetAbi((MarshalString)box);
-
-        public static void DisposeMarshaler(MarshalString m) => m?.Dispose();
-
-        public static void DisposeMarshaler(object box)
-        {
-            if (box != null)
-                DisposeMarshaler(((MarshalString)box));
-        }
-
-        public static void DisposeAbi(IntPtr hstring)
-        {
-            if (hstring != IntPtr.Zero)
-                Platform.WindowsDeleteString(hstring);
-        }
-
-        public static void DisposeAbi(object abi)
-        {
-            if (abi != null)
-                DisposeAbi(((IntPtr)abi));
-        }
-
-        public static unsafe string FromAbi(IntPtr value)
-        {
-            if (value == IntPtr.Zero)
-                return "";
-            uint length;
-            var buffer = Platform.WindowsGetStringRawBuffer(value, &length);
-            return new string(buffer, 0, (int)length);
-        }
-
-        public static unsafe IntPtr FromManaged(string value)
-        {
-            if (value is null)
-            {
-                return IntPtr.Zero;
-            }
-            IntPtr handle;
-            Marshal.ThrowExceptionForHR(
-                Platform.WindowsCreateString(value, value.Length, &handle));
-            return handle;
-        }
-
-        public struct MarshalerArray
-        {
-            public void Dispose()
-            {
-                if (_marshalers != null)
-                {
-                    foreach (var marshaler in _marshalers)
-                    {
-                        marshaler?.Dispose();
-                    }
-                }
-                if (_array != IntPtr.Zero)
-                {
-                    Marshal.FreeCoTaskMem(_array);
-                }
-            }
-
-            public IntPtr _array;
-            public MarshalString[] _marshalers;
-        }
-
-        public static unsafe MarshalerArray CreateMarshalerArray(string[] array)
-        {
-            var m = new MarshalerArray();
-            if (array is null)
-            {
-                return m;
-            }
-            static bool Dispose(MarshalerArray m) { m.Dispose(); return false; };
-            try
-            {
-                var length = array.Length;
-                m._array = Marshal.AllocCoTaskMem(length * Marshal.SizeOf<IntPtr>());
-                m._marshalers = new MarshalString[length];
-                var elements = (IntPtr*)m._array.ToPointer();
-                for (int i = 0; i < length; i++)
-                {
-                    m._marshalers[i] = MarshalString.CreateMarshaler(array[i]);
-                    elements[i] = MarshalString.GetAbi(m._marshalers[i]);
-                };
-                return m;
-            }
-            catch (Exception) when (Dispose(m))
-            {
-                // Unreachable
-                return default;
-            }
-        }
-
-        public static (int length, IntPtr data) GetAbiArray(object box)
-        {
-            var m = (MarshalerArray)box;
-            return (m._marshalers?.Length ?? 0, m._array);
-        }
-
-        public static unsafe string[] FromAbiArray(object box)
-        {
-            if (box is null)
-            {
-                return null;
-            }
-            var abi = ((int length, IntPtr data))box;
-            if (abi.data == IntPtr.Zero)
-            {
-                return null;
-            }
-            string[] array = new string[abi.length];
-            var data = (IntPtr*)abi.data.ToPointer();
-            for (int i = 0; i < abi.length; i++)
-            {
-                array[i] = MarshalString.FromAbi(data[i]);
-            }
-            return array;
-        }
-
-        public static unsafe void CopyAbiArray(string[] array, object box)
-        {
-            var abi = ((int length, IntPtr data))box;
-            var data = (IntPtr*)abi.data.ToPointer();
-            for (int i = 0; i < abi.length; i++)
-            {
-                array[i] = MarshalString.FromAbi(data[i]);
-            }
-        }
-
-        public static unsafe (int length, IntPtr data) FromManagedArray(string[] array)
-        {
-            if (array is null)
-            {
-                return (0, IntPtr.Zero);
-            }
-            IntPtr data = IntPtr.Zero;
-            int i = 0;
-            static bool Dispose(int i, IntPtr data) { DisposeAbiArray((i, data)); return false; };
-            try
-            {
-                var length = array.Length;
-                data = Marshal.AllocCoTaskMem(length * Marshal.SizeOf<IntPtr>());
-                var elements = (IntPtr*)data;
-                for (i = 0; i < length; i++)
-                {
-                    elements[i] = MarshalString.FromManaged(array[i]);
-                }
-                return (i, data);
-            }
-            catch (Exception) when (Dispose(i, data))
-            {
-                // Unreachable
-                return default;
-            }
-        }
-
-        public static unsafe void CopyManagedArray(string[] array, IntPtr data)
-        {
-            if (array is null)
-            {
-                return;
-            }
-            DisposeAbiArrayElements((array.Length, data));
-            int i = 0;
-            static bool Dispose(int i, IntPtr data) { DisposeAbiArrayElements((i, data)); return false; };
-            try
-            {
-                var length = array.Length;
-                var elements = (IntPtr*)data;
-                for (i = 0; i < length; i++)
-                {
-                    elements[i] = MarshalString.FromManaged(array[i]);
-                };
-            }
-            catch (Exception) when (Dispose(i, data))
-            {
-                // Unreachable
-            }
-        }
-
-        public static void DisposeMarshalerArray(object box)
-        {
-            if (box != null)
-                ((MarshalerArray)box).Dispose();
-        }
-
-        public static unsafe void DisposeAbiArrayElements((int length, IntPtr data) abi)
-        {
-            var elements = (IntPtr*)abi.data;
-            for (int i = 0; i < abi.length; i++)
-            {
-                DisposeAbi(elements[i]);
-            }
-        }
-
-        public static unsafe void DisposeAbiArray(object box)
-        {
-            if (box == null) return;
-            var abi = ((int length, IntPtr data))box;
-            DisposeAbiArrayElements(abi);
-            Marshal.FreeCoTaskMem(abi.data);
-        }
-    }
-
-#if EMBED
-    internal
-#else
-    public
-#endif
-    struct MarshalBlittable<T>
-    {
-        public struct MarshalerArray
-        {
-            public MarshalerArray(Array array) => _gchandle = array is null ? default : GCHandle.Alloc(array, GCHandleType.Pinned);
-            public void Dispose() => _gchandle.Dispose();
-
-            public GCHandle _gchandle;
-        };
-
-        public static MarshalerArray CreateMarshalerArray(Array array) => new MarshalerArray(array);
-
-        public static (int length, IntPtr data) GetAbiArray(object box)
-        {
-            var m = (MarshalerArray)box;
-            return m._gchandle.IsAllocated ? (((Array)m._gchandle.Target).Length, m._gchandle.AddrOfPinnedObject()) : (0, IntPtr.Zero);
-        }
-
-        public static unsafe T[] FromAbiArray(object box)
-        {
-            if (box is null)
-            {
-                return null;
-            }
-            var abi = ((int length, IntPtr data))box;
-            if (abi.data == IntPtr.Zero)
-            {
-                return null;
-            }
-            var abiSpan = new ReadOnlySpan<T>(abi.data.ToPointer(), abi.length);
-            return abiSpan.ToArray();
-        }
-
-        public static unsafe (int length, IntPtr data) FromManagedArray(Array array)
-        {
-            if (array is null)
-            {
-                return (0, IntPtr.Zero);
-            }
-            var length = array.Length;
-            var byte_length = length * Marshal.SizeOf<T>();
-            var data = Marshal.AllocCoTaskMem(byte_length);
-            CopyManagedArray(array, data);
-            return (length, data);
-        }
-
-        public static unsafe void CopyManagedArray(Array array, IntPtr data)
-        {
-            if (array is null)
-            {
-                return;
-            }
-            var length = array.Length;
-            var byte_length = length * Marshal.SizeOf<T>();
-            var array_handle = GCHandle.Alloc(array, GCHandleType.Pinned);
-            var array_data = array_handle.AddrOfPinnedObject();
-            Buffer.MemoryCopy(array_data.ToPointer(), data.ToPointer(), byte_length, byte_length);
-            array_handle.Free();
-        }
-
-        public static void DisposeMarshalerArray(object box)
-        {
-            if (box != null)
-                ((MarshalerArray)box).Dispose();
-        }
-
-        public static void DisposeAbiArray(object box)
-        {
-            if (box == null) return;
-            var abi = ((int length, IntPtr data))box;
-            Marshal.FreeCoTaskMem(abi.data);
-        }
-    }
-
-#if EMBED
-    internal
-#else
-    public
-#endif
-    class MarshalGeneric<T>
-    {
-        protected static readonly Type HelperType = typeof(T).GetHelperType();
-        protected static readonly Type AbiType = typeof(T).GetAbiType();
-        protected static readonly Type MarshalerType = typeof(T).GetMarshalerType();
-        internal static readonly Type MarshalerArrayType = typeof(T).GetMarshalerArrayType();
-
-        public static readonly Func<T, object> CreateMarshaler = (T value) => CreateMarshalerLazy.Value(value);
-        private static readonly Lazy<Func<T, object>> CreateMarshalerLazy = new(BindCreateMarshaler);
-        private static Func<T, object> BindCreateMarshaler()
-        {
-            var parms = new[] { Expression.Parameter(typeof(T), "arg") };
-            return Expression.Lambda<Func<T, object>>(
-                Expression.Convert(Expression.Call(HelperType.GetMethod("CreateMarshaler", BindingFlags.Public | BindingFlags.NonPublic | BindingFlags.Static), parms),
-                    typeof(object)), parms).Compile();
-        }
-
-        public static readonly Func<object, object> GetAbi = (object objRef) => GetAbiLazy.Value(objRef);
-        private static readonly Lazy<Func<object, object>> GetAbiLazy = new(BindGetAbi);
-        private static Func<object, object> BindGetAbi()
-        {
-            var parms = new[] { Expression.Parameter(typeof(object), "arg") };
-            return Expression.Lambda<Func<object, object>>(
-                Expression.Convert(Expression.Call(HelperType.GetMethod("GetAbi", BindingFlags.Public | BindingFlags.NonPublic | BindingFlags.Static),
-                    new[] { Expression.Convert(parms[0], MarshalerType) }),
-                        typeof(object)), parms).Compile();
-        }
-
-        public static readonly Action<object, IntPtr> CopyAbi = (object box, IntPtr dest) => CopyAbiLazy.Value(box, dest);
-        private static readonly Lazy<Action<object, IntPtr>> CopyAbiLazy = new(BindCopyAbi);
-        private static Action<object, IntPtr> BindCopyAbi()
-        {
-            var copyAbi = HelperType.GetMethod("CopyAbi", BindingFlags.Public | BindingFlags.NonPublic | BindingFlags.Static);
-            if (copyAbi == null) return null;
-            var parms = new[] { Expression.Parameter(typeof(object), "arg"), Expression.Parameter(typeof(IntPtr), "dest") };
-            return Expression.Lambda<Action<object, IntPtr>>(
-                Expression.Call(copyAbi,
-                    new Expression[] { Expression.Convert(parms[0], MarshalerType), parms[1] }), parms).Compile();
-        }
-
-        public static readonly Func<object, T> FromAbi = (object box) => FromAbiLazy.Value(box);
-        private static readonly Lazy<Func<object, T>> FromAbiLazy = new(BindFromAbi);
-        private static Func<object, T> BindFromAbi()
-        {
-            var parms = new[] { Expression.Parameter(typeof(object), "arg") };
-            return Expression.Lambda<Func<object, T>>(
-                Expression.Call(HelperType.GetMethod("FromAbi", BindingFlags.Public | BindingFlags.NonPublic | BindingFlags.Static),
-                    new[] { Expression.Convert(parms[0], AbiType) }), parms).Compile();
-        }
-
-        public static readonly Func<T, object> FromManaged = (T value) => FromManagedLazy.Value(value);
-        private static readonly Lazy<Func<T, object>> FromManagedLazy = new(BindFromManaged);
-        private static Func<T, object> BindFromManaged()
-        {
-            var parms = new[] { Expression.Parameter(typeof(T), "arg") };
-            return Expression.Lambda<Func<T, object>>(
-                Expression.Convert(Expression.Call(HelperType.GetMethod("FromManaged", BindingFlags.Public | BindingFlags.NonPublic | BindingFlags.Static), parms),
-                    typeof(object)), parms).Compile();
-        }
-
-        public static readonly Action<T, IntPtr> CopyManaged = (T value, IntPtr dest) => CopyManagedLazy.Value(value, dest);
-        private static readonly Lazy<Action<T, IntPtr>> CopyManagedLazy = new(BindCopyManaged);
-        private static Action<T, IntPtr> BindCopyManaged()
-        {
-            var copyManaged = HelperType.GetMethod("CopyManaged", BindingFlags.Public | BindingFlags.NonPublic | BindingFlags.Static);
-            if (copyManaged == null) return null;
-            var parms = new[] { Expression.Parameter(typeof(T), "arg"), Expression.Parameter(typeof(IntPtr), "dest") };
-            return Expression.Lambda<Action<T, IntPtr>>(
-                Expression.Call(copyManaged, parms), parms).Compile();
-        }
-
-        public static readonly Action<object> DisposeMarshaler = (object objRef) => DisposeMarshalerLazy.Value(objRef);
-        private static readonly Lazy<Action<object>> DisposeMarshalerLazy = new(BindDisposeMarshaler);
-        private static Action<object> BindDisposeMarshaler()
-        {
-            var parms = new[] { Expression.Parameter(typeof(object), "arg") };
-            return Expression.Lambda<Action<object>>(
-                Expression.Call(HelperType.GetMethod("DisposeMarshaler", BindingFlags.Public | BindingFlags.NonPublic | BindingFlags.Static),
-                    new[] { Expression.Convert(parms[0], MarshalerType) }), parms).Compile();
-        }
-
-        internal static readonly Action<object> DisposeAbi = (object box) => DisposeAbiLazy.Value(box);
-        private static readonly Lazy<Action<object>> DisposeAbiLazy = new(BindDisposeAbi);
-        private static Action<object> BindDisposeAbi()
-        {
-            var disposeAbi = HelperType.GetMethod("DisposeAbi", BindingFlags.Public | BindingFlags.NonPublic | BindingFlags.Static);
-            if (disposeAbi == null) return null;
-            var parms = new[] { Expression.Parameter(typeof(object), "arg") };
-            return Expression.Lambda<Action<object>>(
-                Expression.Call(disposeAbi, new[] { Expression.Convert(parms[0], AbiType) }), parms).Compile();
-        }
-
-        internal static readonly Func<T[], object> CreateMarshalerArray = (T[] array) => CreateMarshalerArrayLazy.Value(array);
-        private static readonly Lazy<Func<T[], object>> CreateMarshalerArrayLazy = new(BindCreateMarshalerArray);
-        private static Func<T[], object> BindCreateMarshalerArray()
-        {
-            var createMarshalerArray = HelperType.GetMethod("CreateMarshalerArray", BindingFlags.Public | BindingFlags.NonPublic | BindingFlags.Static);
-            if (createMarshalerArray == null) return null;
-            var parms = new[] { Expression.Parameter(typeof(T[]), "arg") };
-            return Expression.Lambda<Func<T[], object>>(
-                Expression.Convert(Expression.Call(createMarshalerArray, parms), typeof(object)), parms).Compile();
-        }
-
-        internal static readonly Func<object, (int, IntPtr)> GetAbiArray = (object box) => GetAbiArrayLazy.Value(box);
-        private static readonly Lazy<Func<object, (int, IntPtr)>> GetAbiArrayLazy = new(BindGetAbiArray);
-        private static Func<object, (int, IntPtr)> BindGetAbiArray()
-        {
-            var getAbiArray = HelperType.GetMethod("GetAbiArray", BindingFlags.Public | BindingFlags.NonPublic | BindingFlags.Static);
-            if (getAbiArray == null) return null;
-            var parms = new[] { Expression.Parameter(typeof(object), "arg") };
-            return Expression.Lambda<Func<object, (int, IntPtr)>>(
-                Expression.Convert(Expression.Call(getAbiArray, parms), typeof((int, IntPtr))), parms).Compile();
-        }
-
-        internal static readonly Func<object, T[]> FromAbiArray = (object box) => FromAbiArrayLazy.Value(box);
-        private static readonly Lazy<Func<object, T[]>> FromAbiArrayLazy = new(BindFromAbiArray);
-        private static Func<object, T[]> BindFromAbiArray()
-        {
-            var fromAbiArray = HelperType.GetMethod("FromAbiArray", BindingFlags.Public | BindingFlags.NonPublic | BindingFlags.Static);
-            if (fromAbiArray == null) return null;
-            var parms = new[] { Expression.Parameter(typeof(object), "arg") };
-            return Expression.Lambda<Func<object, T[]>>(
-                Expression.Call(fromAbiArray, parms), parms).Compile();
-        }
-
-        internal static readonly Func<T[], (int, IntPtr)> FromManagedArray = (T[] array) => FromManagedArrayLazy.Value(array);
-        private static readonly Lazy<Func<T[], (int, IntPtr)>> FromManagedArrayLazy = new(BindFromManagedArray);
-        private static Func<T[], (int, IntPtr)> BindFromManagedArray()
-        {
-            var fromManagedArray = HelperType.GetMethod("FromManagedArray", BindingFlags.Public | BindingFlags.NonPublic | BindingFlags.Static);
-            if (fromManagedArray == null) return null;
-            var parms = new[] { Expression.Parameter(typeof(T[]), "arg") };
-            return Expression.Lambda<Func<T[], (int, IntPtr)>>(
-                Expression.Convert(Expression.Call(fromManagedArray, parms), typeof((int, IntPtr))), parms).Compile();
-        }
-
-        internal static readonly Action<object> DisposeMarshalerArray = (object box) => DisposeMarshalerArrayLazy.Value(box);
-        private static readonly Lazy<Action<object>> DisposeMarshalerArrayLazy = new(BindDisposeMarshalerArray);
-        private static Action<object> BindDisposeMarshalerArray()
-        {
-            var disposeMarshalerArray = HelperType.GetMethod("DisposeMarshalerArray", BindingFlags.Public | BindingFlags.NonPublic | BindingFlags.Static);
-            if (disposeMarshalerArray == null) return null;
-            var parms = new[] { Expression.Parameter(typeof(object), "arg") };
-            return Expression.Lambda<Action<object>>(
-                Expression.Call(disposeMarshalerArray, Expression.Convert(parms[0], MarshalerArrayType)), parms).Compile();
-        }
-
-        internal static readonly Action<object> DisposeAbiArray = (object box) => DisposeAbiArrayLazy.Value(box);
-        private static readonly Lazy<Action<object>> DisposeAbiArrayLazy = new(BindDisposeAbiArray);
-        private static Action<object> BindDisposeAbiArray()
-        {
-            var disposeAbiArray = HelperType.GetMethod("DisposeAbiArray", BindingFlags.Public | BindingFlags.NonPublic | BindingFlags.Static);
-            if (disposeAbiArray == null) return null;
-            var parms = new[] { Expression.Parameter(typeof(object), "arg") };
-            return Expression.Lambda<Action<object>>(
-                Expression.Call(disposeAbiArray, parms), parms).Compile();
-        }
-
-        private static unsafe void CopyManagedFallback(T value, IntPtr dest)
-        {
-            *(IntPtr*)dest.ToPointer() =
-                (value is null) ? IntPtr.Zero : ((IObjectReference) CreateMarshaler(value)).GetRef();
-        }
-
-        internal static unsafe void CopyManagedArray(T[] array, IntPtr data) => MarshalInterfaceHelper<T>.CopyManagedArray(array, data, CopyManagedLazy.Value ?? CopyManagedFallback);
-    }
-
-#if EMBED
-    internal
-#else
-    public
-#endif
-    class MarshalNonBlittable<T> : MarshalGeneric<T>
-    {
-        private static readonly new Type AbiType = typeof(T).IsEnum ? Enum.GetUnderlyingType(typeof(T)) : MarshalGeneric<T>.AbiType;
-
-        public struct MarshalerArray
-        {
-            public void Dispose()
-            {
-                if (_marshalers != null)
-                {
-                    foreach (var marshaler in _marshalers)
-                    {
-                        Marshaler<T>.DisposeMarshaler(marshaler);
-                    }
-                }
-                if (_array != IntPtr.Zero)
-                {
-                    Marshal.FreeCoTaskMem(_array);
-                }
-            }
-
-            public IntPtr _array;
-            public object[] _marshalers;
-        }
-
-        public static new unsafe MarshalerArray CreateMarshalerArray(T[] array)
-        {
-            MarshalerArray m = new MarshalerArray();
-            if (array is null)
-            {
-                return m;
-            }
-            static bool Dispose(MarshalerArray m) { m.Dispose(); return false; };
-            try
-            {
-                int length = array.Length;
-                var abi_element_size = Marshal.SizeOf(AbiType);
-                var byte_length = length * abi_element_size;
-                m._array = Marshal.AllocCoTaskMem(byte_length);
-                m._marshalers = new object[length];
-                var element = (byte*)m._array.ToPointer();
-                for (int i = 0; i < length; i++)
-                {
-                    m._marshalers[i] = Marshaler<T>.CreateMarshaler(array[i]);
-                    Marshaler<T>.CopyAbi(m._marshalers[i], (IntPtr)element);
-                    element += abi_element_size;
-                }
-                return m;
-            }
-            catch (Exception) when (Dispose(m))
-            {
-                // Unreachable
-                return default;
-            }
-        }
-
-        public static new(int length, IntPtr data) GetAbiArray(object box)
-        {
-            var m = (MarshalerArray)box;
-            return (m._marshalers?.Length ?? 0, m._array);
-        }
-
-        public static new unsafe T[] FromAbiArray(object box)
-        {
-            if (box is null)
-            {
-                return null;
-            }
-            var abi = ((int length, IntPtr data))box;
-            if (abi.data == IntPtr.Zero)
-            {
-                return null;
-            }
-            var array = new T[abi.length];
-            var data = (byte*)abi.data.ToPointer();
-            var abi_element_size = Marshal.SizeOf(AbiType);
-            for (int i = 0; i < abi.length; i++)
-            {
-                var abi_element = Marshal.PtrToStructure((IntPtr)data, AbiType);
-                array[i] = Marshaler<T>.FromAbi(abi_element);
-                data += abi_element_size;
-            }
-            return array;
-        }
-
-        public static unsafe void CopyAbiArray(T[] array, object box)
-        {
-            var abi = ((int length, IntPtr data))box;
-            if (abi.data == IntPtr.Zero)
-            {
-                return;
-            }
-            var data = (byte*)abi.data.ToPointer();
-            var abi_element_size = Marshal.SizeOf(AbiType);
-            for (int i = 0; i < abi.length; i++)
-            {
-                var abi_element = Marshal.PtrToStructure((IntPtr)data, AbiType);
-                array[i] = Marshaler<T>.FromAbi(abi_element);
-                data += abi_element_size;
-            }
-        }
-
-        public static new unsafe (int length, IntPtr data) FromManagedArray(T[] array)
-        {
-            if (array is null)
-            {
-                return (0, IntPtr.Zero);
-            }
-            IntPtr data = IntPtr.Zero;
-            int i = 0;
-            static bool Dispose(int i, IntPtr data) { DisposeAbiArray((i, data)); return false; };
-            try
-            {
-                int length = array.Length;
-                var abi_element_size = Marshal.SizeOf(AbiType);
-                var byte_length = length * abi_element_size;
-                data = Marshal.AllocCoTaskMem(byte_length);
-                var bytes = (byte*)data.ToPointer();
-                for (i = 0; i < length; i++)
-                {
-                    Marshaler<T>.CopyManaged(array[i], (IntPtr)bytes);
-                    bytes += abi_element_size;
-                }
-                return (i, data);
-            }
-            catch (Exception) when (Dispose(i, data))
-            {
-                // Unreachable
-                return default;
-            }
-        }
-
-        public static new unsafe void CopyManagedArray(T[] array, IntPtr data)
-        {
-            if (array is null)
-            {
-                return;
-            }
-            DisposeAbiArrayElements((array.Length, data));
-            int i = 0;
-            static bool Dispose(int i, IntPtr data) { DisposeAbiArrayElements((i, data)); return false; };
-            try
-            {
-                int length = array.Length;
-                var abi_element_size = Marshal.SizeOf(AbiType);
-                var byte_length = length * abi_element_size;
-                var bytes = (byte*)data.ToPointer();
-                for (i = 0; i < length; i++)
-                {
-                    Marshaler<T>.CopyManaged(array[i], (IntPtr)bytes);
-                    bytes += abi_element_size;
-                }
-            }
-            catch (Exception) when (Dispose(i, data))
-            {
-                // Unreachable
-            }
-        }
-
-        public static new void DisposeMarshalerArray(object box) => ((MarshalerArray)box).Dispose();
-
-        public static unsafe void DisposeAbiArrayElements((int length, IntPtr data) abi)
-        {
-            var data = (byte*)abi.data.ToPointer();
-            var abi_element_size = Marshal.SizeOf(AbiType);
-            for (int i = 0; i < abi.length; i++)
-            {
-                var abi_element = Marshal.PtrToStructure((IntPtr)data, AbiType);
-                Marshaler<T>.DisposeAbi(abi_element);
-                data += abi_element_size;
-            }
-        }
-
-        public static new unsafe void DisposeAbiArray(object box)
-        {
-            if (box == null) return;
-            var abi = ((int length, IntPtr data))box;
-            if (abi.data == IntPtr.Zero) return;
-            DisposeAbiArrayElements(abi);
-            Marshal.FreeCoTaskMem(abi.data);
-        }
-    }
-
-#if EMBED
-    internal
-#else
-    public
-#endif
-    class MarshalInterfaceHelper<T>
-    {
-        public struct MarshalerArray
-        {
-            public void Dispose()
-            {
-                if (_marshalers != null)
-                {
-                    foreach (var marshaler in _marshalers)
-                    {
-                        DisposeMarshaler(marshaler);
-                    }
-                }
-                if (_array != IntPtr.Zero)
-                {
-                    Marshal.FreeCoTaskMem(_array);
-                }
-            }
-
-            public IntPtr _array;
-            public IObjectReference[] _marshalers;
-        }
-
-        public static unsafe MarshalerArray CreateMarshalerArray(T[] array, Func<T, IObjectReference> createMarshaler)
-        {
-            MarshalerArray m = new MarshalerArray();
-            if (array is null)
-            {
-                return m;
-            }
-            static bool Dispose(MarshalerArray m) { m.Dispose(); return false; };
-            try
-            {
-                int length = array.Length;
-                var byte_length = length * IntPtr.Size;
-                m._array = Marshal.AllocCoTaskMem(byte_length);
-                m._marshalers = new IObjectReference[length];
-                var element = (IntPtr*)m._array.ToPointer();
-                for (int i = 0; i < length; i++)
-                {
-                    m._marshalers[i] = createMarshaler(array[i]);
-                    element[i] = GetAbi(m._marshalers[i]);
-                }
-                return m;
-            }
-            catch (Exception) when (Dispose(m))
-            {
-                // Unreachable
-                return default;
-            }
-        }
-
-        public static (int length, IntPtr data) GetAbiArray(object box)
-        {
-            var m = (MarshalerArray)box;
-            return (m._marshalers?.Length ?? 0, m._array);
-        }
-
-        public static unsafe T[] FromAbiArray(object box, Func<IntPtr, T> fromAbi)
-        {
-            if (box is null)
-            {
-                return null;
-            }
-            var abi = ((int length, IntPtr data))box;
-            if (abi.data == IntPtr.Zero)
-            {
-                return null;
-            }
-            var array = new T[abi.length];
-            var data = (IntPtr*)abi.data.ToPointer();
-            for (int i = 0; i < abi.length; i++)
-            {
-                array[i] = fromAbi(data[i]);
-            }
-            return array;
-        }
-
-        public static unsafe void CopyAbiArray(T[] array, object box, Func<IntPtr, T> fromAbi)
-        {
-            if (box is null)
-            {
-                return;
-            }
-            var abi = ((int length, IntPtr data))box;
-            var data = (IntPtr*)abi.data.ToPointer();
-            for (int i = 0; i < abi.length; i++)
-            {
-                array[i] = fromAbi(data[i]);
-            }
-        }
-
-        public static unsafe (int length, IntPtr data) FromManagedArray(T[] array, Func<T, IntPtr> fromManaged)
-        {
-            if (array is null)
-            {
-                return (0, IntPtr.Zero);
-            }
-            IntPtr data = IntPtr.Zero;
-            int i = 0;
-            static bool Dispose(int i, IntPtr data) { DisposeAbiArray((i, data)); return false; };
-            try
-            {
-                int length = array.Length;
-                var byte_length = length * IntPtr.Size;
-                data = Marshal.AllocCoTaskMem(byte_length);
-                var native = (IntPtr*)data.ToPointer();
-                for (i = 0; i < length; i++)
-                {
-                    native[i] = fromManaged(array[i]);
-                }
-                return (i, data);
-            }
-            catch (Exception) when (Dispose(i, data))
-            {
-                // Unreachable
-                return default;
-            }
-        }
-
-        public static unsafe void CopyManagedArray(T[] array, IntPtr data, Action<T, IntPtr> copyManaged)
-        {
-            if (array is null)
-            {
-                return;
-            }
-            DisposeAbiArrayElements((array.Length, data));
-            int i = 0;
-            static bool Dispose(int i, IntPtr data) { DisposeAbiArrayElements((i, data)); return false; };
-            try
-            {
-                int length = array.Length;
-                var byte_length = length * IntPtr.Size;
-                var bytes = (byte*)data.ToPointer();
-                for (i = 0; i < length; i++)
-                {
-                    copyManaged(array[i], (IntPtr)bytes);
-                    bytes += IntPtr.Size;
-                }
-            }
-            catch (Exception) when (Dispose(i, data))
-            {
-                // Unreachable
-            }
-        }
-
-        public static void DisposeMarshalerArray(object box) => ((MarshalerArray)box).Dispose();
-
-        public static unsafe void DisposeAbiArrayElements((int length, IntPtr data) abi)
-        {
-            var data = (IntPtr*)abi.data.ToPointer();
-            for (int i = 0; i < abi.length; i++)
-            {
-                DisposeAbi(data[i]);
-            }
-        }
-
-        public static unsafe void DisposeAbiArray(object box)
-        {
-            if (box == null) return;
-            var abi = ((int length, IntPtr data))box;
-            if (abi.data == IntPtr.Zero) return;
-            DisposeAbiArrayElements(abi);
-            Marshal.FreeCoTaskMem(abi.data);
-        }
-
-        public static IntPtr GetAbi(IObjectReference objRef)
-        {
-            return objRef?.ThisPtr ?? IntPtr.Zero;
-        }
-
-        public static void DisposeMarshaler(IObjectReference objRef)
-        {
-            objRef?.Dispose();
-        }
-
-        public static void DisposeAbi(IntPtr ptr)
-        {
-            if (ptr == IntPtr.Zero) return;
-            unsafe
-            {
-                (**(IUnknownVftbl**)ptr).Release(ptr);
-            }
-        }
-    }
-
-#if EMBED
-    internal
-#else
-    public
-#endif
-    struct MarshalInterface<T>
-    {
-        private static readonly Type HelperType = typeof(T).GetHelperType();
-        private static Func<T, IObjectReference> _ToAbi;
-        private static Func<IntPtr, T> _FromAbi;
-        private static Func<IObjectReference, IObjectReference> _As;
-
-        public static T FromAbi(IntPtr ptr)
-        {
-            if (ptr == IntPtr.Zero)
-            {
-                return (T)(object)null;
-            }
-
-            return MarshalInspectable<T>.FromAbi(ptr);
-        }
-
-        public static IObjectReference CreateMarshaler(T value)
-        {
-            if (value is null)
-            {
-                return null;
-            }
-
-            // If the value passed in is the native implementation of the interface
-            // use the ToAbi delegate since it will be faster than reflection.
-            if (value.GetType() == HelperType)
-            {
-                if (_ToAbi == null)
-                {
-                    _ToAbi = BindToAbi();
-                }
-                var ptr = _ToAbi(value).GetRef();
-                // We can use ObjectReference.Attach here since this API is
-                // only used during marshalling where we deterministically dispose
-                // on the same thread (and as a result don't need to capture context).
-                return ObjectReference<IUnknownVftbl>.Attach(ref ptr);
-            }
-
-            if (_As is null)
-            {
-                _As = BindAs();
-            }
-
-            var inspectable = MarshalInspectable<T>.CreateMarshaler(value, true);
-
-            return _As(inspectable);
-        }
-
-        public static IntPtr GetAbi(IObjectReference value) => 
-            value is null ? IntPtr.Zero : MarshalInterfaceHelper<T>.GetAbi(value);
-
-        public static void DisposeAbi(IntPtr thisPtr) => MarshalInterfaceHelper<T>.DisposeAbi(thisPtr);
-
-        public static void DisposeMarshaler(IObjectReference value) => MarshalInterfaceHelper<T>.DisposeMarshaler(value);
-
-        public static IntPtr FromManaged(T value)
-        {
-            if (value is null)
-            {
-                return IntPtr.Zero;
-            }
-            return CreateMarshaler(value).GetRef();
-        }
-
-        public static unsafe void CopyManaged(T value, IntPtr dest)
-        {
-            *(IntPtr*)dest.ToPointer() =
-                (value is null) ? IntPtr.Zero : CreateMarshaler(value).GetRef();
-        }
-
-        public static unsafe MarshalInterfaceHelper<T>.MarshalerArray CreateMarshalerArray(T[] array) => MarshalInterfaceHelper<T>.CreateMarshalerArray(array, (o) => CreateMarshaler(o));
-
-        public static (int length, IntPtr data) GetAbiArray(object box) => MarshalInterfaceHelper<T>.GetAbiArray(box);
-
-        public static unsafe T[] FromAbiArray(object box) => MarshalInterfaceHelper<T>.FromAbiArray(box, FromAbi);
-
-        public static unsafe void CopyAbiArray(T[] array, object box) => MarshalInterfaceHelper<T>.CopyAbiArray(array, box, FromAbi);
-
-        public static unsafe (int length, IntPtr data) FromManagedArray(T[] array) => MarshalInterfaceHelper<T>.FromManagedArray(array, (o) => FromManaged(o));
-
-        public static unsafe void CopyManagedArray(T[] array, IntPtr data) => MarshalInterfaceHelper<T>.CopyManagedArray(array, data, (o, dest) => CopyManaged(o, dest));
-
-        public static void DisposeMarshalerArray(object box) => MarshalInterfaceHelper<T>.DisposeMarshalerArray(box);
-
-        public static unsafe void DisposeAbiArray(object box) => MarshalInterfaceHelper<T>.DisposeAbiArray(box);
-
-        private static Func<IntPtr, T> BindFromAbi()
-        {
-            var fromAbiMethod = HelperType.GetMethod("FromAbi", BindingFlags.NonPublic | BindingFlags.Public | BindingFlags.Static);
-            var objReferenceConstructor = HelperType.GetConstructor(BindingFlags.NonPublic | BindingFlags.CreateInstance | BindingFlags.Instance, null, new[] { fromAbiMethod.ReturnType }, null);
-            var parms = new[] { Expression.Parameter(typeof(IntPtr), "arg") };
-            return Expression.Lambda<Func<IntPtr, T>>(
-                    Expression.New(objReferenceConstructor,
-                        Expression.Call(fromAbiMethod, parms[0])), parms).Compile();
-        }
-
-        private static Func<T, IObjectReference> BindToAbi()
-        {
-            var parms = new[] { Expression.Parameter(typeof(T), "arg") };
-            return Expression.Lambda<Func<T, IObjectReference>>(
-                Expression.MakeMemberAccess(
-                    Expression.Convert(parms[0], HelperType),
-                    HelperType.GetField("_obj", BindingFlags.NonPublic | BindingFlags.Instance | BindingFlags.DeclaredOnly)), parms).Compile();
-        }
-
-        private static Func<IObjectReference, IObjectReference> BindAs()
-        {
-            var vftblType = HelperType.FindVftblType();
-            if (vftblType is not null)
-            {
-                var parms = new[] { Expression.Parameter(typeof(IObjectReference), "arg") };
-                return Expression.Lambda<Func<IObjectReference, IObjectReference>>(
-                    Expression.Call(
-                        parms[0],
-                        typeof(IObjectReference).GetMethod("As", Type.EmptyTypes).MakeGenericMethod(vftblType)
-                        ), parms).Compile();
-            }
-            else
-            {
-                Guid iid = GuidGenerator.GetIID(HelperType);
-                return obj => obj.As<IUnknownVftbl>(iid);
-            }
-        }
-    }
-
-#if EMBED
-    internal
-#else 
-    public
-#endif
-    static class MarshalInspectable<T>
-    {
-        public static IObjectReference CreateMarshaler(T o, bool unwrapObject = true)
-        {
-            if (o is null)
-            {
-                return null;
-            }
-
-            if (unwrapObject && ComWrappersSupport.TryUnwrapObject(o, out var objRef))
-            {
-                return objRef.As<IInspectable.Vftbl>(IInspectable.IID);
-            }
-            var publicType = o.GetType();
-            Type helperType = Projections.FindCustomHelperTypeMapping(publicType, true);
-            if(helperType != null)
-            {
-                var parms = new[] { Expression.Parameter(typeof(object), "arg") };
-                var createMarshaler = Expression.Lambda<Func<object, IObjectReference>>(
-                    Expression.Call(helperType.GetMethod("CreateMarshaler", BindingFlags.Public | BindingFlags.NonPublic | BindingFlags.Static), 
-                        new[] { Expression.Convert(parms[0], publicType) }), parms).Compile();
-                return createMarshaler(o);
-            }
-            using (var ccw = ComWrappersSupport.CreateCCWForObject(o))
-            {
-                return ccw.As<IInspectable.Vftbl>(IInspectable.IID);
-            }
-        }
-
-        public static IntPtr GetAbi(IObjectReference objRef) =>
-            objRef is null ? IntPtr.Zero : MarshalInterfaceHelper<T>.GetAbi(objRef);
-
-        public static T FromAbi(IntPtr ptr)
-        {
-            if (ptr == IntPtr.Zero)
-            {
-                return default;
-            }
-            using var objRef = ObjectReference<IUnknownVftbl>.FromAbi(ptr);
-            using var unknownObjRef = objRef.As<IUnknownVftbl>(IUnknownVftbl.IID);
-            if (unknownObjRef.IsReferenceToManagedObject)
-            {
-                return (T) ComWrappersSupport.FindObject<object>(unknownObjRef.ThisPtr);
-            }
-            else if (Projections.TryGetMarshalerTypeForProjectedRuntimeClass<T>(objRef, out Type type))
-            {
-                var fromAbiMethod = type.GetMethod("FromAbi", BindingFlags.Public | BindingFlags.NonPublic | BindingFlags.Static);
-                if (fromAbiMethod is null)
-                {
-                    throw new MissingMethodException();
-                }
-                return (T) fromAbiMethod.Invoke(null, new object[] { ptr });
-            }
-            else
-            {
-                return ComWrappersSupport.CreateRcwForComObject<T>(ptr);
-            }
-        }
-
-        public static void DisposeMarshaler(IObjectReference objRef) => MarshalInterfaceHelper<T>.DisposeMarshaler(objRef);
-
-        public static void DisposeAbi(IntPtr ptr) => MarshalInterfaceHelper<T>.DisposeAbi(ptr);
-        public static IntPtr FromManaged(T o, bool unwrapObject = true)
-        {
-            using var objRef = CreateMarshaler(o, unwrapObject);
-            return objRef?.GetRef() ?? IntPtr.Zero;
-        }
-
-        public static unsafe void CopyManaged(T o, IntPtr dest, bool unwrapObject = true)
-        {
-            using var objRef = CreateMarshaler(o, unwrapObject);
-            *(IntPtr*)dest.ToPointer() = objRef?.GetRef() ?? IntPtr.Zero;
-        }
-
-        public static unsafe MarshalInterfaceHelper<T>.MarshalerArray CreateMarshalerArray(T[] array) => MarshalInterfaceHelper<T>.CreateMarshalerArray(array, (o) => CreateMarshaler(o));
-
-        public static (int length, IntPtr data) GetAbiArray(T box) => MarshalInterfaceHelper<T>.GetAbiArray(box);
-
-        internal static (int length, IntPtr data) GetAbiArray(object box) => MarshalInterfaceHelper<T>.GetAbiArray(box);
-
-        public static unsafe T[] FromAbiArray(T box) => MarshalInterfaceHelper<T>.FromAbiArray(box, FromAbi);
-
-        internal static unsafe T[] FromAbiArray(object box) => MarshalInterfaceHelper<T>.FromAbiArray(box, FromAbi);
-
-        public static unsafe (int length, IntPtr data) FromManagedArray(T[] array) => MarshalInterfaceHelper<T>.FromManagedArray(array, (o) => FromManaged(o));
-
-        public static unsafe void CopyManagedArray(T[] array, IntPtr data) => MarshalInterfaceHelper<T>.CopyManagedArray(array, data, (o, dest) => CopyManaged(o, dest));
-
-        public static void DisposeMarshalerArray(T box) => MarshalInterfaceHelper<T>.DisposeMarshalerArray(box);
-
-        public static unsafe void DisposeAbiArray(T box) => MarshalInterfaceHelper<T>.DisposeAbiArray(box);
-
-        internal static void DisposeMarshalerArray(object box) => MarshalInterfaceHelper<T>.DisposeMarshalerArray(box);
-
-        internal static unsafe void DisposeAbiArray(object box) => MarshalInterfaceHelper<T>.DisposeAbiArray(box);
-
-    }
-
-#if EMBED
-    internal
-#else
-    public
-#endif
-    static class MarshalDelegate
-    {
-        public static IObjectReference CreateMarshaler(object o, Guid delegateIID, bool unwrapObject = true)
-        {
-            if (o is null)
-            {
-                return null;
-            }
-
-            if (unwrapObject && ComWrappersSupport.TryUnwrapObject(o, out var objRef))
-            {
-                return objRef.As<global::WinRT.Interop.IDelegateVftbl>(delegateIID);
-            }
-            using (var ccw = ComWrappersSupport.CreateCCWForObject(o))
-            {
-                return ccw.As<global::WinRT.Interop.IDelegateVftbl>(delegateIID);
-            }
-        }
-    }
-
-#if EMBED
-    internal
-#else 
-    public
-#endif
-    class Marshaler<T>
-    {
-        static Marshaler()
-        {
-            Type type = typeof(T);
-
-            // structs cannot contain arrays, and arrays may only ever appear as parameters
-            if (type.IsArray)
-            {
-                throw new InvalidOperationException("Arrays may not be marshaled generically.");
-            }
-
-            if (type == typeof(String))
-            {
-                AbiType = typeof(IntPtr);
-                CreateMarshaler = (T value) => MarshalString.CreateMarshaler((string)(object)value);
-                GetAbi = (object box) => MarshalString.GetAbi(box);
-                FromAbi = (object value) => (T)(object)MarshalString.FromAbi((IntPtr)value);
-                FromManaged = (T value) => MarshalString.FromManaged((string)(object)value);
-                DisposeMarshaler = (object box) => MarshalString.DisposeMarshaler(box);
-                DisposeAbi = (object box) => MarshalString.DisposeAbi(box);
-                CreateMarshalerArray = (T[] array) => MarshalString.CreateMarshalerArray((string[])(object)array);
-                GetAbiArray = (object box) => MarshalString.GetAbiArray(box);
-                FromAbiArray = (object box) => (T[])(object)MarshalString.FromAbiArray(box);
-                FromManagedArray = (T[] array) => MarshalString.FromManagedArray((string[])(object)array);
-                CopyManagedArray = (T[] array, IntPtr data) => MarshalString.CopyManagedArray((string[])(object)array, data);
-                DisposeMarshalerArray = (object box) => MarshalString.DisposeMarshalerArray(box);
-                DisposeAbiArray = (object box) => MarshalString.DisposeAbiArray(box);
-            }
-            else if (type.IsGenericType && type.GetGenericTypeDefinition() == typeof(System.Collections.Generic.KeyValuePair<,>))
-            {
-                AbiType = typeof(IntPtr);
-                CreateMarshaler = MarshalGeneric<T>.CreateMarshaler;
-                GetAbi = MarshalGeneric<T>.GetAbi;
-                CopyAbi = MarshalGeneric<T>.CopyAbi;
-                FromAbi = MarshalGeneric<T>.FromAbi;
-                FromManaged = MarshalGeneric<T>.FromManaged;
-                CopyManaged = MarshalGeneric<T>.CopyManaged;
-                DisposeMarshaler = MarshalGeneric<T>.DisposeMarshaler;
-                DisposeAbi = MarshalGeneric<T>.DisposeAbi;
-                CreateMarshalerArray = MarshalGeneric<T>.CreateMarshalerArray;
-                GetAbiArray = MarshalGeneric<T>.GetAbiArray;
-                FromAbiArray = MarshalGeneric<T>.FromAbiArray;
-                FromManagedArray = MarshalGeneric<T>.FromManagedArray;
-                CopyManagedArray = (T[] array, IntPtr data) => MarshalGeneric<T>.CopyManagedArray(array, data);
-                DisposeMarshalerArray = (object box) => MarshalInterface<T>.DisposeMarshalerArray(box);
-                DisposeAbiArray = (object box) => MarshalInterface<T>.DisposeAbiArray(box);
-            }
-            else if (type.IsValueType || type == typeof(Type))
-            {
-                AbiType = type.FindHelperType();
-                if (AbiType != null)
-                {
-                    // Could still be blittable and the 'ABI.*' type exists for other reasons (e.g. it's a mapped type)
-                    if (AbiType.GetMethod("FromAbi", BindingFlags.NonPublic | BindingFlags.Public | BindingFlags.Static) == null)
-                    {
-                        AbiType = null;
-                    }
-                }
-
-                if (AbiType == null)
-                {
-                    AbiType = type;
-                    CreateMarshaler = (T value) => value;
-                    GetAbi = (object box) => box;
-                    FromAbi = (object value) => (T)value;
-                    FromManaged = (T value) => value;
-                    DisposeMarshaler = (object box) => { };
-                    DisposeAbi = (object box) => { };
-                    if (type.IsEnum)
-                    {
-                        // For marshaling non-blittable enum arrays via MarshalNonBlittable
-                        unsafe void CopyEnum(object value, IntPtr dest) 
-                        {
-                            if (type.GetEnumUnderlyingType() == typeof(int))
-                            { 
-                                *(int*)dest.ToPointer() = (int)Convert.ChangeType(value, typeof(int));
-                            }
-                            else
-                            {
-                                *(uint*)dest.ToPointer() = (uint)Convert.ChangeType(value, typeof(uint));
-                            }
-                        }
-                        CopyAbi = (object value, IntPtr dest) => CopyEnum(value, dest);
-                        CopyManaged = (T value, IntPtr dest) => CopyEnum(value, dest);
-                    }
-                    CreateMarshalerArray = (T[] array) => MarshalBlittable<T>.CreateMarshalerArray(array);
-                    GetAbiArray = (object box) => MarshalBlittable<T>.GetAbiArray(box);
-                    FromAbiArray = (object box) => MarshalBlittable<T>.FromAbiArray(box);
-                    FromManagedArray = (T[] array) => MarshalBlittable<T>.FromManagedArray(array);
-                    CopyManagedArray = (T[] array, IntPtr data) => MarshalBlittable<T>.CopyManagedArray(array, data);
-                    DisposeMarshalerArray = (object box) => MarshalBlittable<T>.DisposeMarshalerArray(box);
-                    DisposeAbiArray = (object box) => MarshalBlittable<T>.DisposeAbiArray(box);
-                }
-                else
-                {
-                    CreateMarshaler = MarshalNonBlittable<T>.CreateMarshaler;
-                    GetAbi = MarshalNonBlittable<T>.GetAbi;
-                    CopyAbi = MarshalNonBlittable<T>.CopyAbi;
-                    FromAbi = MarshalNonBlittable<T>.FromAbi;
-                    FromManaged = MarshalNonBlittable<T>.FromManaged;
-                    CopyManaged = MarshalNonBlittable<T>.CopyManaged;
-                    DisposeMarshaler = MarshalNonBlittable<T>.DisposeMarshaler;
-                    DisposeAbi = (object box) => { };
-                    CreateMarshalerArray = (T[] array) => MarshalNonBlittable<T>.CreateMarshalerArray(array);
-                    GetAbiArray = (object box) => MarshalNonBlittable<T>.GetAbiArray(box);
-                    FromAbiArray = (object box) => MarshalNonBlittable<T>.FromAbiArray(box);
-                    FromManagedArray = (T[] array) => MarshalNonBlittable<T>.FromManagedArray(array);
-                    CopyManagedArray = (T[] array, IntPtr data) => MarshalNonBlittable<T>.CopyManagedArray(array, data);
-                    DisposeMarshalerArray = (object box) => MarshalNonBlittable<T>.DisposeMarshalerArray(box);
-                    DisposeAbiArray = (object box) => MarshalNonBlittable<T>.DisposeAbiArray(box);
-                }
-            }
-            else if (type.IsInterface)
-            {
-                AbiType = typeof(IntPtr);
-                CreateMarshaler = (T value) => MarshalInterface<T>.CreateMarshaler(value);
-                GetAbi = (object objRef) => MarshalInterface<T>.GetAbi((IObjectReference)objRef);
-                FromAbi = (object value) => MarshalInterface<T>.FromAbi((IntPtr)value);
-                FromManaged = (T value) => ((IObjectReference)CreateMarshaler(value)).GetRef();
-                DisposeMarshaler = (object objRef) => MarshalInterface<T>.DisposeMarshaler((IObjectReference)objRef);
-                DisposeAbi = (object box) => MarshalInterface<T>.DisposeAbi((IntPtr)box);
-                CreateMarshalerArray = (T[] array) => MarshalInterface<T>.CreateMarshalerArray(array);
-                GetAbiArray = (object box) => MarshalInterface<T>.GetAbiArray(box);
-                FromAbiArray = (object box) => MarshalInterface<T>.FromAbiArray(box);
-                FromManagedArray = (T[] array) => MarshalInterface<T>.FromManagedArray(array);
-                CopyManagedArray = (T[] array, IntPtr data) => MarshalInterface<T>.CopyManagedArray(array, data);
-                DisposeMarshalerArray = (object box) => MarshalInterface<T>.DisposeMarshalerArray(box);
-                DisposeAbiArray = (object box) => MarshalInterface<T>.DisposeAbiArray(box);
-            }
-            else if (typeof(T) == typeof(object))
-            {
-                AbiType = typeof(IntPtr);
-                CreateMarshaler = (T value) => MarshalInspectable<T>.CreateMarshaler(value);
-                GetAbi = (object objRef) => MarshalInspectable<T>.GetAbi((IObjectReference)objRef);
-                FromAbi = (object box) => MarshalInspectable<T>.FromAbi((IntPtr)box);
-                FromManaged = (T value) => MarshalInspectable<T>.FromManaged(value);
-                CopyManaged = (T value, IntPtr dest) => MarshalInspectable<T>.CopyManaged(value, dest);
-                DisposeMarshaler = (object objRef) => MarshalInspectable<T>.DisposeMarshaler((IObjectReference)objRef);
-                DisposeAbi = (object box) => MarshalInspectable<T>.DisposeAbi((IntPtr)box);
-                CreateMarshalerArray = (T[] array) => MarshalInspectable<T>.CreateMarshalerArray(array);
-                GetAbiArray = (object box) => MarshalInspectable<T>.GetAbiArray(box);
-                FromAbiArray = (object box) => MarshalInspectable<T>.FromAbiArray(box);
-                FromManagedArray = (T[] array) => MarshalInspectable<T>.FromManagedArray(array);
-                CopyManagedArray = (T[] array, IntPtr data) => MarshalInspectable<T>.CopyManagedArray(array, data);
-                DisposeMarshalerArray = (object box) => MarshalInspectable<T>.DisposeMarshalerArray(box);
-                DisposeAbiArray = (object box) => MarshalInspectable<T>.DisposeAbiArray(box);
-            }
-            else // delegate, class 
-            {
-                AbiType = typeof(IntPtr);
-                CreateMarshaler = MarshalGeneric<T>.CreateMarshaler;
-                GetAbi = MarshalGeneric<T>.GetAbi;
-                FromAbi = MarshalGeneric<T>.FromAbi;
-                FromManaged = MarshalGeneric<T>.FromManaged;
-                CopyManaged = MarshalGeneric<T>.CopyManaged;
-                DisposeMarshaler = MarshalGeneric<T>.DisposeMarshaler;
-                DisposeAbi = MarshalGeneric<T>.DisposeAbi;
-                CreateMarshalerArray = MarshalGeneric<T>.CreateMarshalerArray;
-                GetAbiArray = MarshalGeneric<T>.GetAbiArray;
-                FromAbiArray = MarshalGeneric<T>.FromAbiArray;
-                FromManagedArray = MarshalGeneric<T>.FromManagedArray;
-                CopyManagedArray = (T[] array, IntPtr data) => MarshalGeneric<T>.CopyManagedArray(array, data);
-                DisposeMarshalerArray = MarshalGeneric<T>.DisposeMarshalerArray;
-                DisposeAbiArray = MarshalGeneric<T>.DisposeAbiArray;
-            }
-            RefAbiType = AbiType.MakeByRefType();
-        }
-
-        public static readonly Type AbiType;
-        public static readonly Type RefAbiType;
-        public static readonly Func<T, object> CreateMarshaler;
-        public static readonly Func<object, object> GetAbi;
-        public static readonly Action<object, IntPtr> CopyAbi;
-        public static readonly Func<object, T> FromAbi;
-        public static readonly Func<T, object> FromManaged;
-        public static readonly Action<T, IntPtr> CopyManaged;
-        public static readonly Action<object> DisposeMarshaler;
-        public static readonly Action<object> DisposeAbi;
-        public static readonly Func<T[], object> CreateMarshalerArray;
-        public static readonly Func<object, (int, IntPtr)> GetAbiArray;
-        public static readonly Func<object, T[]> FromAbiArray;
-        public static readonly Func<T[], (int, IntPtr)> FromManagedArray;
-        public static readonly Action<T[], IntPtr> CopyManagedArray;
-        public static readonly Action<object> DisposeMarshalerArray;
-        public static readonly Action<object> DisposeAbiArray;
-    }
-}
+using System;
+using System.Linq.Expressions;
+using System.Reflection;
+using System.Runtime.CompilerServices;
+using System.Runtime.InteropServices;
+using WinRT.Interop;
+
+#pragma warning disable 0169 // The field 'xxx' is never used
+#pragma warning disable 0649 // Field 'xxx' is never assigned to, and will always have its default value
+
+namespace WinRT
+{
+    internal static class MarshalExtensions
+    {
+        public static void Dispose(this GCHandle handle)
+        {
+            if (handle.IsAllocated)
+            {
+                handle.Free();
+            }
+        }
+
+#if !NET
+        public static unsafe ref readonly char GetPinnableReference(this string str)
+        {
+            return ref *(char*)((*(byte**)Unsafe.AsPointer(ref str)) + RuntimeHelpers.OffsetToStringData);
+        }
+#endif
+    }
+
+#if EMBED
+    internal
+#else 
+    public
+#endif
+    class MarshalString
+    {
+        [StructLayout(LayoutKind.Sequential)]
+        internal struct HSTRING_HEADER
+        {
+            IntPtr reserved1;
+            int reserved2;
+            int reserved3;
+            int reserved4;
+            int reserved5;
+        }
+
+        private HSTRING_HEADER _header;
+        private GCHandle _gchandle;
+
+        public struct Pinnable
+        {
+            private HSTRING_HEADER _header;
+            private string _value;
+
+            public Pinnable(string value)
+            {
+                _value = value ?? "";
+                _header = default;
+            }
+
+            public ref readonly char GetPinnableReference()
+            {
+                return ref _value.GetPinnableReference();
+            }
+
+            public unsafe IntPtr GetAbi()
+            {
+                if (_value == "")
+                {
+                    return IntPtr.Zero;
+                }
+                IntPtr hstring;
+                Marshal.ThrowExceptionForHR(Platform.WindowsCreateStringReference(
+                    (char*)Unsafe.AsPointer(ref Unsafe.AsRef(in GetPinnableReference())),
+                    _value.Length,
+                    (IntPtr*)Unsafe.AsPointer(ref _header),
+                    &hstring));
+                return hstring;
+            }
+        }
+
+        public static Pinnable CreatePinnable(string value) => new(value);
+
+        public static IntPtr GetAbi(Pinnable p) => p.GetAbi();
+
+        public MarshalString(string value)
+        {
+            _gchandle = GCHandle.Alloc(value, GCHandleType.Pinned);
+        }
+
+        public void Dispose()
+        {
+            _gchandle.Dispose();
+        }
+
+        public static MarshalString CreateMarshaler(string value)
+        {
+            return string.IsNullOrEmpty(value) ? null : new MarshalString(value);
+        }
+
+        public unsafe IntPtr GetAbi()
+        {
+            static bool Dispose(MarshalString m) { m.Dispose(); return false; };
+            try
+            {
+                var value = (string)_gchandle.Target;
+                fixed (char* chars = value)
+                { 
+                    IntPtr hstring;
+                    Marshal.ThrowExceptionForHR(Platform.WindowsCreateStringReference(
+                        chars, value.Length, (IntPtr*)Unsafe.AsPointer(ref _header), &hstring));
+                    return hstring;
+                }
+            }
+            catch (Exception) when (Dispose(this))
+            {
+                // Unreachable
+                return default;
+            }
+        }
+
+        public static IntPtr GetAbi(MarshalString m) => m is null ? IntPtr.Zero : m.GetAbi();
+
+        public static IntPtr GetAbi(object box) => box is null ? IntPtr.Zero : GetAbi((MarshalString)box);
+
+        public static void DisposeMarshaler(MarshalString m) => m?.Dispose();
+
+        public static void DisposeMarshaler(object box)
+        {
+            if (box != null)
+                DisposeMarshaler(((MarshalString)box));
+        }
+
+        public static void DisposeAbi(IntPtr hstring)
+        {
+            if (hstring != IntPtr.Zero)
+                Platform.WindowsDeleteString(hstring);
+        }
+
+        public static void DisposeAbi(object abi)
+        {
+            if (abi != null)
+                DisposeAbi(((IntPtr)abi));
+        }
+
+        public static unsafe string FromAbi(IntPtr value)
+        {
+            if (value == IntPtr.Zero)
+                return "";
+            uint length;
+            var buffer = Platform.WindowsGetStringRawBuffer(value, &length);
+            return new string(buffer, 0, (int)length);
+        }
+
+        public static unsafe IntPtr FromManaged(string value)
+        {
+            if (value is null)
+            {
+                return IntPtr.Zero;
+            }
+            IntPtr handle;
+            Marshal.ThrowExceptionForHR(
+                Platform.WindowsCreateString(value, value.Length, &handle));
+            return handle;
+        }
+
+        public struct MarshalerArray
+        {
+            public void Dispose()
+            {
+                if (_marshalers != null)
+                {
+                    foreach (var marshaler in _marshalers)
+                    {
+                        marshaler?.Dispose();
+                    }
+                }
+                if (_array != IntPtr.Zero)
+                {
+                    Marshal.FreeCoTaskMem(_array);
+                }
+            }
+
+            public IntPtr _array;
+            public MarshalString[] _marshalers;
+        }
+
+        public static unsafe MarshalerArray CreateMarshalerArray(string[] array)
+        {
+            var m = new MarshalerArray();
+            if (array is null)
+            {
+                return m;
+            }
+            static bool Dispose(MarshalerArray m) { m.Dispose(); return false; };
+            try
+            {
+                var length = array.Length;
+                m._array = Marshal.AllocCoTaskMem(length * Marshal.SizeOf<IntPtr>());
+                m._marshalers = new MarshalString[length];
+                var elements = (IntPtr*)m._array.ToPointer();
+                for (int i = 0; i < length; i++)
+                {
+                    m._marshalers[i] = MarshalString.CreateMarshaler(array[i]);
+                    elements[i] = MarshalString.GetAbi(m._marshalers[i]);
+                };
+                return m;
+            }
+            catch (Exception) when (Dispose(m))
+            {
+                // Unreachable
+                return default;
+            }
+        }
+
+        public static (int length, IntPtr data) GetAbiArray(object box)
+        {
+            var m = (MarshalerArray)box;
+            return (m._marshalers?.Length ?? 0, m._array);
+        }
+
+        public static unsafe string[] FromAbiArray(object box)
+        {
+            if (box is null)
+            {
+                return null;
+            }
+            var abi = ((int length, IntPtr data))box;
+            if (abi.data == IntPtr.Zero)
+            {
+                return null;
+            }
+            string[] array = new string[abi.length];
+            var data = (IntPtr*)abi.data.ToPointer();
+            for (int i = 0; i < abi.length; i++)
+            {
+                array[i] = MarshalString.FromAbi(data[i]);
+            }
+            return array;
+        }
+
+        public static unsafe void CopyAbiArray(string[] array, object box)
+        {
+            var abi = ((int length, IntPtr data))box;
+            var data = (IntPtr*)abi.data.ToPointer();
+            for (int i = 0; i < abi.length; i++)
+            {
+                array[i] = MarshalString.FromAbi(data[i]);
+            }
+        }
+
+        public static unsafe (int length, IntPtr data) FromManagedArray(string[] array)
+        {
+            if (array is null)
+            {
+                return (0, IntPtr.Zero);
+            }
+            IntPtr data = IntPtr.Zero;
+            int i = 0;
+            static bool Dispose(int i, IntPtr data) { DisposeAbiArray((i, data)); return false; };
+            try
+            {
+                var length = array.Length;
+                data = Marshal.AllocCoTaskMem(length * Marshal.SizeOf<IntPtr>());
+                var elements = (IntPtr*)data;
+                for (i = 0; i < length; i++)
+                {
+                    elements[i] = MarshalString.FromManaged(array[i]);
+                }
+                return (i, data);
+            }
+            catch (Exception) when (Dispose(i, data))
+            {
+                // Unreachable
+                return default;
+            }
+        }
+
+        public static unsafe void CopyManagedArray(string[] array, IntPtr data)
+        {
+            if (array is null)
+            {
+                return;
+            }
+            DisposeAbiArrayElements((array.Length, data));
+            int i = 0;
+            static bool Dispose(int i, IntPtr data) { DisposeAbiArrayElements((i, data)); return false; };
+            try
+            {
+                var length = array.Length;
+                var elements = (IntPtr*)data;
+                for (i = 0; i < length; i++)
+                {
+                    elements[i] = MarshalString.FromManaged(array[i]);
+                };
+            }
+            catch (Exception) when (Dispose(i, data))
+            {
+                // Unreachable
+            }
+        }
+
+        public static void DisposeMarshalerArray(object box)
+        {
+            if (box != null)
+                ((MarshalerArray)box).Dispose();
+        }
+
+        public static unsafe void DisposeAbiArrayElements((int length, IntPtr data) abi)
+        {
+            var elements = (IntPtr*)abi.data;
+            for (int i = 0; i < abi.length; i++)
+            {
+                DisposeAbi(elements[i]);
+            }
+        }
+
+        public static unsafe void DisposeAbiArray(object box)
+        {
+            if (box == null) return;
+            var abi = ((int length, IntPtr data))box;
+            DisposeAbiArrayElements(abi);
+            Marshal.FreeCoTaskMem(abi.data);
+        }
+    }
+
+#if EMBED
+    internal
+#else
+    public
+#endif
+    struct MarshalBlittable<T>
+    {
+        public struct MarshalerArray
+        {
+            public MarshalerArray(Array array) => _gchandle = array is null ? default : GCHandle.Alloc(array, GCHandleType.Pinned);
+            public void Dispose() => _gchandle.Dispose();
+
+            public GCHandle _gchandle;
+        };
+
+        public static MarshalerArray CreateMarshalerArray(Array array) => new MarshalerArray(array);
+
+        public static (int length, IntPtr data) GetAbiArray(object box)
+        {
+            var m = (MarshalerArray)box;
+            return m._gchandle.IsAllocated ? (((Array)m._gchandle.Target).Length, m._gchandle.AddrOfPinnedObject()) : (0, IntPtr.Zero);
+        }
+
+        public static unsafe T[] FromAbiArray(object box)
+        {
+            if (box is null)
+            {
+                return null;
+            }
+            var abi = ((int length, IntPtr data))box;
+            if (abi.data == IntPtr.Zero)
+            {
+                return null;
+            }
+            var abiSpan = new ReadOnlySpan<T>(abi.data.ToPointer(), abi.length);
+            return abiSpan.ToArray();
+        }
+
+        public static unsafe (int length, IntPtr data) FromManagedArray(Array array)
+        {
+            if (array is null)
+            {
+                return (0, IntPtr.Zero);
+            }
+            var length = array.Length;
+            var byte_length = length * Marshal.SizeOf<T>();
+            var data = Marshal.AllocCoTaskMem(byte_length);
+            CopyManagedArray(array, data);
+            return (length, data);
+        }
+
+        public static unsafe void CopyManagedArray(Array array, IntPtr data)
+        {
+            if (array is null)
+            {
+                return;
+            }
+            var length = array.Length;
+            var byte_length = length * Marshal.SizeOf<T>();
+            var array_handle = GCHandle.Alloc(array, GCHandleType.Pinned);
+            var array_data = array_handle.AddrOfPinnedObject();
+            Buffer.MemoryCopy(array_data.ToPointer(), data.ToPointer(), byte_length, byte_length);
+            array_handle.Free();
+        }
+
+        public static void DisposeMarshalerArray(object box)
+        {
+            if (box != null)
+                ((MarshalerArray)box).Dispose();
+        }
+
+        public static void DisposeAbiArray(object box)
+        {
+            if (box == null) return;
+            var abi = ((int length, IntPtr data))box;
+            Marshal.FreeCoTaskMem(abi.data);
+        }
+    }
+
+#if EMBED
+    internal
+#else
+    public
+#endif
+    class MarshalGeneric<T>
+    {
+        protected static readonly Type HelperType = typeof(T).GetHelperType();
+        protected static readonly Type AbiType = typeof(T).GetAbiType();
+        protected static readonly Type MarshalerType = typeof(T).GetMarshalerType();
+        internal static readonly Type MarshalerArrayType = typeof(T).GetMarshalerArrayType();
+
+        public static readonly Func<T, object> CreateMarshaler = (T value) => CreateMarshalerLazy.Value(value);
+        private static readonly Lazy<Func<T, object>> CreateMarshalerLazy = new(BindCreateMarshaler);
+        private static Func<T, object> BindCreateMarshaler()
+        {
+            var parms = new[] { Expression.Parameter(typeof(T), "arg") };
+            return Expression.Lambda<Func<T, object>>(
+                Expression.Convert(Expression.Call(HelperType.GetMethod("CreateMarshaler", BindingFlags.Public | BindingFlags.NonPublic | BindingFlags.Static), parms),
+                    typeof(object)), parms).Compile();
+        }
+
+        public static readonly Func<object, object> GetAbi = (object objRef) => GetAbiLazy.Value(objRef);
+        private static readonly Lazy<Func<object, object>> GetAbiLazy = new(BindGetAbi);
+        private static Func<object, object> BindGetAbi()
+        {
+            var parms = new[] { Expression.Parameter(typeof(object), "arg") };
+            return Expression.Lambda<Func<object, object>>(
+                Expression.Convert(Expression.Call(HelperType.GetMethod("GetAbi", BindingFlags.Public | BindingFlags.NonPublic | BindingFlags.Static),
+                    new[] { Expression.Convert(parms[0], MarshalerType) }),
+                        typeof(object)), parms).Compile();
+        }
+
+        public static readonly Action<object, IntPtr> CopyAbi = (object box, IntPtr dest) => CopyAbiLazy.Value(box, dest);
+        private static readonly Lazy<Action<object, IntPtr>> CopyAbiLazy = new(BindCopyAbi);
+        private static Action<object, IntPtr> BindCopyAbi()
+        {
+            var copyAbi = HelperType.GetMethod("CopyAbi", BindingFlags.Public | BindingFlags.NonPublic | BindingFlags.Static);
+            if (copyAbi == null) return null;
+            var parms = new[] { Expression.Parameter(typeof(object), "arg"), Expression.Parameter(typeof(IntPtr), "dest") };
+            return Expression.Lambda<Action<object, IntPtr>>(
+                Expression.Call(copyAbi,
+                    new Expression[] { Expression.Convert(parms[0], MarshalerType), parms[1] }), parms).Compile();
+        }
+
+        public static readonly Func<object, T> FromAbi = (object box) => FromAbiLazy.Value(box);
+        private static readonly Lazy<Func<object, T>> FromAbiLazy = new(BindFromAbi);
+        private static Func<object, T> BindFromAbi()
+        {
+            var parms = new[] { Expression.Parameter(typeof(object), "arg") };
+            return Expression.Lambda<Func<object, T>>(
+                Expression.Call(HelperType.GetMethod("FromAbi", BindingFlags.Public | BindingFlags.NonPublic | BindingFlags.Static),
+                    new[] { Expression.Convert(parms[0], AbiType) }), parms).Compile();
+        }
+
+        public static readonly Func<T, object> FromManaged = (T value) => FromManagedLazy.Value(value);
+        private static readonly Lazy<Func<T, object>> FromManagedLazy = new(BindFromManaged);
+        private static Func<T, object> BindFromManaged()
+        {
+            var parms = new[] { Expression.Parameter(typeof(T), "arg") };
+            return Expression.Lambda<Func<T, object>>(
+                Expression.Convert(Expression.Call(HelperType.GetMethod("FromManaged", BindingFlags.Public | BindingFlags.NonPublic | BindingFlags.Static), parms),
+                    typeof(object)), parms).Compile();
+        }
+
+        public static readonly Action<T, IntPtr> CopyManaged = (T value, IntPtr dest) => CopyManagedLazy.Value(value, dest);
+        private static readonly Lazy<Action<T, IntPtr>> CopyManagedLazy = new(BindCopyManaged);
+        private static Action<T, IntPtr> BindCopyManaged()
+        {
+            var copyManaged = HelperType.GetMethod("CopyManaged", BindingFlags.Public | BindingFlags.NonPublic | BindingFlags.Static);
+            if (copyManaged == null) return null;
+            var parms = new[] { Expression.Parameter(typeof(T), "arg"), Expression.Parameter(typeof(IntPtr), "dest") };
+            return Expression.Lambda<Action<T, IntPtr>>(
+                Expression.Call(copyManaged, parms), parms).Compile();
+        }
+
+        public static readonly Action<object> DisposeMarshaler = (object objRef) => DisposeMarshalerLazy.Value(objRef);
+        private static readonly Lazy<Action<object>> DisposeMarshalerLazy = new(BindDisposeMarshaler);
+        private static Action<object> BindDisposeMarshaler()
+        {
+            var parms = new[] { Expression.Parameter(typeof(object), "arg") };
+            return Expression.Lambda<Action<object>>(
+                Expression.Call(HelperType.GetMethod("DisposeMarshaler", BindingFlags.Public | BindingFlags.NonPublic | BindingFlags.Static),
+                    new[] { Expression.Convert(parms[0], MarshalerType) }), parms).Compile();
+        }
+
+        internal static readonly Action<object> DisposeAbi = (object box) => DisposeAbiLazy.Value(box);
+        private static readonly Lazy<Action<object>> DisposeAbiLazy = new(BindDisposeAbi);
+        private static Action<object> BindDisposeAbi()
+        {
+            var disposeAbi = HelperType.GetMethod("DisposeAbi", BindingFlags.Public | BindingFlags.NonPublic | BindingFlags.Static);
+            if (disposeAbi == null) return null;
+            var parms = new[] { Expression.Parameter(typeof(object), "arg") };
+            return Expression.Lambda<Action<object>>(
+                Expression.Call(disposeAbi, new[] { Expression.Convert(parms[0], AbiType) }), parms).Compile();
+        }
+
+        internal static readonly Func<T[], object> CreateMarshalerArray = (T[] array) => CreateMarshalerArrayLazy.Value(array);
+        private static readonly Lazy<Func<T[], object>> CreateMarshalerArrayLazy = new(BindCreateMarshalerArray);
+        private static Func<T[], object> BindCreateMarshalerArray()
+        {
+            var createMarshalerArray = HelperType.GetMethod("CreateMarshalerArray", BindingFlags.Public | BindingFlags.NonPublic | BindingFlags.Static);
+            if (createMarshalerArray == null) return null;
+            var parms = new[] { Expression.Parameter(typeof(T[]), "arg") };
+            return Expression.Lambda<Func<T[], object>>(
+                Expression.Convert(Expression.Call(createMarshalerArray, parms), typeof(object)), parms).Compile();
+        }
+
+        internal static readonly Func<object, (int, IntPtr)> GetAbiArray = (object box) => GetAbiArrayLazy.Value(box);
+        private static readonly Lazy<Func<object, (int, IntPtr)>> GetAbiArrayLazy = new(BindGetAbiArray);
+        private static Func<object, (int, IntPtr)> BindGetAbiArray()
+        {
+            var getAbiArray = HelperType.GetMethod("GetAbiArray", BindingFlags.Public | BindingFlags.NonPublic | BindingFlags.Static);
+            if (getAbiArray == null) return null;
+            var parms = new[] { Expression.Parameter(typeof(object), "arg") };
+            return Expression.Lambda<Func<object, (int, IntPtr)>>(
+                Expression.Convert(Expression.Call(getAbiArray, parms), typeof((int, IntPtr))), parms).Compile();
+        }
+
+        internal static readonly Func<object, T[]> FromAbiArray = (object box) => FromAbiArrayLazy.Value(box);
+        private static readonly Lazy<Func<object, T[]>> FromAbiArrayLazy = new(BindFromAbiArray);
+        private static Func<object, T[]> BindFromAbiArray()
+        {
+            var fromAbiArray = HelperType.GetMethod("FromAbiArray", BindingFlags.Public | BindingFlags.NonPublic | BindingFlags.Static);
+            if (fromAbiArray == null) return null;
+            var parms = new[] { Expression.Parameter(typeof(object), "arg") };
+            return Expression.Lambda<Func<object, T[]>>(
+                Expression.Call(fromAbiArray, parms), parms).Compile();
+        }
+
+        internal static readonly Func<T[], (int, IntPtr)> FromManagedArray = (T[] array) => FromManagedArrayLazy.Value(array);
+        private static readonly Lazy<Func<T[], (int, IntPtr)>> FromManagedArrayLazy = new(BindFromManagedArray);
+        private static Func<T[], (int, IntPtr)> BindFromManagedArray()
+        {
+            var fromManagedArray = HelperType.GetMethod("FromManagedArray", BindingFlags.Public | BindingFlags.NonPublic | BindingFlags.Static);
+            if (fromManagedArray == null) return null;
+            var parms = new[] { Expression.Parameter(typeof(T[]), "arg") };
+            return Expression.Lambda<Func<T[], (int, IntPtr)>>(
+                Expression.Convert(Expression.Call(fromManagedArray, parms), typeof((int, IntPtr))), parms).Compile();
+        }
+
+        internal static readonly Action<object> DisposeMarshalerArray = (object box) => DisposeMarshalerArrayLazy.Value(box);
+        private static readonly Lazy<Action<object>> DisposeMarshalerArrayLazy = new(BindDisposeMarshalerArray);
+        private static Action<object> BindDisposeMarshalerArray()
+        {
+            var disposeMarshalerArray = HelperType.GetMethod("DisposeMarshalerArray", BindingFlags.Public | BindingFlags.NonPublic | BindingFlags.Static);
+            if (disposeMarshalerArray == null) return null;
+            var parms = new[] { Expression.Parameter(typeof(object), "arg") };
+            return Expression.Lambda<Action<object>>(
+                Expression.Call(disposeMarshalerArray, Expression.Convert(parms[0], MarshalerArrayType)), parms).Compile();
+        }
+
+        internal static readonly Action<object> DisposeAbiArray = (object box) => DisposeAbiArrayLazy.Value(box);
+        private static readonly Lazy<Action<object>> DisposeAbiArrayLazy = new(BindDisposeAbiArray);
+        private static Action<object> BindDisposeAbiArray()
+        {
+            var disposeAbiArray = HelperType.GetMethod("DisposeAbiArray", BindingFlags.Public | BindingFlags.NonPublic | BindingFlags.Static);
+            if (disposeAbiArray == null) return null;
+            var parms = new[] { Expression.Parameter(typeof(object), "arg") };
+            return Expression.Lambda<Action<object>>(
+                Expression.Call(disposeAbiArray, parms), parms).Compile();
+        }
+
+        private static unsafe void CopyManagedFallback(T value, IntPtr dest)
+        {
+            *(IntPtr*)dest.ToPointer() =
+                (value is null) ? IntPtr.Zero : ((IObjectReference) CreateMarshaler(value)).GetRef();
+        }
+
+        internal static unsafe void CopyManagedArray(T[] array, IntPtr data) => MarshalInterfaceHelper<T>.CopyManagedArray(array, data, CopyManagedLazy.Value ?? CopyManagedFallback);
+    }
+
+#if EMBED
+    internal
+#else
+    public
+#endif
+    class MarshalNonBlittable<T> : MarshalGeneric<T>
+    {
+        private static readonly new Type AbiType = typeof(T).IsEnum ? Enum.GetUnderlyingType(typeof(T)) : MarshalGeneric<T>.AbiType;
+
+        public struct MarshalerArray
+        {
+            public void Dispose()
+            {
+                if (_marshalers != null)
+                {
+                    foreach (var marshaler in _marshalers)
+                    {
+                        Marshaler<T>.DisposeMarshaler(marshaler);
+                    }
+                }
+                if (_array != IntPtr.Zero)
+                {
+                    Marshal.FreeCoTaskMem(_array);
+                }
+            }
+
+            public IntPtr _array;
+            public object[] _marshalers;
+        }
+
+        public static new unsafe MarshalerArray CreateMarshalerArray(T[] array)
+        {
+            MarshalerArray m = new MarshalerArray();
+            if (array is null)
+            {
+                return m;
+            }
+            static bool Dispose(MarshalerArray m) { m.Dispose(); return false; };
+            try
+            {
+                int length = array.Length;
+                var abi_element_size = Marshal.SizeOf(AbiType);
+                var byte_length = length * abi_element_size;
+                m._array = Marshal.AllocCoTaskMem(byte_length);
+                m._marshalers = new object[length];
+                var element = (byte*)m._array.ToPointer();
+                for (int i = 0; i < length; i++)
+                {
+                    m._marshalers[i] = Marshaler<T>.CreateMarshaler(array[i]);
+                    Marshaler<T>.CopyAbi(m._marshalers[i], (IntPtr)element);
+                    element += abi_element_size;
+                }
+                return m;
+            }
+            catch (Exception) when (Dispose(m))
+            {
+                // Unreachable
+                return default;
+            }
+        }
+
+        public static new(int length, IntPtr data) GetAbiArray(object box)
+        {
+            var m = (MarshalerArray)box;
+            return (m._marshalers?.Length ?? 0, m._array);
+        }
+
+        public static new unsafe T[] FromAbiArray(object box)
+        {
+            if (box is null)
+            {
+                return null;
+            }
+            var abi = ((int length, IntPtr data))box;
+            if (abi.data == IntPtr.Zero)
+            {
+                return null;
+            }
+            var array = new T[abi.length];
+            var data = (byte*)abi.data.ToPointer();
+            var abi_element_size = Marshal.SizeOf(AbiType);
+            for (int i = 0; i < abi.length; i++)
+            {
+                var abi_element = Marshal.PtrToStructure((IntPtr)data, AbiType);
+                array[i] = Marshaler<T>.FromAbi(abi_element);
+                data += abi_element_size;
+            }
+            return array;
+        }
+
+        public static unsafe void CopyAbiArray(T[] array, object box)
+        {
+            var abi = ((int length, IntPtr data))box;
+            if (abi.data == IntPtr.Zero)
+            {
+                return;
+            }
+            var data = (byte*)abi.data.ToPointer();
+            var abi_element_size = Marshal.SizeOf(AbiType);
+            for (int i = 0; i < abi.length; i++)
+            {
+                var abi_element = Marshal.PtrToStructure((IntPtr)data, AbiType);
+                array[i] = Marshaler<T>.FromAbi(abi_element);
+                data += abi_element_size;
+            }
+        }
+
+        public static new unsafe (int length, IntPtr data) FromManagedArray(T[] array)
+        {
+            if (array is null)
+            {
+                return (0, IntPtr.Zero);
+            }
+            IntPtr data = IntPtr.Zero;
+            int i = 0;
+            static bool Dispose(int i, IntPtr data) { DisposeAbiArray((i, data)); return false; };
+            try
+            {
+                int length = array.Length;
+                var abi_element_size = Marshal.SizeOf(AbiType);
+                var byte_length = length * abi_element_size;
+                data = Marshal.AllocCoTaskMem(byte_length);
+                var bytes = (byte*)data.ToPointer();
+                for (i = 0; i < length; i++)
+                {
+                    Marshaler<T>.CopyManaged(array[i], (IntPtr)bytes);
+                    bytes += abi_element_size;
+                }
+                return (i, data);
+            }
+            catch (Exception) when (Dispose(i, data))
+            {
+                // Unreachable
+                return default;
+            }
+        }
+
+        public static new unsafe void CopyManagedArray(T[] array, IntPtr data)
+        {
+            if (array is null)
+            {
+                return;
+            }
+            DisposeAbiArrayElements((array.Length, data));
+            int i = 0;
+            static bool Dispose(int i, IntPtr data) { DisposeAbiArrayElements((i, data)); return false; };
+            try
+            {
+                int length = array.Length;
+                var abi_element_size = Marshal.SizeOf(AbiType);
+                var byte_length = length * abi_element_size;
+                var bytes = (byte*)data.ToPointer();
+                for (i = 0; i < length; i++)
+                {
+                    Marshaler<T>.CopyManaged(array[i], (IntPtr)bytes);
+                    bytes += abi_element_size;
+                }
+            }
+            catch (Exception) when (Dispose(i, data))
+            {
+                // Unreachable
+            }
+        }
+
+        public static new void DisposeMarshalerArray(object box) => ((MarshalerArray)box).Dispose();
+
+        public static unsafe void DisposeAbiArrayElements((int length, IntPtr data) abi)
+        {
+            var data = (byte*)abi.data.ToPointer();
+            var abi_element_size = Marshal.SizeOf(AbiType);
+            for (int i = 0; i < abi.length; i++)
+            {
+                var abi_element = Marshal.PtrToStructure((IntPtr)data, AbiType);
+                Marshaler<T>.DisposeAbi(abi_element);
+                data += abi_element_size;
+            }
+        }
+
+        public static new unsafe void DisposeAbiArray(object box)
+        {
+            if (box == null) return;
+            var abi = ((int length, IntPtr data))box;
+            if (abi.data == IntPtr.Zero) return;
+            DisposeAbiArrayElements(abi);
+            Marshal.FreeCoTaskMem(abi.data);
+        }
+    }
+
+#if EMBED
+    internal
+#else
+    public
+#endif
+    class MarshalInterfaceHelper<T>
+    {
+        public struct MarshalerArray
+        {
+            public void Dispose()
+            {
+                if (_marshalers != null)
+                {
+                    foreach (var marshaler in _marshalers)
+                    {
+                        DisposeMarshaler(marshaler);
+                    }
+                }
+                if (_array != IntPtr.Zero)
+                {
+                    Marshal.FreeCoTaskMem(_array);
+                }
+            }
+
+            public IntPtr _array;
+            public IObjectReference[] _marshalers;
+        }
+
+        public static unsafe MarshalerArray CreateMarshalerArray(T[] array, Func<T, IObjectReference> createMarshaler)
+        {
+            MarshalerArray m = new MarshalerArray();
+            if (array is null)
+            {
+                return m;
+            }
+            static bool Dispose(MarshalerArray m) { m.Dispose(); return false; };
+            try
+            {
+                int length = array.Length;
+                var byte_length = length * IntPtr.Size;
+                m._array = Marshal.AllocCoTaskMem(byte_length);
+                m._marshalers = new IObjectReference[length];
+                var element = (IntPtr*)m._array.ToPointer();
+                for (int i = 0; i < length; i++)
+                {
+                    m._marshalers[i] = createMarshaler(array[i]);
+                    element[i] = GetAbi(m._marshalers[i]);
+                }
+                return m;
+            }
+            catch (Exception) when (Dispose(m))
+            {
+                // Unreachable
+                return default;
+            }
+        }
+
+        public static (int length, IntPtr data) GetAbiArray(object box)
+        {
+            var m = (MarshalerArray)box;
+            return (m._marshalers?.Length ?? 0, m._array);
+        }
+
+        public static unsafe T[] FromAbiArray(object box, Func<IntPtr, T> fromAbi)
+        {
+            if (box is null)
+            {
+                return null;
+            }
+            var abi = ((int length, IntPtr data))box;
+            if (abi.data == IntPtr.Zero)
+            {
+                return null;
+            }
+            var array = new T[abi.length];
+            var data = (IntPtr*)abi.data.ToPointer();
+            for (int i = 0; i < abi.length; i++)
+            {
+                array[i] = fromAbi(data[i]);
+            }
+            return array;
+        }
+
+        public static unsafe void CopyAbiArray(T[] array, object box, Func<IntPtr, T> fromAbi)
+        {
+            if (box is null)
+            {
+                return;
+            }
+            var abi = ((int length, IntPtr data))box;
+            var data = (IntPtr*)abi.data.ToPointer();
+            for (int i = 0; i < abi.length; i++)
+            {
+                array[i] = fromAbi(data[i]);
+            }
+        }
+
+        public static unsafe (int length, IntPtr data) FromManagedArray(T[] array, Func<T, IntPtr> fromManaged)
+        {
+            if (array is null)
+            {
+                return (0, IntPtr.Zero);
+            }
+            IntPtr data = IntPtr.Zero;
+            int i = 0;
+            static bool Dispose(int i, IntPtr data) { DisposeAbiArray((i, data)); return false; };
+            try
+            {
+                int length = array.Length;
+                var byte_length = length * IntPtr.Size;
+                data = Marshal.AllocCoTaskMem(byte_length);
+                var native = (IntPtr*)data.ToPointer();
+                for (i = 0; i < length; i++)
+                {
+                    native[i] = fromManaged(array[i]);
+                }
+                return (i, data);
+            }
+            catch (Exception) when (Dispose(i, data))
+            {
+                // Unreachable
+                return default;
+            }
+        }
+
+        public static unsafe void CopyManagedArray(T[] array, IntPtr data, Action<T, IntPtr> copyManaged)
+        {
+            if (array is null)
+            {
+                return;
+            }
+            DisposeAbiArrayElements((array.Length, data));
+            int i = 0;
+            static bool Dispose(int i, IntPtr data) { DisposeAbiArrayElements((i, data)); return false; };
+            try
+            {
+                int length = array.Length;
+                var byte_length = length * IntPtr.Size;
+                var bytes = (byte*)data.ToPointer();
+                for (i = 0; i < length; i++)
+                {
+                    copyManaged(array[i], (IntPtr)bytes);
+                    bytes += IntPtr.Size;
+                }
+            }
+            catch (Exception) when (Dispose(i, data))
+            {
+                // Unreachable
+            }
+        }
+
+        public static void DisposeMarshalerArray(object box) => ((MarshalerArray)box).Dispose();
+
+        public static unsafe void DisposeAbiArrayElements((int length, IntPtr data) abi)
+        {
+            var data = (IntPtr*)abi.data.ToPointer();
+            for (int i = 0; i < abi.length; i++)
+            {
+                DisposeAbi(data[i]);
+            }
+        }
+
+        public static unsafe void DisposeAbiArray(object box)
+        {
+            if (box == null) return;
+            var abi = ((int length, IntPtr data))box;
+            if (abi.data == IntPtr.Zero) return;
+            DisposeAbiArrayElements(abi);
+            Marshal.FreeCoTaskMem(abi.data);
+        }
+
+        public static IntPtr GetAbi(IObjectReference objRef)
+        {
+            return objRef?.ThisPtr ?? IntPtr.Zero;
+        }
+
+        public static void DisposeMarshaler(IObjectReference objRef)
+        {
+            objRef?.Dispose();
+        }
+
+        public static void DisposeAbi(IntPtr ptr)
+        {
+            if (ptr == IntPtr.Zero) return;
+            unsafe
+            {
+                (**(IUnknownVftbl**)ptr).Release(ptr);
+            }
+        }
+    }
+
+#if EMBED
+    internal
+#else
+    public
+#endif
+    struct MarshalInterface<T>
+    {
+        private static readonly Type HelperType = typeof(T).GetHelperType();
+        private static Func<T, IObjectReference> _ToAbi;
+        private static Func<IntPtr, T> _FromAbi;
+        private static Func<IObjectReference, IObjectReference> _As;
+
+        public static T FromAbi(IntPtr ptr)
+        {
+            if (ptr == IntPtr.Zero)
+            {
+                return (T)(object)null;
+            }
+
+            return MarshalInspectable<T>.FromAbi(ptr);
+        }
+
+        public static IObjectReference CreateMarshaler(T value)
+        {
+            if (value is null)
+            {
+                return null;
+            }
+
+            // If the value passed in is the native implementation of the interface
+            // use the ToAbi delegate since it will be faster than reflection.
+            if (value.GetType() == HelperType)
+            {
+                if (_ToAbi == null)
+                {
+                    _ToAbi = BindToAbi();
+                }
+                var ptr = _ToAbi(value).GetRef();
+                // We can use ObjectReference.Attach here since this API is
+                // only used during marshalling where we deterministically dispose
+                // on the same thread (and as a result don't need to capture context).
+                return ObjectReference<IUnknownVftbl>.Attach(ref ptr);
+            }
+
+            if (_As is null)
+            {
+                _As = BindAs();
+            }
+
+            var inspectable = MarshalInspectable<T>.CreateMarshaler(value, true);
+
+            return _As(inspectable);
+        }
+
+        public static IntPtr GetAbi(IObjectReference value) => 
+            value is null ? IntPtr.Zero : MarshalInterfaceHelper<T>.GetAbi(value);
+
+        public static void DisposeAbi(IntPtr thisPtr) => MarshalInterfaceHelper<T>.DisposeAbi(thisPtr);
+
+        public static void DisposeMarshaler(IObjectReference value) => MarshalInterfaceHelper<T>.DisposeMarshaler(value);
+
+        public static IntPtr FromManaged(T value)
+        {
+            if (value is null)
+            {
+                return IntPtr.Zero;
+            }
+            return CreateMarshaler(value).GetRef();
+        }
+
+        public static unsafe void CopyManaged(T value, IntPtr dest)
+        {
+            *(IntPtr*)dest.ToPointer() =
+                (value is null) ? IntPtr.Zero : CreateMarshaler(value).GetRef();
+        }
+
+        public static unsafe MarshalInterfaceHelper<T>.MarshalerArray CreateMarshalerArray(T[] array) => MarshalInterfaceHelper<T>.CreateMarshalerArray(array, (o) => CreateMarshaler(o));
+
+        public static (int length, IntPtr data) GetAbiArray(object box) => MarshalInterfaceHelper<T>.GetAbiArray(box);
+
+        public static unsafe T[] FromAbiArray(object box) => MarshalInterfaceHelper<T>.FromAbiArray(box, FromAbi);
+
+        public static unsafe void CopyAbiArray(T[] array, object box) => MarshalInterfaceHelper<T>.CopyAbiArray(array, box, FromAbi);
+
+        public static unsafe (int length, IntPtr data) FromManagedArray(T[] array) => MarshalInterfaceHelper<T>.FromManagedArray(array, (o) => FromManaged(o));
+
+        public static unsafe void CopyManagedArray(T[] array, IntPtr data) => MarshalInterfaceHelper<T>.CopyManagedArray(array, data, (o, dest) => CopyManaged(o, dest));
+
+        public static void DisposeMarshalerArray(object box) => MarshalInterfaceHelper<T>.DisposeMarshalerArray(box);
+
+        public static unsafe void DisposeAbiArray(object box) => MarshalInterfaceHelper<T>.DisposeAbiArray(box);
+
+        private static Func<IntPtr, T> BindFromAbi()
+        {
+            var fromAbiMethod = HelperType.GetMethod("FromAbi", BindingFlags.NonPublic | BindingFlags.Public | BindingFlags.Static);
+            var objReferenceConstructor = HelperType.GetConstructor(BindingFlags.NonPublic | BindingFlags.CreateInstance | BindingFlags.Instance, null, new[] { fromAbiMethod.ReturnType }, null);
+            var parms = new[] { Expression.Parameter(typeof(IntPtr), "arg") };
+            return Expression.Lambda<Func<IntPtr, T>>(
+                    Expression.New(objReferenceConstructor,
+                        Expression.Call(fromAbiMethod, parms[0])), parms).Compile();
+        }
+
+        private static Func<T, IObjectReference> BindToAbi()
+        {
+            var parms = new[] { Expression.Parameter(typeof(T), "arg") };
+            return Expression.Lambda<Func<T, IObjectReference>>(
+                Expression.MakeMemberAccess(
+                    Expression.Convert(parms[0], HelperType),
+                    HelperType.GetField("_obj", BindingFlags.NonPublic | BindingFlags.Instance | BindingFlags.DeclaredOnly)), parms).Compile();
+        }
+
+        private static Func<IObjectReference, IObjectReference> BindAs()
+        {
+            var vftblType = HelperType.FindVftblType();
+            if (vftblType is not null)
+            {
+                var parms = new[] { Expression.Parameter(typeof(IObjectReference), "arg") };
+                return Expression.Lambda<Func<IObjectReference, IObjectReference>>(
+                    Expression.Call(
+                        parms[0],
+                        typeof(IObjectReference).GetMethod("As", Type.EmptyTypes).MakeGenericMethod(vftblType)
+                        ), parms).Compile();
+            }
+            else
+            {
+                Guid iid = GuidGenerator.GetIID(HelperType);
+                return obj => obj.As<IUnknownVftbl>(iid);
+            }
+        }
+    }
+
+#if EMBED
+    internal
+#else 
+    public
+#endif
+    static class MarshalInspectable<T>
+    {
+        public static IObjectReference CreateMarshaler(T o, bool unwrapObject = true)
+        {
+            if (o is null)
+            {
+                return null;
+            }
+
+            if (unwrapObject && ComWrappersSupport.TryUnwrapObject(o, out var objRef))
+            {
+                return objRef.As<IInspectable.Vftbl>(IInspectable.IID);
+            }
+            var publicType = o.GetType();
+            Type helperType = Projections.FindCustomHelperTypeMapping(publicType, true);
+            if(helperType != null)
+            {
+                var parms = new[] { Expression.Parameter(typeof(object), "arg") };
+                var createMarshaler = Expression.Lambda<Func<object, IObjectReference>>(
+                    Expression.Call(helperType.GetMethod("CreateMarshaler", BindingFlags.Public | BindingFlags.NonPublic | BindingFlags.Static), 
+                        new[] { Expression.Convert(parms[0], publicType) }), parms).Compile();
+                return createMarshaler(o);
+            }
+            using (var ccw = ComWrappersSupport.CreateCCWForObject(o))
+            {
+                return ccw.As<IInspectable.Vftbl>(IInspectable.IID);
+            }
+        }
+
+        public static IntPtr GetAbi(IObjectReference objRef) =>
+            objRef is null ? IntPtr.Zero : MarshalInterfaceHelper<T>.GetAbi(objRef);
+
+        public static T FromAbi(IntPtr ptr)
+        {
+            if (ptr == IntPtr.Zero)
+            {
+                return default;
+            }
+            using var objRef = ObjectReference<IUnknownVftbl>.FromAbi(ptr);
+            using var unknownObjRef = objRef.As<IUnknownVftbl>(IUnknownVftbl.IID);
+            if (unknownObjRef.IsReferenceToManagedObject)
+            {
+                return (T) ComWrappersSupport.FindObject<object>(unknownObjRef.ThisPtr);
+            }
+            else if (Projections.TryGetMarshalerTypeForProjectedRuntimeClass<T>(objRef, out Type type))
+            {
+                var fromAbiMethod = type.GetMethod("FromAbi", BindingFlags.Public | BindingFlags.NonPublic | BindingFlags.Static);
+                if (fromAbiMethod is null)
+                {
+                    throw new MissingMethodException();
+                }
+                return (T) fromAbiMethod.Invoke(null, new object[] { ptr });
+            }
+            else
+            {
+                return ComWrappersSupport.CreateRcwForComObject<T>(ptr);
+            }
+        }
+
+        public static void DisposeMarshaler(IObjectReference objRef) => MarshalInterfaceHelper<T>.DisposeMarshaler(objRef);
+
+        public static void DisposeAbi(IntPtr ptr) => MarshalInterfaceHelper<T>.DisposeAbi(ptr);
+        public static IntPtr FromManaged(T o, bool unwrapObject = true)
+        {
+            using var objRef = CreateMarshaler(o, unwrapObject);
+            return objRef?.GetRef() ?? IntPtr.Zero;
+        }
+
+        public static unsafe void CopyManaged(T o, IntPtr dest, bool unwrapObject = true)
+        {
+            using var objRef = CreateMarshaler(o, unwrapObject);
+            *(IntPtr*)dest.ToPointer() = objRef?.GetRef() ?? IntPtr.Zero;
+        }
+
+        public static unsafe MarshalInterfaceHelper<T>.MarshalerArray CreateMarshalerArray(T[] array) => MarshalInterfaceHelper<T>.CreateMarshalerArray(array, (o) => CreateMarshaler(o));
+
+        public static (int length, IntPtr data) GetAbiArray(T box) => MarshalInterfaceHelper<T>.GetAbiArray(box);
+
+        internal static (int length, IntPtr data) GetAbiArray(object box) => MarshalInterfaceHelper<T>.GetAbiArray(box);
+
+        public static unsafe T[] FromAbiArray(T box) => MarshalInterfaceHelper<T>.FromAbiArray(box, FromAbi);
+
+        internal static unsafe T[] FromAbiArray(object box) => MarshalInterfaceHelper<T>.FromAbiArray(box, FromAbi);
+
+        public static unsafe (int length, IntPtr data) FromManagedArray(T[] array) => MarshalInterfaceHelper<T>.FromManagedArray(array, (o) => FromManaged(o));
+
+        public static unsafe void CopyManagedArray(T[] array, IntPtr data) => MarshalInterfaceHelper<T>.CopyManagedArray(array, data, (o, dest) => CopyManaged(o, dest));
+
+        public static void DisposeMarshalerArray(T box) => MarshalInterfaceHelper<T>.DisposeMarshalerArray(box);
+
+        public static unsafe void DisposeAbiArray(T box) => MarshalInterfaceHelper<T>.DisposeAbiArray(box);
+
+        internal static void DisposeMarshalerArray(object box) => MarshalInterfaceHelper<T>.DisposeMarshalerArray(box);
+
+        internal static unsafe void DisposeAbiArray(object box) => MarshalInterfaceHelper<T>.DisposeAbiArray(box);
+
+    }
+
+#if EMBED
+    internal
+#else
+    public
+#endif
+    static class MarshalDelegate
+    {
+        public static IObjectReference CreateMarshaler(object o, Guid delegateIID, bool unwrapObject = true)
+        {
+            if (o is null)
+            {
+                return null;
+            }
+
+            if (unwrapObject && ComWrappersSupport.TryUnwrapObject(o, out var objRef))
+            {
+                return objRef.As<global::WinRT.Interop.IDelegateVftbl>(delegateIID);
+            }
+            using (var ccw = ComWrappersSupport.CreateCCWForObject(o))
+            {
+                return ccw.As<global::WinRT.Interop.IDelegateVftbl>(delegateIID);
+            }
+        }
+    }
+
+#if EMBED
+    internal
+#else 
+    public
+#endif
+    class Marshaler<T>
+    {
+        static Marshaler()
+        {
+            Type type = typeof(T);
+
+            // structs cannot contain arrays, and arrays may only ever appear as parameters
+            if (type.IsArray)
+            {
+                throw new InvalidOperationException("Arrays may not be marshaled generically.");
+            }
+
+            if (type == typeof(String))
+            {
+                AbiType = typeof(IntPtr);
+                CreateMarshaler = (T value) => MarshalString.CreateMarshaler((string)(object)value);
+                GetAbi = (object box) => MarshalString.GetAbi(box);
+                FromAbi = (object value) => (T)(object)MarshalString.FromAbi((IntPtr)value);
+                FromManaged = (T value) => MarshalString.FromManaged((string)(object)value);
+                DisposeMarshaler = (object box) => MarshalString.DisposeMarshaler(box);
+                DisposeAbi = (object box) => MarshalString.DisposeAbi(box);
+                CreateMarshalerArray = (T[] array) => MarshalString.CreateMarshalerArray((string[])(object)array);
+                GetAbiArray = (object box) => MarshalString.GetAbiArray(box);
+                FromAbiArray = (object box) => (T[])(object)MarshalString.FromAbiArray(box);
+                FromManagedArray = (T[] array) => MarshalString.FromManagedArray((string[])(object)array);
+                CopyManagedArray = (T[] array, IntPtr data) => MarshalString.CopyManagedArray((string[])(object)array, data);
+                DisposeMarshalerArray = (object box) => MarshalString.DisposeMarshalerArray(box);
+                DisposeAbiArray = (object box) => MarshalString.DisposeAbiArray(box);
+            }
+            else if (type.IsGenericType && type.GetGenericTypeDefinition() == typeof(System.Collections.Generic.KeyValuePair<,>))
+            {
+                AbiType = typeof(IntPtr);
+                CreateMarshaler = MarshalGeneric<T>.CreateMarshaler;
+                GetAbi = MarshalGeneric<T>.GetAbi;
+                CopyAbi = MarshalGeneric<T>.CopyAbi;
+                FromAbi = MarshalGeneric<T>.FromAbi;
+                FromManaged = MarshalGeneric<T>.FromManaged;
+                CopyManaged = MarshalGeneric<T>.CopyManaged;
+                DisposeMarshaler = MarshalGeneric<T>.DisposeMarshaler;
+                DisposeAbi = MarshalGeneric<T>.DisposeAbi;
+                CreateMarshalerArray = MarshalGeneric<T>.CreateMarshalerArray;
+                GetAbiArray = MarshalGeneric<T>.GetAbiArray;
+                FromAbiArray = MarshalGeneric<T>.FromAbiArray;
+                FromManagedArray = MarshalGeneric<T>.FromManagedArray;
+                CopyManagedArray = (T[] array, IntPtr data) => MarshalGeneric<T>.CopyManagedArray(array, data);
+                DisposeMarshalerArray = (object box) => MarshalInterface<T>.DisposeMarshalerArray(box);
+                DisposeAbiArray = (object box) => MarshalInterface<T>.DisposeAbiArray(box);
+            }
+            else if (type.IsValueType || type == typeof(Type))
+            {
+                AbiType = type.FindHelperType();
+                if (AbiType != null)
+                {
+                    // Could still be blittable and the 'ABI.*' type exists for other reasons (e.g. it's a mapped type)
+                    if (AbiType.GetMethod("FromAbi", BindingFlags.NonPublic | BindingFlags.Public | BindingFlags.Static) == null)
+                    {
+                        AbiType = null;
+                    }
+                }
+
+                if (AbiType == null)
+                {
+                    AbiType = type;
+                    CreateMarshaler = (T value) => value;
+                    GetAbi = (object box) => box;
+                    FromAbi = (object value) => (T)value;
+                    FromManaged = (T value) => value;
+                    DisposeMarshaler = (object box) => { };
+                    DisposeAbi = (object box) => { };
+                    if (type.IsEnum)
+                    {
+                        // For marshaling non-blittable enum arrays via MarshalNonBlittable
+                        unsafe void CopyEnum(object value, IntPtr dest) 
+                        {
+                            if (type.GetEnumUnderlyingType() == typeof(int))
+                            { 
+                                *(int*)dest.ToPointer() = (int)Convert.ChangeType(value, typeof(int));
+                            }
+                            else
+                            {
+                                *(uint*)dest.ToPointer() = (uint)Convert.ChangeType(value, typeof(uint));
+                            }
+                        }
+                        CopyAbi = (object value, IntPtr dest) => CopyEnum(value, dest);
+                        CopyManaged = (T value, IntPtr dest) => CopyEnum(value, dest);
+                    }
+                    CreateMarshalerArray = (T[] array) => MarshalBlittable<T>.CreateMarshalerArray(array);
+                    GetAbiArray = (object box) => MarshalBlittable<T>.GetAbiArray(box);
+                    FromAbiArray = (object box) => MarshalBlittable<T>.FromAbiArray(box);
+                    FromManagedArray = (T[] array) => MarshalBlittable<T>.FromManagedArray(array);
+                    CopyManagedArray = (T[] array, IntPtr data) => MarshalBlittable<T>.CopyManagedArray(array, data);
+                    DisposeMarshalerArray = (object box) => MarshalBlittable<T>.DisposeMarshalerArray(box);
+                    DisposeAbiArray = (object box) => MarshalBlittable<T>.DisposeAbiArray(box);
+                }
+                else
+                {
+                    CreateMarshaler = MarshalNonBlittable<T>.CreateMarshaler;
+                    GetAbi = MarshalNonBlittable<T>.GetAbi;
+                    CopyAbi = MarshalNonBlittable<T>.CopyAbi;
+                    FromAbi = MarshalNonBlittable<T>.FromAbi;
+                    FromManaged = MarshalNonBlittable<T>.FromManaged;
+                    CopyManaged = MarshalNonBlittable<T>.CopyManaged;
+                    DisposeMarshaler = MarshalNonBlittable<T>.DisposeMarshaler;
+                    DisposeAbi = (object box) => { };
+                    CreateMarshalerArray = (T[] array) => MarshalNonBlittable<T>.CreateMarshalerArray(array);
+                    GetAbiArray = (object box) => MarshalNonBlittable<T>.GetAbiArray(box);
+                    FromAbiArray = (object box) => MarshalNonBlittable<T>.FromAbiArray(box);
+                    FromManagedArray = (T[] array) => MarshalNonBlittable<T>.FromManagedArray(array);
+                    CopyManagedArray = (T[] array, IntPtr data) => MarshalNonBlittable<T>.CopyManagedArray(array, data);
+                    DisposeMarshalerArray = (object box) => MarshalNonBlittable<T>.DisposeMarshalerArray(box);
+                    DisposeAbiArray = (object box) => MarshalNonBlittable<T>.DisposeAbiArray(box);
+                }
+            }
+            else if (type.IsInterface)
+            {
+                AbiType = typeof(IntPtr);
+                CreateMarshaler = (T value) => MarshalInterface<T>.CreateMarshaler(value);
+                GetAbi = (object objRef) => MarshalInterface<T>.GetAbi((IObjectReference)objRef);
+                FromAbi = (object value) => MarshalInterface<T>.FromAbi((IntPtr)value);
+                FromManaged = (T value) => ((IObjectReference)CreateMarshaler(value)).GetRef();
+                DisposeMarshaler = (object objRef) => MarshalInterface<T>.DisposeMarshaler((IObjectReference)objRef);
+                DisposeAbi = (object box) => MarshalInterface<T>.DisposeAbi((IntPtr)box);
+                CreateMarshalerArray = (T[] array) => MarshalInterface<T>.CreateMarshalerArray(array);
+                GetAbiArray = (object box) => MarshalInterface<T>.GetAbiArray(box);
+                FromAbiArray = (object box) => MarshalInterface<T>.FromAbiArray(box);
+                FromManagedArray = (T[] array) => MarshalInterface<T>.FromManagedArray(array);
+                CopyManagedArray = (T[] array, IntPtr data) => MarshalInterface<T>.CopyManagedArray(array, data);
+                DisposeMarshalerArray = (object box) => MarshalInterface<T>.DisposeMarshalerArray(box);
+                DisposeAbiArray = (object box) => MarshalInterface<T>.DisposeAbiArray(box);
+            }
+            else if (typeof(T) == typeof(object))
+            {
+                AbiType = typeof(IntPtr);
+                CreateMarshaler = (T value) => MarshalInspectable<T>.CreateMarshaler(value);
+                GetAbi = (object objRef) => MarshalInspectable<T>.GetAbi((IObjectReference)objRef);
+                FromAbi = (object box) => MarshalInspectable<T>.FromAbi((IntPtr)box);
+                FromManaged = (T value) => MarshalInspectable<T>.FromManaged(value);
+                CopyManaged = (T value, IntPtr dest) => MarshalInspectable<T>.CopyManaged(value, dest);
+                DisposeMarshaler = (object objRef) => MarshalInspectable<T>.DisposeMarshaler((IObjectReference)objRef);
+                DisposeAbi = (object box) => MarshalInspectable<T>.DisposeAbi((IntPtr)box);
+                CreateMarshalerArray = (T[] array) => MarshalInspectable<T>.CreateMarshalerArray(array);
+                GetAbiArray = (object box) => MarshalInspectable<T>.GetAbiArray(box);
+                FromAbiArray = (object box) => MarshalInspectable<T>.FromAbiArray(box);
+                FromManagedArray = (T[] array) => MarshalInspectable<T>.FromManagedArray(array);
+                CopyManagedArray = (T[] array, IntPtr data) => MarshalInspectable<T>.CopyManagedArray(array, data);
+                DisposeMarshalerArray = (object box) => MarshalInspectable<T>.DisposeMarshalerArray(box);
+                DisposeAbiArray = (object box) => MarshalInspectable<T>.DisposeAbiArray(box);
+            }
+            else // delegate, class 
+            {
+                AbiType = typeof(IntPtr);
+                CreateMarshaler = MarshalGeneric<T>.CreateMarshaler;
+                GetAbi = MarshalGeneric<T>.GetAbi;
+                FromAbi = MarshalGeneric<T>.FromAbi;
+                FromManaged = MarshalGeneric<T>.FromManaged;
+                CopyManaged = MarshalGeneric<T>.CopyManaged;
+                DisposeMarshaler = MarshalGeneric<T>.DisposeMarshaler;
+                DisposeAbi = MarshalGeneric<T>.DisposeAbi;
+                CreateMarshalerArray = MarshalGeneric<T>.CreateMarshalerArray;
+                GetAbiArray = MarshalGeneric<T>.GetAbiArray;
+                FromAbiArray = MarshalGeneric<T>.FromAbiArray;
+                FromManagedArray = MarshalGeneric<T>.FromManagedArray;
+                CopyManagedArray = (T[] array, IntPtr data) => MarshalGeneric<T>.CopyManagedArray(array, data);
+                DisposeMarshalerArray = MarshalGeneric<T>.DisposeMarshalerArray;
+                DisposeAbiArray = MarshalGeneric<T>.DisposeAbiArray;
+            }
+            RefAbiType = AbiType.MakeByRefType();
+        }
+
+        public static readonly Type AbiType;
+        public static readonly Type RefAbiType;
+        public static readonly Func<T, object> CreateMarshaler;
+        public static readonly Func<object, object> GetAbi;
+        public static readonly Action<object, IntPtr> CopyAbi;
+        public static readonly Func<object, T> FromAbi;
+        public static readonly Func<T, object> FromManaged;
+        public static readonly Action<T, IntPtr> CopyManaged;
+        public static readonly Action<object> DisposeMarshaler;
+        public static readonly Action<object> DisposeAbi;
+        public static readonly Func<T[], object> CreateMarshalerArray;
+        public static readonly Func<object, (int, IntPtr)> GetAbiArray;
+        public static readonly Func<object, T[]> FromAbiArray;
+        public static readonly Func<T[], (int, IntPtr)> FromManagedArray;
+        public static readonly Action<T[], IntPtr> CopyManagedArray;
+        public static readonly Action<object> DisposeMarshalerArray;
+        public static readonly Action<object> DisposeAbiArray;
+    }
+}