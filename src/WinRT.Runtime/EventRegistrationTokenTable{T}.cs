--- conflicted
+++ resolved
@@ -1,5 +1,4 @@
-<<<<<<< HEAD
-﻿// Copyright (c) Microsoft Corporation.
+// Copyright (c) Microsoft Corporation.
 // Licensed under the MIT License.
 
 using System;
@@ -199,206 +198,4 @@
 }
 
 // Restore in case this file is merged with others.
-=======
-﻿// Copyright (c) Microsoft Corporation.
-// Licensed under the MIT License.
-
-using System;
-using System.Collections.Generic;
-using System.Diagnostics.CodeAnalysis;
-using System.Runtime.CompilerServices;
-
-#nullable enable
-
-namespace WinRT
-{
-    /// <summary>
-    /// An event registration token table stores mappings from delegates to event tokens, in order to support
-    /// sourcing WinRT style events from managed code. This only supports events for CCW objects.
-    /// </summary>
-    /// <typeparam name="T">The event handler type to use in the table.</typeparam>
-#if EMBED
-    internal
-#else
-    public
-#endif
-    sealed class EventRegistrationTokenTable<T>
-        where T : Delegate
-    {
-        /// <summary>
-        /// The hashcode of the delegate type, being set in the upper 32 bits of the registration tokens.
-        /// </summary>
-        private static readonly int TypeOfTHashCode = GetTypeOfTHashCode();
-
-        private static int GetTypeOfTHashCode()
-        {
-            int hashCode = typeof(T).GetHashCode();
-
-            // There is a minimal but non-zero chance that the hashcode of the T type argument will be 0.
-            // If that is the case, it means that it is possible for an event registration token to just
-            // be 0, which will happen when the low 32 bits also wrap around and go through 0. Such a
-            // registration token is not valid as per the WinRT spec, see:
-            // https://learn.microsoft.com/uwp/api/windows.foundation.eventregistrationtoken.value.
-            // To work around this, we just check for this edge case and return a magic constant instead.
-            if (hashCode == 0)
-            {
-                return 0x5FC74196;
-            }
-
-            return hashCode;
-        }
-
-        // Note this dictionary is also used as the synchronization object for this table
-        private readonly Dictionary<int, object> m_tokens = new();
-
-        // The current counter used for the low 32 bits of the registration tokens.
-        // We explicit use [int.MinValue, int.MaxValue] as the range, as this value
-        // is expected to eventually wrap around, and we don't want to lose the
-        // additional possible range of negative values (there's no reason for that).
-        private int m_low32Bits =
-#if NET6_0_OR_GREATER
-            Random.Shared.Next(int.MinValue, int.MaxValue);
-#else
-            new Random().Next(int.MinValue, int.MaxValue);
-#endif
-        /// <summary>
-        /// Adds an event handler to the table and retrieves the <see cref="EventRegistrationToken"/> value for it.
-        /// </summary>
-        /// <param name="handler">The handler to add to the table.</param>
-        /// <returns>The <see cref="EventRegistrationToken"/> value for the new handler.</returns>
-        /// <remarks>
-        /// Handler can be registered multiple times, and they will use a different token each time.
-        /// If the input handler is <see langword="null"/>, the resulting token will be 0.
-        /// </remarks>
-        public EventRegistrationToken AddEventHandler(T handler)
-        {
-            // Windows Runtime allows null handlers. Assign those the default token (token value 0) for simplicity
-            if (handler is null)
-            {
-                return default;
-            }
-
-            lock (m_tokens)
-            {
-                // Get a registration token, making sure that we haven't already used the value. This should be quite
-                // rare, but in the case it does happen, just keep trying until we find one that's unused. Note that
-                // this mutable part of the token is just 32 bit wide (the lower 32 bits). The upper 32 bits are fixed.
-                //
-                // Note that:
-                //   - If there is a handler assigned to the generated initial token value, it is not necessarily
-                //     this handler.
-                //   - If there is no handler assigned to the generated initial token value, the handler may still
-                //     be registered under a different token.
-                //
-                // Effectively the only reasonable thing to do with this value is to use it as a good starting point
-                // for generating a token for handler.
-                //
-                // We want to generate a token value that has the following properties:
-                //   1. Is quickly obtained from the handler instance (in this case, it doesn't depend on it at all).
-                //   2. Uses bits in the upper 32 bits of the 64 bit value, in order to avoid bugs where code
-                //      may assume the value is really just 32 bits.
-                //   3. Uses bits in the bottom 32 bits of the 64 bit value, in order to ensure that code doesn't
-                //      take a dependency on them always being 0.
-                //
-                // The simple algorithm chosen here is to simply assign the upper 32 bits the metadata token of the
-                // event handler type, and the lower 32 bits to an incremental counter starting from some arbitrary
-                // constant. Using the metadata token for the upper 32 bits gives us at least a small chance of being
-                // able to identify a totally corrupted token if we ever come across one in a minidump or other scenario.
-                //
-                // We should feel free to change this algorithm as other requirements / optimizations become available.
-                // This implementation is sufficiently random that code cannot simply guess the value to take a dependency
-                // upon it. (Simply applying the hash-value algorithm directly won't work in the case of collisions,
-                // where we'll use a different token value).
-                int tokenLow32Bits;
-
-#if NET6_0_OR_GREATER
-                do
-                {
-                    // When on .NET 6+, just iterate on TryAdd, which allows skipping the extra
-                    // lookup on the last iteration (as the handler is added rigth away instead).
-                    //
-                    // We're doing this do-while loop here and incrementing 'm_low32Bits' on every failed insertion to work
-                    // around one possible (theoretical) performance problem. Suppose the candidate token was somehow already
-                    // used (not entirely clear when that would happen in practice). Incrementing only the local value from the
-                    // loop would mean we could "race past" the value in 'm_low32Bits', meaning that all subsequent registrations
-                    // would then also go through unnecessary extra lookups as the value of those lower 32 bits "catches up" to
-                    // the one that ended up being used here. So we can avoid that by simply incrementing both of them every time.
-                    tokenLow32Bits = m_low32Bits++;
-                }
-                while (!m_tokens.TryAdd(tokenLow32Bits, handler));
-#else
-                do
-                {
-                    tokenLow32Bits = m_low32Bits++;
-                }
-                while (m_tokens.ContainsKey(tokenLow32Bits));
-                m_tokens[tokenLow32Bits] = handler;
-#endif
-                // The real event registration token is composed this way:
-                //   - The upper 32 bits are the hashcode of the T type argument.
-                //   - The lower 32 bits are the valid token computed above.
-                return new() { Value = (long)(((ulong)(uint)TypeOfTHashCode << 32) | (uint)tokenLow32Bits) };
-            }
-        }
-
-        /// <summary>
-        /// Removes an event handler from the table and retrieves the delegate associated with the input token, if it exists.
-        /// </summary>
-        /// <param name="token">The registration token to use to remove the event handler.</param>
-        /// <param name="handler">The resulting delegate associated with <paramref name="token"/>, if it exists.</param>
-        /// <returns>Whether or not a registered event handler could be retrieved and removed from the table.</returns>
-        public bool RemoveEventHandler(
-            EventRegistrationToken token,
-#if NET6_0_OR_GREATER
-            [NotNullWhen(true)]
-#endif
-            out T? handler)
-        {
-            // If the token doesn't have the upper 32 bits set to the hashcode of the delegate
-            // type in use, we know that the token cannot possibly have a registered handler.
-            //
-            // Note that both here right after the right shift by 32 bits (since we want to read
-            // the upper 32 bits to compare against the T hashcode) and below (where we want to
-            // read the lower 32 bits to use as lookup index into our dictionary), we're just
-            // casting to int as a simple and efficient way of truncating the input 64 bit value.
-            // That is, '(int)i64' is the same as '(int)(i64 & 0xFFFFFFFF)', but more readable.
-            if ((int)((ulong)token.Value >> 32) != TypeOfTHashCode)
-            {
-                handler = null;
-
-                return false;
-            }
-
-            lock (m_tokens)
-            {
-#if NET6_0_OR_GREATER
-                // On .NET 6 and above, we can use a single lookup to both check whether the token
-                // exists in the table, remove it, and also retrieve the removed handler to return.
-                if (m_tokens.Remove((int)token.Value, out object? obj))
-                {
-                    handler = Unsafe.As<T>(obj);
-
-                    return true;
-                }
-#else
-                if (m_tokens.TryGetValue((int)token.Value, out object? obj))
-                {
-                    m_tokens.Remove((int)token.Value);
-
-                    handler = Unsafe.As<T>(obj);
-
-                    return true;
-                }
-#endif
-            }
-
-            handler = null;
-
-            return false;
-        }
-    }
-}
-
-// Restore in case this file is merged with others.
->>>>>>> 1844e3ec
 #nullable restore