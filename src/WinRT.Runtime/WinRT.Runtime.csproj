﻿<Project Sdk="Microsoft.NET.Sdk">

  <PropertyGroup> 
    <TargetFrameworks>$(LibBuildTFMs)</TargetFrameworks>
    <RootNamespace>WinRT</RootNamespace>
    <AllowUnsafeBlocks>true</AllowUnsafeBlocks>
    <LangVersion>11.0</LangVersion>
    <DebugType>full</DebugType>
    <DebugSymbols>true</DebugSymbols>
    <Authors>Microsoft Corporation</Authors>
    <Company>Microsoft Corporation</Company>
    <Product>C#/WinRT</Product>
    <PackageId>WinRT.Runtime</PackageId>
    <FileVersion>$(VersionNumber)</FileVersion>
    <Version>$(VersionNumber)</Version>
    <InformationalVersion>$(VersionNumber)</InformationalVersion>
    <NeutralLanguage>en</NeutralLanguage>
    <Description>C#/WinRT Runtime v$(VersionString)</Description>
    <AssemblyTitle>C#/WinRT Runtime v$(VersionString)</AssemblyTitle>
    <Copyright>Copyright (c) Microsoft Corporation. All rights reserved.</Copyright>
    <SignAssembly>true</SignAssembly>
    <AssemblyOriginatorKeyFile>key.snk</AssemblyOriginatorKeyFile>
    <EnableTrimAnalyzer>true</EnableTrimAnalyzer>
    <IsTrimmable>true</IsTrimmable>
    <DefineConstants>$(DefineConstants);CsWinRT_LANG_11_FEATURES</DefineConstants>
    <!-- Set remote for source link. -->
    <AdoMirrorBuild Condition="'$(AdoMirrorBuild)' == ''">false</AdoMirrorBuild>
    <GitRepositoryRemoteName Condition="$(AdoMirrorBuild)">github</GitRepositoryRemoteName>

    <!-- Suppress warnings for using 'ref' as 'in', to simplify multi-targeting -->
    <NoWarn>$(NoWarn);CS9191</NoWarn>
  </PropertyGroup>
	
  <!-- Configure the assembly version as needed -->
  <PropertyGroup>
    <AssemblyVersion>$(AssemblyVersionNumber)</AssemblyVersion>
  </PropertyGroup>

  <!-- NativeAOT specific options, only starting from .NET 8 -->
  <PropertyGroup Condition="$([MSBuild]::IsTargetFrameworkCompatible('$(TargetFramework)', 'net8.0'))">
    <IsAotCompatible>true</IsAotCompatible>
  </PropertyGroup>

  <!-- Include the ILLink file (to properly trim configuration switches in publish builds) -->
  <ItemGroup Condition="$([MSBuild]::IsTargetFrameworkCompatible('$(TargetFramework)', 'net8.0'))">
    <EmbeddedResource Include="Configuration\ILLink.Substitutions.xml" LogicalName="ILLink.Substitutions.xml" />
  </ItemGroup>

  <!-- Import all .tt files with their generated .g.cs files (the T4 service is imported in the .props file) -->
  <ItemGroup>
    <None Update="**\*.tt">
      <LastGenOutput>%(Filename).g.cs</LastGenOutput>
      <Generator>TextTemplatingFileGenerator</Generator>
    </None>
    <Compile Update="**\*.g.cs">
      <DependentUpon>$([System.IO.Path]::GetFileNameWithoutExtension('%(Filename)')).tt</DependentUpon>
      <DesignTime>True</DesignTime>
      <AutoGen>True</AutoGen>
    </Compile>
  </ItemGroup>
    
  <ItemGroup>
    <Compile Include="../cswinrt/strings/InitalizeProjection.cs" Link="cswinrt/InitalizeProjection.cs" />
  </ItemGroup>

  <ItemGroup Condition="'$(TargetFramework)' == 'netstandard2.0'">
    <Compile Remove="**/*.net5.cs" />
    <None Include="**/*.net5.cs" />
  </ItemGroup>
  
  <ItemGroup Condition="$(IsTargetFrameworkNet5OrGreater)">
    <Compile Remove="**/*.netstandard2.0.cs" />
    <None Include="**/*.netstandard2.0.cs" />
  </ItemGroup>
  
  <ItemGroup>
    <PackageReference Include="System.Memory" Condition="'$(TargetFramework)' == 'netstandard2.0'" />
    <PackageReference Include="System.Runtime.Extensions" Condition="'$(TargetFramework)' == 'netstandard2.0'" />
    <PackageReference Include="Microsoft.SourceLink.GitHub" PrivateAssets="All" />
  </ItemGroup>

  <!-- API Compat -->
  <PropertyGroup>
    <!-- Checks for both breaking changes and for new API additions. -->
    <RunApiCompatForSrc>true</RunApiCompatForSrc>
    <RunMatchingRefApiCompat>true</RunMatchingRefApiCompat>
    <ApiCompatEnforceOptionalRules>true</ApiCompatEnforceOptionalRules>
    <CsWinRTApiCompatVersion>2.1.1</CsWinRTApiCompatVersion>
    <ApiCompatArgs>$(ApiCompatArgs) --allow-default-interface-methods</ApiCompatArgs>
    <MatchingRefApiCompatArgs>$(MatchingRefApiCompatArgs) --allow-default-interface-methods</MatchingRefApiCompatArgs>
  </PropertyGroup> 
  
<<<<<<< HEAD
  <ItemGroup Condition="'$(TargetFramework)' == 'net8.0'">
    <PackageReference Include="Microsoft.DotNet.ApiCompat" Version="5.0.0-beta.20560.3" PrivateAssets="All" />
=======
  <ItemGroup Condition="'$(TargetFramework)' == 'net6.0' or '$(TargetFramework)' == 'net8.0'">
    <PackageReference Include="Microsoft.DotNet.ApiCompat" PrivateAssets="All" />
>>>>>>> 521f591b
    <PackageDownload Include="Microsoft.Windows.CsWinRT" Version="[$(CsWinRTApiCompatVersion)]" />
  </ItemGroup> 
  
  <!-- T4 template generation service (the .tt/.g.cs files are resolved in the .targets file) -->
  <ItemGroup>
    <Service Include="{508349b6-6b84-4df5-91f0-309beebad82d}" />
  </ItemGroup>

  <Target Name="_ResolveResolvedMatchingContract" BeforeTargets="ValidateApiCompatForSrc;RunMatchingRefApiCompat" Condition="'$(TargetFramework)' == 'net8.0'">
    <ItemGroup>
      <_ReferencePathDirectories Include="@(ReferencePath -> '%(RootDir)%(Directory)')" />
      <ResolvedMatchingContract Include="$(NuGetPackageRoot)\Microsoft.Windows.CsWinRT\$(CsWinRTApiCompatVersion)\lib\$(TargetFramework)\$(TargetFileName)">
        <DependencyPaths>@(_ReferencePathDirectories-&gt;Distinct(), ',')</DependencyPaths>
      </ResolvedMatchingContract>
    </ItemGroup>
  </Target>

</Project><|MERGE_RESOLUTION|>--- conflicted
+++ resolved
@@ -90,13 +90,8 @@
     <MatchingRefApiCompatArgs>$(MatchingRefApiCompatArgs) --allow-default-interface-methods</MatchingRefApiCompatArgs>
   </PropertyGroup> 
   
-<<<<<<< HEAD
   <ItemGroup Condition="'$(TargetFramework)' == 'net8.0'">
-    <PackageReference Include="Microsoft.DotNet.ApiCompat" Version="5.0.0-beta.20560.3" PrivateAssets="All" />
-=======
-  <ItemGroup Condition="'$(TargetFramework)' == 'net6.0' or '$(TargetFramework)' == 'net8.0'">
     <PackageReference Include="Microsoft.DotNet.ApiCompat" PrivateAssets="All" />
->>>>>>> 521f591b
     <PackageDownload Include="Microsoft.Windows.CsWinRT" Version="[$(CsWinRTApiCompatVersion)]" />
   </ItemGroup> 
   
