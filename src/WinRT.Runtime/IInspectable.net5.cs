<<<<<<< HEAD
﻿using System;
using System.Collections.Concurrent;

namespace WinRT
{
#if EMBED
    internal
#else
    public
#endif
    partial class IInspectable : IWinRTObject
    {
        IObjectReference IWinRTObject.NativeObject => _obj;
=======
﻿using System;
using System.Collections.Concurrent;

namespace WinRT
{
    public partial class IInspectable : IWinRTObject
    {
        IObjectReference IWinRTObject.NativeObject => _obj;
>>>>>>> ad772483
        bool IWinRTObject.HasUnwrappableNativeObject => true;
       
        private volatile ConcurrentDictionary<RuntimeTypeHandle, IObjectReference> _queryInterfaceCache;
        private ConcurrentDictionary<RuntimeTypeHandle, IObjectReference> MakeQueryInterfaceCache()
        {
            System.Threading.Interlocked.CompareExchange(ref _queryInterfaceCache, new ConcurrentDictionary<RuntimeTypeHandle, IObjectReference>(), null); 
            return _queryInterfaceCache;
        }
        ConcurrentDictionary<RuntimeTypeHandle, IObjectReference> IWinRTObject.QueryInterfaceCache => _queryInterfaceCache ?? MakeQueryInterfaceCache();
        private volatile ConcurrentDictionary<RuntimeTypeHandle, object> _additionalTypeData;
        private ConcurrentDictionary<RuntimeTypeHandle, object> MakeAdditionalTypeData()
        {
            System.Threading.Interlocked.CompareExchange(ref _additionalTypeData, new ConcurrentDictionary<RuntimeTypeHandle, object>(), null); 
            return _additionalTypeData;
        }
        ConcurrentDictionary<RuntimeTypeHandle, object> IWinRTObject.AdditionalTypeData => _additionalTypeData ?? MakeAdditionalTypeData();
    }

}
<|MERGE_RESOLUTION|>--- conflicted
+++ resolved
@@ -1,43 +1,32 @@
-<<<<<<< HEAD
-﻿using System;
-using System.Collections.Concurrent;
-
-namespace WinRT
-{
-#if EMBED
-    internal
-#else
-    public
-#endif
-    partial class IInspectable : IWinRTObject
-    {
-        IObjectReference IWinRTObject.NativeObject => _obj;
-=======
-﻿using System;
-using System.Collections.Concurrent;
-
-namespace WinRT
-{
-    public partial class IInspectable : IWinRTObject
-    {
-        IObjectReference IWinRTObject.NativeObject => _obj;
->>>>>>> ad772483
-        bool IWinRTObject.HasUnwrappableNativeObject => true;
-       
-        private volatile ConcurrentDictionary<RuntimeTypeHandle, IObjectReference> _queryInterfaceCache;
-        private ConcurrentDictionary<RuntimeTypeHandle, IObjectReference> MakeQueryInterfaceCache()
-        {
-            System.Threading.Interlocked.CompareExchange(ref _queryInterfaceCache, new ConcurrentDictionary<RuntimeTypeHandle, IObjectReference>(), null); 
-            return _queryInterfaceCache;
-        }
-        ConcurrentDictionary<RuntimeTypeHandle, IObjectReference> IWinRTObject.QueryInterfaceCache => _queryInterfaceCache ?? MakeQueryInterfaceCache();
-        private volatile ConcurrentDictionary<RuntimeTypeHandle, object> _additionalTypeData;
-        private ConcurrentDictionary<RuntimeTypeHandle, object> MakeAdditionalTypeData()
-        {
-            System.Threading.Interlocked.CompareExchange(ref _additionalTypeData, new ConcurrentDictionary<RuntimeTypeHandle, object>(), null); 
-            return _additionalTypeData;
-        }
-        ConcurrentDictionary<RuntimeTypeHandle, object> IWinRTObject.AdditionalTypeData => _additionalTypeData ?? MakeAdditionalTypeData();
-    }
-
-}
+﻿using System;
+using System.Collections.Concurrent;
+
+namespace WinRT
+{
+#if EMBED
+    internal
+#else
+    public
+#endif
+    partial class IInspectable : IWinRTObject
+    {
+        IObjectReference IWinRTObject.NativeObject => _obj;
+        bool IWinRTObject.HasUnwrappableNativeObject => true;
+       
+        private volatile ConcurrentDictionary<RuntimeTypeHandle, IObjectReference> _queryInterfaceCache;
+        private ConcurrentDictionary<RuntimeTypeHandle, IObjectReference> MakeQueryInterfaceCache()
+        {
+            System.Threading.Interlocked.CompareExchange(ref _queryInterfaceCache, new ConcurrentDictionary<RuntimeTypeHandle, IObjectReference>(), null); 
+            return _queryInterfaceCache;
+        }
+        ConcurrentDictionary<RuntimeTypeHandle, IObjectReference> IWinRTObject.QueryInterfaceCache => _queryInterfaceCache ?? MakeQueryInterfaceCache();
+        private volatile ConcurrentDictionary<RuntimeTypeHandle, object> _additionalTypeData;
+        private ConcurrentDictionary<RuntimeTypeHandle, object> MakeAdditionalTypeData()
+        {
+            System.Threading.Interlocked.CompareExchange(ref _additionalTypeData, new ConcurrentDictionary<RuntimeTypeHandle, object>(), null); 
+            return _additionalTypeData;
+        }
+        ConcurrentDictionary<RuntimeTypeHandle, object> IWinRTObject.AdditionalTypeData => _additionalTypeData ?? MakeAdditionalTypeData();
+    }
+
+}