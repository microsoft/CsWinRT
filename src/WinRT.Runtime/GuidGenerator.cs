--- conflicted
+++ resolved
@@ -45,7 +45,6 @@
             return (Guid)type.GetField("PIID").GetValue(null);
         }
 
-<<<<<<< HEAD
         internal static Guid GetWuxMuxIID(WuxMuxProjectedTypeAttribute wuxMuxAttribute)
         {
             return Projections.UiXamlModeSetting switch
@@ -56,8 +55,6 @@
             };
         }
 
-=======
->>>>>>> 0ff7507e
         public static string GetSignature(
 #if NET
             [DynamicallyAccessedMembers(DynamicallyAccessedMemberTypes.PublicFields)]
@@ -73,8 +70,6 @@
             {
                 return "string";
             }
-<<<<<<< HEAD
-=======
 
             if (type.IsGenericType)
             {
@@ -94,7 +89,6 @@
                 var genericHelperType = type.GetGenericTypeDefinition().FindHelperType() ?? type;
                 return "pinterface({" + genericHelperType.GUID + "};" + string.Join(";", args) + ")";
             }
->>>>>>> 0ff7507e
 
             var helperType = type.FindHelperType();
             if (helperType != null)
@@ -136,12 +130,6 @@
                                 if (winrtTypeAttribute != null && !string.IsNullOrEmpty(winrtTypeAttribute.GuidSignature))
                                 {
                                     return winrtTypeAttribute.GuidSignature;
-<<<<<<< HEAD
-                                }
-                                else
-                                {
-                                    var args = type.GetFields(BindingFlags.Instance | BindingFlags.Public).Select(fi => GetSignature(fi.FieldType));
-=======
                                 }
                                 else if (winrtTypeAttribute == null && 
                                     (winrtTypeAttribute = type.GetAuthoringMetadataType()?.GetCustomAttribute<WindowsRuntimeTypeAttribute>()) != null && 
@@ -164,7 +152,6 @@
                                     }
 
                                     var args = SelectSignaturesForFields(type.GetFields(BindingFlags.Instance | BindingFlags.Public));
->>>>>>> 0ff7507e
                                     return "struct(" + type.FullName + ";" + String.Join(";", args) + ")";
                                 }
                             }
@@ -178,15 +165,6 @@
             // For others, either the type itself or the helper type has the same guid and can be used.
             type = type.IsInterface ? (helperType ?? type) : type;
 
-<<<<<<< HEAD
-            if (type.IsGenericType)
-            {
-                var args = type.GetGenericArguments().Select(t => GetSignature(t));
-                return "pinterface({" + GetGUID(type) + "};" + String.Join(";", args) + ")";
-            }
-
-=======
->>>>>>> 0ff7507e
             if (type.IsDelegate())
             {
                 return "delegate({" + GetGUID(type) + "})";
