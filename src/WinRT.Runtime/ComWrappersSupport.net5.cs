﻿// Copyright (c) Microsoft Corporation.
// Licensed under the MIT License.

using System;
using System.Collections;
using System.Collections.Concurrent;
using System.Collections.Generic;
using System.Diagnostics.CodeAnalysis;
using System.Reflection;
using System.Runtime.CompilerServices;
using System.Runtime.InteropServices;
using WinRT.Interop;
using static System.Runtime.InteropServices.ComWrappers;

namespace WinRT
{
#if EMBED
    internal
#else
    public
#endif
    static partial class ComWrappersSupport
    {
        // Instance field and property for Singleton pattern: ComWrappers `set` method should be idempotent 
        private static DefaultComWrappers _instance;
        private static DefaultComWrappers DefaultComWrappersInstance
        {
            get 
            {
                if (_instance == null)
                {
                    _instance = new DefaultComWrappers();
                }
                return _instance;
            }
        }

        internal static readonly ConditionalWeakTable<Type, InspectableInfo> InspectableInfoTable = new();
        
        [ThreadStatic]
        internal static Type CreateRCWType;

        private static ComWrappers _comWrappers;
        private static readonly object _comWrappersLock = new object();
        private static ComWrappers ComWrappers
        {
            get
            {
                if (_comWrappers is null)
                {
                    lock (_comWrappersLock)
                    {
                        if (_comWrappers is null)
                        {
                            var comWrappersToSet = DefaultComWrappersInstance;
#if !EMBED 
                            ComWrappers.RegisterForTrackerSupport(comWrappersToSet);
#endif
                            _comWrappers = comWrappersToSet;
                        }
                    }
                }
                return _comWrappers;
            }
            set
            {
                lock (_comWrappersLock)
                {
                    if (value == null && _comWrappers == DefaultComWrappersInstance)
                    {
                        return;
                    }
                    var comWrappersToSet = value ?? DefaultComWrappersInstance; 
#if !EMBED 
                    ComWrappers.RegisterForTrackerSupport(comWrappersToSet);
#endif
                    _comWrappers = comWrappersToSet; 
                }
            }
        }

        internal static unsafe InspectableInfo GetInspectableInfo(IntPtr pThis)
        {
            var _this = FindObject<object>(pThis);
            return InspectableInfoTable.GetValue(_this.GetType(), o => PregenerateNativeTypeInformation(o).inspectableInfo);
        }

        public static T CreateRcwForComObject<T>(IntPtr ptr)
        {
            return CreateRcwForComObject<T>(ptr, true);
        }

        private static T CreateRcwForComObject<T>(IntPtr ptr, bool tryUseCache)
        {
            if (ptr == IntPtr.Zero)
            {
                return default;
            }

            // CreateRCWType is a thread local which is set here to communicate the statically known type
            // when we are called by the ComWrappers API to create the object.  We can't pass this through the
            // ComWrappers API surface, so we are achieving it via a thread local.  We unset it after in case
            // there is other calls to it via other means.
            CreateRCWType = typeof(T);
            
            var flags = tryUseCache ? CreateObjectFlags.TrackerObject : CreateObjectFlags.TrackerObject | CreateObjectFlags.UniqueInstance;
            var rcw = ComWrappers.GetOrCreateObjectForComInstance(ptr, flags);
            CreateRCWType = null;
            // Because .NET will de-duplicate strings and WinRT doesn't,
            // our RCW factory returns a wrapper of our string instance.
            // This ensures that ComWrappers never sees the same managed object for two different
            // native pointers. We unwrap here to ensure that the user-experience is expected
            // and consumers get a string object for a Windows.Foundation.IReference<String>.
            // We need to do the same thing for System.Type because there can be multiple WUX.Interop.TypeName's
            // for a single System.Type.

            return rcw switch
            {
                ABI.System.Nullable nt => (T)nt.Value,
                T castRcw => castRcw,
                _ when tryUseCache => CreateRcwForComObject<T>(ptr, false),
                _ => throw new ArgumentException(string.Format("Unable to create a wrapper object. The WinRT object {0} has type {1} which cannot be assigned to type {2}", ptr, rcw.GetType(), typeof(T)))
            };

        }

        public static bool TryUnwrapObject(object o, out IObjectReference objRef)
        {
            // The unwrapping here needs to be an exact type match in case the user
            // has implemented a WinRT interface or inherited from a WinRT class
            // in a .NET (non-projected) type.

            if (o is Delegate del)
            {
                return TryUnwrapObject(del.Target, out objRef);
            }

            if (o is IWinRTObject winrtObj && winrtObj.HasUnwrappableNativeObject)
            {
                objRef = winrtObj.NativeObject;
                return true;
            }

            objRef = null;
            return false;
        }

        public static void RegisterObjectForInterface(object obj, IntPtr thisPtr, CreateObjectFlags createObjectFlags) =>
            ComWrappers.GetOrRegisterObjectForComInstance(thisPtr, createObjectFlags, obj);
        
        internal static void RegisterObjectForInterface(object obj, IntPtr thisPtr, IntPtr inner, CreateObjectFlags createObjectFlags) => 
            ComWrappers.GetOrRegisterObjectForComInstance(thisPtr, createObjectFlags, obj, inner);

        public static void RegisterObjectForInterface(object obj, IntPtr thisPtr) => 
            TryRegisterObjectForInterface(obj, thisPtr);

        public static object TryRegisterObjectForInterface(object obj, IntPtr thisPtr)
        {
            return ComWrappers.GetOrRegisterObjectForComInstance(thisPtr, CreateObjectFlags.TrackerObject, obj);
<<<<<<< HEAD
        }

        internal static IntPtr CreateCCWForObjectUnsafe(object obj)
        {
            return ComWrappers.GetOrCreateComInterfaceForObject(obj, CreateComInterfaceFlags.TrackerSupport);
        }

        public static IObjectReference CreateCCWForObject(object obj)
        {
            IntPtr ccw = ComWrappers.GetOrCreateComInterfaceForObject(obj, CreateComInterfaceFlags.TrackerSupport);
            return ObjectReference<IUnknownVftbl>.AttachFreeThreadedUnsafe(ref ccw);
=======
        }

        internal static IntPtr CreateCCWForObjectUnsafe(object obj)
        {
            return ComWrappers.GetOrCreateComInterfaceForObject(obj, CreateComInterfaceFlags.TrackerSupport);
        }

        public static IObjectReference CreateCCWForObject(object obj)
        {
            IntPtr ccw = ComWrappers.GetOrCreateComInterfaceForObject(obj, CreateComInterfaceFlags.TrackerSupport);
            return ObjectReference<IUnknownVftbl>.AttachFreeThreadedUnsafe(ref ccw);
>>>>>>> 97d6f08f
        }

        internal static IntPtr CreateCCWForObjectForABI(object obj, Guid iid)
        {
            IntPtr ccw = ComWrappers.GetOrCreateComInterfaceForObject(obj, CreateComInterfaceFlags.TrackerSupport);

            int hr = Marshal.QueryInterface(ccw, ref iid, out var iidCcw);

            Marshal.Release(ccw);

            if (hr < 0)
            {
                [MethodImpl(MethodImplOptions.NoInlining)]
                static void ThrowException(object obj, Guid iid, int hr)
                {
                    // Special case 'E_NOINTERFACE' to provide a better exception message
                    if (hr == ExceptionHelpers.E_NOINTERFACE)
                    {
                        throw new InvalidCastException($"Failed to create a CCW for object of type '{obj.GetType()}' for interface with IID '{iid.ToString().ToUpperInvariant()}': the specified cast is not valid.");
                    }

                    ExceptionHelpers.ThrowExceptionForHR(hr);
                }

                ThrowException(obj, iid, hr);
            }

            return iidCcw;
        }

        public static unsafe T FindObject<T>(IntPtr ptr)
            where T : class => ComInterfaceDispatch.GetInstance<T>((ComInterfaceDispatch*)ptr);

        public static IUnknownVftbl IUnknownVftbl => DefaultComWrappers.IUnknownVftbl;
        public static IntPtr IUnknownVftblPtr => DefaultComWrappers.IUnknownVftblPtr;

        public static IntPtr AllocateVtableMemory(Type vtableType, int size) => RuntimeHelpers.AllocateTypeAssociatedMemory(vtableType, size);

        /// <summary>
        /// Initialize the global <see cref="System.Runtime.InteropServices.ComWrappers"/> instance to use for WinRT.
        /// </summary>
        /// <param name="wrappers">The wrappers instance to use, or the default if null.</param>
        /// <remarks>
        /// A custom ComWrappers instance can be supplied to enable programs to fast-track some type resolution
        /// instead of using reflection when the full type closure is known.
        /// </remarks>
        public static void InitializeComWrappers(ComWrappers wrappers = null)
        {
            ComWrappers = wrappers;
        }

        internal static Func<IInspectable, object> GetTypedRcwFactory(Type implementationType) => TypedObjectFactoryCacheForType.GetOrAdd(implementationType, CreateTypedRcwFactory);

        public static bool RegisterTypedRcwFactory(Type implementationType, Func<IInspectable, object> rcwFactory) => TypedObjectFactoryCacheForType.TryAdd(implementationType, rcwFactory);

        private static Func<IInspectable, object> CreateFactoryForImplementationType(string runtimeClassName, Type implementationType)
        {
            if (implementationType.IsGenericType)
            {
                if (!RuntimeFeature.IsDynamicCodeCompiled)
                {
                    throw new NotSupportedException($"Cannot create an RCW factory for implementation type '{implementationType}'.");
                }

#pragma warning disable IL3050 // https://github.com/dotnet/runtime/issues/97273
                Type genericImplType = GetGenericImplType(implementationType);
#pragma warning restore IL3050
                if (genericImplType != null)
                {
                    var createRcw = genericImplType.GetMethod("CreateRcw", BindingFlags.Public | BindingFlags.Static, null, new[] { typeof(IInspectable) }, null);
                    return (Func<IInspectable, object>)createRcw.CreateDelegate(typeof(Func<IInspectable, object>));
                }
            }

            if (implementationType.IsInterface)
            {
                return obj => obj;
            }

            // We never look for attributes on base types, since each [WinRTImplementationTypeRcwFactory] type acts as
            // a factory type specifically for the annotated implementation type, so it has to be on that derived type.
            var attribute = implementationType.GetCustomAttribute<WinRTImplementationTypeRcwFactoryAttribute>(inherit: false);

            // For update projections, get the derived [WinRTImplementationTypeRcwFactory]
            // attribute instance and use its overridden 'CreateInstance' method as factory.
            if (attribute is not null)
            {
                return attribute.CreateInstance;
            }

            if (!RuntimeFeature.IsDynamicCodeCompiled)
            {
                throw new NotSupportedException(
                    $"Cannot create an RCW factory for implementation type '{implementationType}', because it doesn't have " +
                    "a [WinRTImplementationTypeRcwFactory] derived attribute on it. The fallback path for older projections " +
                    "is not trim-safe, and isn't supported in AOT environments. Make sure to reference updated projections.");
            }

            return CreateRcwFallback(implementationType);

            [UnconditionalSuppressMessage("Trimming", "IL2070", Justification = "This fallback path is not trim-safe by design (to avoid annotations).")]
            static Func<IInspectable, object> CreateRcwFallback(Type implementationType)
            {
                var constructor = implementationType.GetConstructor(
                    bindingAttr: BindingFlags.NonPublic | BindingFlags.CreateInstance | BindingFlags.Instance,
                    binder: null,
                    types: new[] { typeof(IObjectReference) },
                    modifiers: null);

                return (IInspectable obj) => constructor.Invoke(new[] { obj.ObjRef });
            }

#if NET8_0_OR_GREATER
            [RequiresDynamicCode(AttributeMessages.MarshallingOrGenericInstantiationsRequiresDynamicCode)]
#endif
            [return: DynamicallyAccessedMembers(DynamicallyAccessedMemberTypes.PublicMethods)]
            static Type GetGenericImplType(Type implementationType)
            {
                var genericType = implementationType.GetGenericTypeDefinition();

                Type genericImplType = null;
                if (genericType == typeof(IList<>))
                {
                    genericImplType = typeof(IListImpl<>);
                }
                else if (genericType == typeof(IDictionary<,>))
                {
                    genericImplType = typeof(IDictionaryImpl<,>);
                }
                else if (genericType == typeof(IReadOnlyDictionary<,>))
                {
                    genericImplType = typeof(IReadOnlyDictionaryImpl<,>);
                }
                else if (genericType == typeof(IReadOnlyList<>))
                {
                    genericImplType = typeof(IReadOnlyListImpl<>);
                }
                else if (genericType == typeof(IEnumerable<>))
                {
                    genericImplType = typeof(IEnumerableImpl<>);
                }
                else if (genericType == typeof(IEnumerator<>))
                {
                    genericImplType = typeof(IEnumeratorImpl<>);
                }
                else
                {
                    return null;
                }

                return genericImplType.MakeGenericType(implementationType.GetGenericArguments());
            }
        }

        private static readonly List<Func<Type, ComInterfaceEntry[]>> ComInterfaceEntriesLookup = new();

        public static void RegisterTypeComInterfaceEntriesLookup(Func<Type, ComInterfaceEntry[]> comInterfaceEntriesLookup)
        {
            ComInterfaceEntriesLookup.Add(comInterfaceEntriesLookup);
        }

        internal static ComInterfaceEntry[] GetComInterfaceEntriesForTypeFromLookupTable(Type type)
        {
            // Using for loop to avoid exception from list changing when using for each.
            // List is only added to and if any are added while looping, we can ignore those.
            int count = ComInterfaceEntriesLookup.Count;
            for (int i = 0; i < count; i++)
            {
                var comInterfaceEntries = ComInterfaceEntriesLookup[i](type);
                if (comInterfaceEntries != null)
                {
                    return comInterfaceEntries;
                }
            }

            return null;
        }

        private static readonly List<Func<Type, string>> RuntimeClassNameForNonWinRTTypeLookup = new();

        public static void RegisterTypeRuntimeClassNameLookup(Func<Type, string> runtimeClassNameLookup)
        {
            RuntimeClassNameForNonWinRTTypeLookup.Add(runtimeClassNameLookup);
        }

        internal static string GetRuntimeClassNameForNonWinRTTypeFromLookupTable(Type type)
        {
            // Using for loop to avoid exception from list changing when using for each.
            // List is only added to and if any are added while looping, we can ignore those.
            int count = RuntimeClassNameForNonWinRTTypeLookup.Count;
            for (int i = 0; i < count; i++)
            {
                var runtimeClasName = RuntimeClassNameForNonWinRTTypeLookup[i](type);
                if (!string.IsNullOrEmpty(runtimeClasName))
                {
                    return runtimeClasName;
                }
            }

            return null;
        }

        private static readonly ConcurrentDictionary<Type, ComInterfaceEntry[]> ComInterfaceEntriesForType = new();
        public static void RegisterComInterfaceEntries(Type implementationType, ComInterfaceEntry[] comInterfaceEntries) => ComInterfaceEntriesForType.TryAdd(implementationType, comInterfaceEntries);
    }

#if EMBED
    internal 
#else
    public
#endif     
    class ComWrappersHelper
    {
        public unsafe static void Init(
            bool isAggregation,
            object thisInstance,
            IntPtr newInstance,
            IntPtr inner,
            out IObjectReference objRef)
        {
            // To keep pre-existing behavior when we don't know the IID, passing it as IUnknown
            // as we would have done before.
            Init(isAggregation, thisInstance, newInstance, inner, IID.IID_IUnknown, out objRef);
        }

        public unsafe static void Init(
            bool isAggregation,
            object thisInstance,
            IntPtr newInstance,
            IntPtr inner,
            Guid iidForNewInstance,
            out IObjectReference objRef)
        {
            objRef = ComWrappersSupport.GetObjectReferenceForInterface(
                isAggregation ? inner : newInstance,
                isAggregation ? IID.IID_IInspectable : iidForNewInstance,
                requireQI: false);

            IntPtr referenceTracker;
            {
                // Determine if the instance supports IReferenceTracker (e.g. WinUI).
                // Acquiring this interface is useful for:
                //   1) Providing an indication of what value to pass during RCW creation.
                //   2) Informing the Reference Tracker runtime during non-aggregation
                //      scenarios about new references.
                //
                // If aggregation, query the inner since that will have the implementation
                // otherwise the new instance will be used. Since the inner was composed
                // it should answer immediately without going through the outer. Either way
                // the reference count will go to the new instance.
                int hr = Marshal.QueryInterface(objRef.ThisPtr, ref Unsafe.AsRef(in IID.IID_IReferenceTracker), out referenceTracker);
                if (hr != 0)
                {
                    referenceTracker = default;
                }
            }

            {
                // Determine flags needed for native object wrapper (i.e. RCW) creation.
                var createObjectFlags = CreateObjectFlags.None;
                IntPtr instanceToWrap = newInstance;

                // The instance supports IReferenceTracker.
                if (referenceTracker != default)
                {
                    createObjectFlags |= CreateObjectFlags.TrackerObject;
                }

                // Create a native object wrapper (i.e. RCW).
                //
                // Note this function will call QueryInterface() on the supplied instance,
                // therefore it is important that the enclosing CCW forwards to its inner
                // if aggregation is involved. This is typically accomplished through an
                // implementation of ICustomQueryInterface.
<<<<<<< HEAD
                if (isAggregation)
                {
                    // Indicate the scenario is aggregation
                    createObjectFlags |= CreateObjectFlags.Aggregation;

                    // The instance supports IReferenceTracker.
                    if (referenceTracker != default)
                    {
                        // IReferenceTracker is not needed in aggregation scenarios.
                        // It is not needed because all QueryInterface() calls on an
                        // object are followed by an immediately release of the returned
                        // pointer - see below for details.
                        Marshal.Release(referenceTracker);
                    }

                    ComWrappersSupport.RegisterObjectForInterface(thisInstance, instanceToWrap, inner, createObjectFlags);
                }
=======
                if (isAggregation)
                {
                    // Indicate the scenario is aggregation
                    createObjectFlags |= CreateObjectFlags.Aggregation;

                    // The instance supports IReferenceTracker.
                    if (referenceTracker != default)
                    {
                        // IReferenceTracker is not needed in aggregation scenarios.
                        // It is not needed because all QueryInterface() calls on an
                        // object are followed by an immediately release of the returned
                        // pointer - see below for details.
                        Marshal.Release(referenceTracker);
                    }

                    ComWrappersSupport.RegisterObjectForInterface(thisInstance, instanceToWrap, inner, createObjectFlags);
                }
>>>>>>> 97d6f08f
                else
                {
                    ComWrappersSupport.RegisterObjectForInterface(thisInstance, instanceToWrap, createObjectFlags);
                }
            }

            // The following sets up the object reference to correctly handle AddRefs and releases
            // based on the scenario.
            if (isAggregation)
            {
                // Aggregation scenarios should avoid calling AddRef() on the
                // newInstance value. This is due to the semantics of COM Aggregation
                // and the fact that calling an AddRef() on the instance will increment
                // the CCW which in turn will ensure it cannot be cleaned up. Calling
                // AddRef() on the instance when passed to unmanaged code is correct
                // since unmanaged code is required to call Release() at some point.

                // A pointer to the inner that should be queried for
                // additional interfaces. Immediately after a QueryInterface()
                // a Release() should be called on the returned pointer but the
                // pointer can be retained and used.  This is determined by the
                // IsAggregated and PreventReleaseOnDispose properties on IObjectReference.
                objRef.IsAggregated = true;
                // In WinUI scenario don't release inner
                objRef.PreventReleaseOnDispose = referenceTracker != default;
            }
            else
            {
                if (referenceTracker != default)
                {
                    // WinUI scenario
                    // This instance should be used to tell the
                    // Reference Tracker runtime whenever an AddRef()/Release()
                    // is performed on newInstance.
                    objRef.ReferenceTrackerPtr = referenceTracker;

                    // This instance is already AddRefFromTrackerSource by the CLR,
                    // so it would also ReleaseFromTrackerSource on destruction.
                    objRef.PreventReleaseFromTrackerSourceOnDispose = true;

                    Marshal.Release(referenceTracker);
                }

                Marshal.Release(newInstance);
            }
        }

        public unsafe static void Init(IObjectReference objRef, bool addRefFromTrackerSource = true)
        {
            if (objRef.ReferenceTrackerPtr == IntPtr.Zero)
            {
                int hr = Marshal.QueryInterface(objRef.ThisPtr, ref Unsafe.AsRef(in IID.IID_IReferenceTracker), out var referenceTracker);
                if (hr == 0)
                {
                    // WinUI scenario
                    // This instance should be used to tell the
                    // Reference Tracker runtime whenever an AddRef()/Release()
                    // is performed on newInstance.
                    objRef.ReferenceTrackerPtr = referenceTracker;

                    if (addRefFromTrackerSource)
                    {
                        objRef.AddRefFromTrackerSource(); // ObjRef instance
                    }
                    else
                    {
                        objRef.PreventReleaseFromTrackerSourceOnDispose = true;
                    }

                    Marshal.Release(referenceTracker);
                }
            }
        }
    }

#if EMBED
    internal 
#else
    public 
#endif     
    class DefaultComWrappers : ComWrappers
    {
        private static readonly ConditionalWeakTable<Type, VtableEntries> TypeVtableEntryTable = new();
        public static unsafe IUnknownVftbl IUnknownVftbl => Unsafe.AsRef<IUnknownVftbl>(IUnknownVftblPtr.ToPointer());

        internal static IntPtr IUnknownVftblPtr { get; }

        static unsafe DefaultComWrappers()
        {
            GetIUnknownImpl(out var qi, out var addRef, out var release);

            IUnknownVftblPtr = RuntimeHelpers.AllocateTypeAssociatedMemory(typeof(IUnknownVftbl), sizeof(IUnknownVftbl));
            (*(IUnknownVftbl*)IUnknownVftblPtr) = new IUnknownVftbl
            {
                QueryInterface = (delegate* unmanaged[Stdcall]<IntPtr, Guid*, IntPtr*, int>)qi,
                AddRef = (delegate* unmanaged[Stdcall]<IntPtr, uint>)addRef,
                Release = (delegate* unmanaged[Stdcall]<IntPtr, uint>)release,
            };
        }

        protected override unsafe ComInterfaceEntry* ComputeVtables(object obj, CreateComInterfaceFlags flags, out int count)
        {
            var vtableEntries = TypeVtableEntryTable.GetValue(obj.GetType(), static (type) => 
            {
                if (IsRuntimeImplementedRCW(type))
                {
                    // If the object is a runtime-implemented RCW, let the runtime create a CCW.
                    return new VtableEntries();
                }

                return new VtableEntries(ComWrappersSupport.GetInterfaceTableEntries(type), type);
            });

            count = vtableEntries.Count;
            if (count != 0 && !flags.HasFlag(CreateComInterfaceFlags.CallerDefinedIUnknown))
            {
                // The vtable list unconditionally has the last entry as IUnknown, but it should
                // only be included if the flag is set.  We achieve that by excluding the last entry
                // from the count if the flag isn't set.
                count -= 1;
            }

            return vtableEntries.Data;
        }

        private static unsafe bool IsRuntimeImplementedRCW(Type objType)
        {
            // Built-in COM interop isn't supported in AOT environments,
            // so this method can only ever return false. Just inline it.
            if (!RuntimeFeature.IsDynamicCodeCompiled)
            {
                return false;
            }

            bool isRcw = objType.IsCOMObject;
            if (objType.IsGenericType)
            {
                foreach (var arg in objType.GetGenericArguments())
                {
                    if (arg.IsCOMObject)
                    {
                        isRcw = true;
                        break;
                    }
                }
            }
            return isRcw;
        }

        private static object CreateObject(IntPtr externalComObject)
        {
            Guid inspectableIID = IID.IID_IInspectable;
            Guid weakReferenceIID = IID.IID_IWeakReference;
            IntPtr ptr = IntPtr.Zero;

            try
            {
                if (ComWrappersSupport.CreateRCWType != null && ComWrappersSupport.CreateRCWType.IsDelegate())
                {
                    return ComWrappersSupport.GetOrCreateDelegateFactory(ComWrappersSupport.CreateRCWType)(externalComObject);
                }
                else if (Marshal.QueryInterface(externalComObject, ref inspectableIID, out ptr) == 0)
                {
                    var inspectableObjRef = ComWrappersSupport.GetObjectReferenceForInterface<IUnknownVftbl>(ptr, IID.IID_IInspectable, false);
                    ComWrappersHelper.Init(inspectableObjRef);

                    IInspectable inspectable = new(inspectableObjRef);

                    if (ComWrappersSupport.CreateRCWType != null
                        && ComWrappersSupport.CreateRCWType.IsSealed)
                    {
                        return ComWrappersSupport.GetTypedRcwFactory(ComWrappersSupport.CreateRCWType)(inspectable);
                    }

                    Type runtimeClassType = ComWrappersSupport.GetRuntimeClassForTypeCreation(inspectable, ComWrappersSupport.CreateRCWType);
                    if (runtimeClassType == null)
                    {
                        // If the external IInspectable has not implemented GetRuntimeClassName,
                        // we use the Inspectable wrapper directly.
                        return inspectable;
                    }

                    return ComWrappersSupport.GetTypedRcwFactory(runtimeClassType)(inspectable);
                }
                else if (Marshal.QueryInterface(externalComObject, ref weakReferenceIID, out ptr) == 0)
                {
                    // IWeakReference is IUnknown-based, so implementations of it may not (and likely won't) implement
                    // IInspectable. As a result, we need to check for them explicitly.
                    var iunknownObjRef = ComWrappersSupport.GetObjectReferenceForInterface<IUnknownVftbl>(ptr, weakReferenceIID, false);
                    ComWrappersHelper.Init(iunknownObjRef);

                    return new SingleInterfaceOptimizedObject(typeof(IWeakReference), iunknownObjRef, false);
                }
                else
                {
                    // If the external COM object isn't IInspectable or IWeakReference, we can't handle it.
                    // If we're registered globally, we want to let the runtime fall back for IUnknown and IDispatch support.
                    // Return null so the runtime can fall back gracefully in IUnknown and IDispatch scenarios.
                    return null;
                }
            }
            finally
            {
                MarshalExtensions.ReleaseIfNotNull(ptr);
            }
        }

        protected override object CreateObject(IntPtr externalComObject, CreateObjectFlags flags)
        {
            var obj = CreateObject(externalComObject);
            if (obj is IWinRTObject winrtObj && winrtObj.HasUnwrappableNativeObject && winrtObj.NativeObject != null)
            {
                // Handle the scenario where the CLR has already done an AddRefFromTrackerSource on the instance
                // stored by the RCW type.  We handle it by releasing the AddRef we did and not doing an release
                // on destruction as the CLR would do it.
                winrtObj.NativeObject.ReleaseFromTrackerSource();
                winrtObj.NativeObject.PreventReleaseFromTrackerSourceOnDispose = true;
            }

            return obj;
        }

        protected override void ReleaseObjects(IEnumerable objects)
        {
            foreach (var obj in objects)
            {
                if (ComWrappersSupport.TryUnwrapObject(obj, out var objRef))
                {
                    objRef.Dispose();
                }
            }
        }

        unsafe sealed class VtableEntries
        {
            public ComInterfaceEntry* Data { get; }
            public int Count { get; }

            public VtableEntries()
            {
                Data = null;
                Count = 0;
            }

            public VtableEntries(List<ComInterfaceEntry> entries, Type type)
            {
                Data = (ComInterfaceEntry*)RuntimeHelpers.AllocateTypeAssociatedMemory(type, sizeof(ComInterfaceEntry) * entries.Count);

                CollectionsMarshal.AsSpan(entries).CopyTo(new Span<ComInterfaceEntry>(Data, entries.Count));

                Count = entries.Count;
            }
        }
    }
}
<|MERGE_RESOLUTION|>--- conflicted
+++ resolved
@@ -1,750 +1,716 @@
-﻿// Copyright (c) Microsoft Corporation.
-// Licensed under the MIT License.
-
-using System;
-using System.Collections;
-using System.Collections.Concurrent;
-using System.Collections.Generic;
-using System.Diagnostics.CodeAnalysis;
-using System.Reflection;
-using System.Runtime.CompilerServices;
-using System.Runtime.InteropServices;
-using WinRT.Interop;
-using static System.Runtime.InteropServices.ComWrappers;
-
-namespace WinRT
-{
-#if EMBED
-    internal
-#else
-    public
-#endif
-    static partial class ComWrappersSupport
-    {
-        // Instance field and property for Singleton pattern: ComWrappers `set` method should be idempotent 
-        private static DefaultComWrappers _instance;
-        private static DefaultComWrappers DefaultComWrappersInstance
-        {
-            get 
-            {
-                if (_instance == null)
-                {
-                    _instance = new DefaultComWrappers();
-                }
-                return _instance;
-            }
-        }
-
-        internal static readonly ConditionalWeakTable<Type, InspectableInfo> InspectableInfoTable = new();
-        
-        [ThreadStatic]
-        internal static Type CreateRCWType;
-
-        private static ComWrappers _comWrappers;
-        private static readonly object _comWrappersLock = new object();
-        private static ComWrappers ComWrappers
-        {
-            get
-            {
-                if (_comWrappers is null)
-                {
-                    lock (_comWrappersLock)
-                    {
-                        if (_comWrappers is null)
-                        {
-                            var comWrappersToSet = DefaultComWrappersInstance;
-#if !EMBED 
-                            ComWrappers.RegisterForTrackerSupport(comWrappersToSet);
-#endif
-                            _comWrappers = comWrappersToSet;
-                        }
-                    }
-                }
-                return _comWrappers;
-            }
-            set
-            {
-                lock (_comWrappersLock)
-                {
-                    if (value == null && _comWrappers == DefaultComWrappersInstance)
-                    {
-                        return;
-                    }
-                    var comWrappersToSet = value ?? DefaultComWrappersInstance; 
-#if !EMBED 
-                    ComWrappers.RegisterForTrackerSupport(comWrappersToSet);
-#endif
-                    _comWrappers = comWrappersToSet; 
-                }
-            }
-        }
-
-        internal static unsafe InspectableInfo GetInspectableInfo(IntPtr pThis)
-        {
-            var _this = FindObject<object>(pThis);
-            return InspectableInfoTable.GetValue(_this.GetType(), o => PregenerateNativeTypeInformation(o).inspectableInfo);
-        }
-
-        public static T CreateRcwForComObject<T>(IntPtr ptr)
-        {
-            return CreateRcwForComObject<T>(ptr, true);
-        }
-
-        private static T CreateRcwForComObject<T>(IntPtr ptr, bool tryUseCache)
-        {
-            if (ptr == IntPtr.Zero)
-            {
-                return default;
-            }
-
-            // CreateRCWType is a thread local which is set here to communicate the statically known type
-            // when we are called by the ComWrappers API to create the object.  We can't pass this through the
-            // ComWrappers API surface, so we are achieving it via a thread local.  We unset it after in case
-            // there is other calls to it via other means.
-            CreateRCWType = typeof(T);
-            
-            var flags = tryUseCache ? CreateObjectFlags.TrackerObject : CreateObjectFlags.TrackerObject | CreateObjectFlags.UniqueInstance;
-            var rcw = ComWrappers.GetOrCreateObjectForComInstance(ptr, flags);
-            CreateRCWType = null;
-            // Because .NET will de-duplicate strings and WinRT doesn't,
-            // our RCW factory returns a wrapper of our string instance.
-            // This ensures that ComWrappers never sees the same managed object for two different
-            // native pointers. We unwrap here to ensure that the user-experience is expected
-            // and consumers get a string object for a Windows.Foundation.IReference<String>.
-            // We need to do the same thing for System.Type because there can be multiple WUX.Interop.TypeName's
-            // for a single System.Type.
-
-            return rcw switch
-            {
-                ABI.System.Nullable nt => (T)nt.Value,
-                T castRcw => castRcw,
-                _ when tryUseCache => CreateRcwForComObject<T>(ptr, false),
-                _ => throw new ArgumentException(string.Format("Unable to create a wrapper object. The WinRT object {0} has type {1} which cannot be assigned to type {2}", ptr, rcw.GetType(), typeof(T)))
-            };
-
-        }
-
-        public static bool TryUnwrapObject(object o, out IObjectReference objRef)
-        {
-            // The unwrapping here needs to be an exact type match in case the user
-            // has implemented a WinRT interface or inherited from a WinRT class
-            // in a .NET (non-projected) type.
-
-            if (o is Delegate del)
-            {
-                return TryUnwrapObject(del.Target, out objRef);
-            }
-
-            if (o is IWinRTObject winrtObj && winrtObj.HasUnwrappableNativeObject)
-            {
-                objRef = winrtObj.NativeObject;
-                return true;
-            }
-
-            objRef = null;
-            return false;
-        }
-
-        public static void RegisterObjectForInterface(object obj, IntPtr thisPtr, CreateObjectFlags createObjectFlags) =>
-            ComWrappers.GetOrRegisterObjectForComInstance(thisPtr, createObjectFlags, obj);
-        
-        internal static void RegisterObjectForInterface(object obj, IntPtr thisPtr, IntPtr inner, CreateObjectFlags createObjectFlags) => 
-            ComWrappers.GetOrRegisterObjectForComInstance(thisPtr, createObjectFlags, obj, inner);
-
-        public static void RegisterObjectForInterface(object obj, IntPtr thisPtr) => 
-            TryRegisterObjectForInterface(obj, thisPtr);
-
-        public static object TryRegisterObjectForInterface(object obj, IntPtr thisPtr)
-        {
-            return ComWrappers.GetOrRegisterObjectForComInstance(thisPtr, CreateObjectFlags.TrackerObject, obj);
-<<<<<<< HEAD
-        }
-
-        internal static IntPtr CreateCCWForObjectUnsafe(object obj)
-        {
-            return ComWrappers.GetOrCreateComInterfaceForObject(obj, CreateComInterfaceFlags.TrackerSupport);
-        }
-
-        public static IObjectReference CreateCCWForObject(object obj)
-        {
-            IntPtr ccw = ComWrappers.GetOrCreateComInterfaceForObject(obj, CreateComInterfaceFlags.TrackerSupport);
-            return ObjectReference<IUnknownVftbl>.AttachFreeThreadedUnsafe(ref ccw);
-=======
-        }
-
-        internal static IntPtr CreateCCWForObjectUnsafe(object obj)
-        {
-            return ComWrappers.GetOrCreateComInterfaceForObject(obj, CreateComInterfaceFlags.TrackerSupport);
-        }
-
-        public static IObjectReference CreateCCWForObject(object obj)
-        {
-            IntPtr ccw = ComWrappers.GetOrCreateComInterfaceForObject(obj, CreateComInterfaceFlags.TrackerSupport);
-            return ObjectReference<IUnknownVftbl>.AttachFreeThreadedUnsafe(ref ccw);
->>>>>>> 97d6f08f
-        }
-
-        internal static IntPtr CreateCCWForObjectForABI(object obj, Guid iid)
-        {
-            IntPtr ccw = ComWrappers.GetOrCreateComInterfaceForObject(obj, CreateComInterfaceFlags.TrackerSupport);
-
-            int hr = Marshal.QueryInterface(ccw, ref iid, out var iidCcw);
-
-            Marshal.Release(ccw);
-
-            if (hr < 0)
-            {
-                [MethodImpl(MethodImplOptions.NoInlining)]
-                static void ThrowException(object obj, Guid iid, int hr)
-                {
-                    // Special case 'E_NOINTERFACE' to provide a better exception message
-                    if (hr == ExceptionHelpers.E_NOINTERFACE)
-                    {
-                        throw new InvalidCastException($"Failed to create a CCW for object of type '{obj.GetType()}' for interface with IID '{iid.ToString().ToUpperInvariant()}': the specified cast is not valid.");
-                    }
-
-                    ExceptionHelpers.ThrowExceptionForHR(hr);
-                }
-
-                ThrowException(obj, iid, hr);
-            }
-
-            return iidCcw;
-        }
-
-        public static unsafe T FindObject<T>(IntPtr ptr)
-            where T : class => ComInterfaceDispatch.GetInstance<T>((ComInterfaceDispatch*)ptr);
-
-        public static IUnknownVftbl IUnknownVftbl => DefaultComWrappers.IUnknownVftbl;
-        public static IntPtr IUnknownVftblPtr => DefaultComWrappers.IUnknownVftblPtr;
-
-        public static IntPtr AllocateVtableMemory(Type vtableType, int size) => RuntimeHelpers.AllocateTypeAssociatedMemory(vtableType, size);
-
-        /// <summary>
-        /// Initialize the global <see cref="System.Runtime.InteropServices.ComWrappers"/> instance to use for WinRT.
-        /// </summary>
-        /// <param name="wrappers">The wrappers instance to use, or the default if null.</param>
-        /// <remarks>
-        /// A custom ComWrappers instance can be supplied to enable programs to fast-track some type resolution
-        /// instead of using reflection when the full type closure is known.
-        /// </remarks>
-        public static void InitializeComWrappers(ComWrappers wrappers = null)
-        {
-            ComWrappers = wrappers;
-        }
-
-        internal static Func<IInspectable, object> GetTypedRcwFactory(Type implementationType) => TypedObjectFactoryCacheForType.GetOrAdd(implementationType, CreateTypedRcwFactory);
-
-        public static bool RegisterTypedRcwFactory(Type implementationType, Func<IInspectable, object> rcwFactory) => TypedObjectFactoryCacheForType.TryAdd(implementationType, rcwFactory);
-
-        private static Func<IInspectable, object> CreateFactoryForImplementationType(string runtimeClassName, Type implementationType)
-        {
-            if (implementationType.IsGenericType)
-            {
-                if (!RuntimeFeature.IsDynamicCodeCompiled)
-                {
-                    throw new NotSupportedException($"Cannot create an RCW factory for implementation type '{implementationType}'.");
-                }
-
-#pragma warning disable IL3050 // https://github.com/dotnet/runtime/issues/97273
-                Type genericImplType = GetGenericImplType(implementationType);
-#pragma warning restore IL3050
-                if (genericImplType != null)
-                {
-                    var createRcw = genericImplType.GetMethod("CreateRcw", BindingFlags.Public | BindingFlags.Static, null, new[] { typeof(IInspectable) }, null);
-                    return (Func<IInspectable, object>)createRcw.CreateDelegate(typeof(Func<IInspectable, object>));
-                }
-            }
-
-            if (implementationType.IsInterface)
-            {
-                return obj => obj;
-            }
-
-            // We never look for attributes on base types, since each [WinRTImplementationTypeRcwFactory] type acts as
-            // a factory type specifically for the annotated implementation type, so it has to be on that derived type.
-            var attribute = implementationType.GetCustomAttribute<WinRTImplementationTypeRcwFactoryAttribute>(inherit: false);
-
-            // For update projections, get the derived [WinRTImplementationTypeRcwFactory]
-            // attribute instance and use its overridden 'CreateInstance' method as factory.
-            if (attribute is not null)
-            {
-                return attribute.CreateInstance;
-            }
-
-            if (!RuntimeFeature.IsDynamicCodeCompiled)
-            {
-                throw new NotSupportedException(
-                    $"Cannot create an RCW factory for implementation type '{implementationType}', because it doesn't have " +
-                    "a [WinRTImplementationTypeRcwFactory] derived attribute on it. The fallback path for older projections " +
-                    "is not trim-safe, and isn't supported in AOT environments. Make sure to reference updated projections.");
-            }
-
-            return CreateRcwFallback(implementationType);
-
-            [UnconditionalSuppressMessage("Trimming", "IL2070", Justification = "This fallback path is not trim-safe by design (to avoid annotations).")]
-            static Func<IInspectable, object> CreateRcwFallback(Type implementationType)
-            {
-                var constructor = implementationType.GetConstructor(
-                    bindingAttr: BindingFlags.NonPublic | BindingFlags.CreateInstance | BindingFlags.Instance,
-                    binder: null,
-                    types: new[] { typeof(IObjectReference) },
-                    modifiers: null);
-
-                return (IInspectable obj) => constructor.Invoke(new[] { obj.ObjRef });
-            }
-
-#if NET8_0_OR_GREATER
-            [RequiresDynamicCode(AttributeMessages.MarshallingOrGenericInstantiationsRequiresDynamicCode)]
-#endif
-            [return: DynamicallyAccessedMembers(DynamicallyAccessedMemberTypes.PublicMethods)]
-            static Type GetGenericImplType(Type implementationType)
-            {
-                var genericType = implementationType.GetGenericTypeDefinition();
-
-                Type genericImplType = null;
-                if (genericType == typeof(IList<>))
-                {
-                    genericImplType = typeof(IListImpl<>);
-                }
-                else if (genericType == typeof(IDictionary<,>))
-                {
-                    genericImplType = typeof(IDictionaryImpl<,>);
-                }
-                else if (genericType == typeof(IReadOnlyDictionary<,>))
-                {
-                    genericImplType = typeof(IReadOnlyDictionaryImpl<,>);
-                }
-                else if (genericType == typeof(IReadOnlyList<>))
-                {
-                    genericImplType = typeof(IReadOnlyListImpl<>);
-                }
-                else if (genericType == typeof(IEnumerable<>))
-                {
-                    genericImplType = typeof(IEnumerableImpl<>);
-                }
-                else if (genericType == typeof(IEnumerator<>))
-                {
-                    genericImplType = typeof(IEnumeratorImpl<>);
-                }
-                else
-                {
-                    return null;
-                }
-
-                return genericImplType.MakeGenericType(implementationType.GetGenericArguments());
-            }
-        }
-
-        private static readonly List<Func<Type, ComInterfaceEntry[]>> ComInterfaceEntriesLookup = new();
-
-        public static void RegisterTypeComInterfaceEntriesLookup(Func<Type, ComInterfaceEntry[]> comInterfaceEntriesLookup)
-        {
-            ComInterfaceEntriesLookup.Add(comInterfaceEntriesLookup);
-        }
-
-        internal static ComInterfaceEntry[] GetComInterfaceEntriesForTypeFromLookupTable(Type type)
-        {
-            // Using for loop to avoid exception from list changing when using for each.
-            // List is only added to and if any are added while looping, we can ignore those.
-            int count = ComInterfaceEntriesLookup.Count;
-            for (int i = 0; i < count; i++)
-            {
-                var comInterfaceEntries = ComInterfaceEntriesLookup[i](type);
-                if (comInterfaceEntries != null)
-                {
-                    return comInterfaceEntries;
-                }
-            }
-
-            return null;
-        }
-
-        private static readonly List<Func<Type, string>> RuntimeClassNameForNonWinRTTypeLookup = new();
-
-        public static void RegisterTypeRuntimeClassNameLookup(Func<Type, string> runtimeClassNameLookup)
-        {
-            RuntimeClassNameForNonWinRTTypeLookup.Add(runtimeClassNameLookup);
-        }
-
-        internal static string GetRuntimeClassNameForNonWinRTTypeFromLookupTable(Type type)
-        {
-            // Using for loop to avoid exception from list changing when using for each.
-            // List is only added to and if any are added while looping, we can ignore those.
-            int count = RuntimeClassNameForNonWinRTTypeLookup.Count;
-            for (int i = 0; i < count; i++)
-            {
-                var runtimeClasName = RuntimeClassNameForNonWinRTTypeLookup[i](type);
-                if (!string.IsNullOrEmpty(runtimeClasName))
-                {
-                    return runtimeClasName;
-                }
-            }
-
-            return null;
-        }
-
-        private static readonly ConcurrentDictionary<Type, ComInterfaceEntry[]> ComInterfaceEntriesForType = new();
-        public static void RegisterComInterfaceEntries(Type implementationType, ComInterfaceEntry[] comInterfaceEntries) => ComInterfaceEntriesForType.TryAdd(implementationType, comInterfaceEntries);
-    }
-
-#if EMBED
-    internal 
-#else
-    public
-#endif     
-    class ComWrappersHelper
-    {
-        public unsafe static void Init(
-            bool isAggregation,
-            object thisInstance,
-            IntPtr newInstance,
-            IntPtr inner,
-            out IObjectReference objRef)
-        {
-            // To keep pre-existing behavior when we don't know the IID, passing it as IUnknown
-            // as we would have done before.
-            Init(isAggregation, thisInstance, newInstance, inner, IID.IID_IUnknown, out objRef);
-        }
-
-        public unsafe static void Init(
-            bool isAggregation,
-            object thisInstance,
-            IntPtr newInstance,
-            IntPtr inner,
-            Guid iidForNewInstance,
-            out IObjectReference objRef)
-        {
-            objRef = ComWrappersSupport.GetObjectReferenceForInterface(
-                isAggregation ? inner : newInstance,
-                isAggregation ? IID.IID_IInspectable : iidForNewInstance,
-                requireQI: false);
-
-            IntPtr referenceTracker;
-            {
-                // Determine if the instance supports IReferenceTracker (e.g. WinUI).
-                // Acquiring this interface is useful for:
-                //   1) Providing an indication of what value to pass during RCW creation.
-                //   2) Informing the Reference Tracker runtime during non-aggregation
-                //      scenarios about new references.
-                //
-                // If aggregation, query the inner since that will have the implementation
-                // otherwise the new instance will be used. Since the inner was composed
-                // it should answer immediately without going through the outer. Either way
-                // the reference count will go to the new instance.
-                int hr = Marshal.QueryInterface(objRef.ThisPtr, ref Unsafe.AsRef(in IID.IID_IReferenceTracker), out referenceTracker);
-                if (hr != 0)
-                {
-                    referenceTracker = default;
-                }
-            }
-
-            {
-                // Determine flags needed for native object wrapper (i.e. RCW) creation.
-                var createObjectFlags = CreateObjectFlags.None;
-                IntPtr instanceToWrap = newInstance;
-
-                // The instance supports IReferenceTracker.
-                if (referenceTracker != default)
-                {
-                    createObjectFlags |= CreateObjectFlags.TrackerObject;
-                }
-
-                // Create a native object wrapper (i.e. RCW).
-                //
-                // Note this function will call QueryInterface() on the supplied instance,
-                // therefore it is important that the enclosing CCW forwards to its inner
-                // if aggregation is involved. This is typically accomplished through an
-                // implementation of ICustomQueryInterface.
-<<<<<<< HEAD
-                if (isAggregation)
-                {
-                    // Indicate the scenario is aggregation
-                    createObjectFlags |= CreateObjectFlags.Aggregation;
-
-                    // The instance supports IReferenceTracker.
-                    if (referenceTracker != default)
-                    {
-                        // IReferenceTracker is not needed in aggregation scenarios.
-                        // It is not needed because all QueryInterface() calls on an
-                        // object are followed by an immediately release of the returned
-                        // pointer - see below for details.
-                        Marshal.Release(referenceTracker);
-                    }
-
-                    ComWrappersSupport.RegisterObjectForInterface(thisInstance, instanceToWrap, inner, createObjectFlags);
-                }
-=======
-                if (isAggregation)
-                {
-                    // Indicate the scenario is aggregation
-                    createObjectFlags |= CreateObjectFlags.Aggregation;
-
-                    // The instance supports IReferenceTracker.
-                    if (referenceTracker != default)
-                    {
-                        // IReferenceTracker is not needed in aggregation scenarios.
-                        // It is not needed because all QueryInterface() calls on an
-                        // object are followed by an immediately release of the returned
-                        // pointer - see below for details.
-                        Marshal.Release(referenceTracker);
-                    }
-
-                    ComWrappersSupport.RegisterObjectForInterface(thisInstance, instanceToWrap, inner, createObjectFlags);
-                }
->>>>>>> 97d6f08f
-                else
-                {
-                    ComWrappersSupport.RegisterObjectForInterface(thisInstance, instanceToWrap, createObjectFlags);
-                }
-            }
-
-            // The following sets up the object reference to correctly handle AddRefs and releases
-            // based on the scenario.
-            if (isAggregation)
-            {
-                // Aggregation scenarios should avoid calling AddRef() on the
-                // newInstance value. This is due to the semantics of COM Aggregation
-                // and the fact that calling an AddRef() on the instance will increment
-                // the CCW which in turn will ensure it cannot be cleaned up. Calling
-                // AddRef() on the instance when passed to unmanaged code is correct
-                // since unmanaged code is required to call Release() at some point.
-
-                // A pointer to the inner that should be queried for
-                // additional interfaces. Immediately after a QueryInterface()
-                // a Release() should be called on the returned pointer but the
-                // pointer can be retained and used.  This is determined by the
-                // IsAggregated and PreventReleaseOnDispose properties on IObjectReference.
-                objRef.IsAggregated = true;
-                // In WinUI scenario don't release inner
-                objRef.PreventReleaseOnDispose = referenceTracker != default;
-            }
-            else
-            {
-                if (referenceTracker != default)
-                {
-                    // WinUI scenario
-                    // This instance should be used to tell the
-                    // Reference Tracker runtime whenever an AddRef()/Release()
-                    // is performed on newInstance.
-                    objRef.ReferenceTrackerPtr = referenceTracker;
-
-                    // This instance is already AddRefFromTrackerSource by the CLR,
-                    // so it would also ReleaseFromTrackerSource on destruction.
-                    objRef.PreventReleaseFromTrackerSourceOnDispose = true;
-
-                    Marshal.Release(referenceTracker);
-                }
-
-                Marshal.Release(newInstance);
-            }
-        }
-
-        public unsafe static void Init(IObjectReference objRef, bool addRefFromTrackerSource = true)
-        {
-            if (objRef.ReferenceTrackerPtr == IntPtr.Zero)
-            {
-                int hr = Marshal.QueryInterface(objRef.ThisPtr, ref Unsafe.AsRef(in IID.IID_IReferenceTracker), out var referenceTracker);
-                if (hr == 0)
-                {
-                    // WinUI scenario
-                    // This instance should be used to tell the
-                    // Reference Tracker runtime whenever an AddRef()/Release()
-                    // is performed on newInstance.
-                    objRef.ReferenceTrackerPtr = referenceTracker;
-
-                    if (addRefFromTrackerSource)
-                    {
-                        objRef.AddRefFromTrackerSource(); // ObjRef instance
-                    }
-                    else
-                    {
-                        objRef.PreventReleaseFromTrackerSourceOnDispose = true;
-                    }
-
-                    Marshal.Release(referenceTracker);
-                }
-            }
-        }
-    }
-
-#if EMBED
-    internal 
-#else
-    public 
-#endif     
-    class DefaultComWrappers : ComWrappers
-    {
-        private static readonly ConditionalWeakTable<Type, VtableEntries> TypeVtableEntryTable = new();
-        public static unsafe IUnknownVftbl IUnknownVftbl => Unsafe.AsRef<IUnknownVftbl>(IUnknownVftblPtr.ToPointer());
-
-        internal static IntPtr IUnknownVftblPtr { get; }
-
-        static unsafe DefaultComWrappers()
-        {
-            GetIUnknownImpl(out var qi, out var addRef, out var release);
-
-            IUnknownVftblPtr = RuntimeHelpers.AllocateTypeAssociatedMemory(typeof(IUnknownVftbl), sizeof(IUnknownVftbl));
-            (*(IUnknownVftbl*)IUnknownVftblPtr) = new IUnknownVftbl
-            {
-                QueryInterface = (delegate* unmanaged[Stdcall]<IntPtr, Guid*, IntPtr*, int>)qi,
-                AddRef = (delegate* unmanaged[Stdcall]<IntPtr, uint>)addRef,
-                Release = (delegate* unmanaged[Stdcall]<IntPtr, uint>)release,
-            };
-        }
-
-        protected override unsafe ComInterfaceEntry* ComputeVtables(object obj, CreateComInterfaceFlags flags, out int count)
-        {
-            var vtableEntries = TypeVtableEntryTable.GetValue(obj.GetType(), static (type) => 
-            {
-                if (IsRuntimeImplementedRCW(type))
-                {
-                    // If the object is a runtime-implemented RCW, let the runtime create a CCW.
-                    return new VtableEntries();
-                }
-
-                return new VtableEntries(ComWrappersSupport.GetInterfaceTableEntries(type), type);
-            });
-
-            count = vtableEntries.Count;
-            if (count != 0 && !flags.HasFlag(CreateComInterfaceFlags.CallerDefinedIUnknown))
-            {
-                // The vtable list unconditionally has the last entry as IUnknown, but it should
-                // only be included if the flag is set.  We achieve that by excluding the last entry
-                // from the count if the flag isn't set.
-                count -= 1;
-            }
-
-            return vtableEntries.Data;
-        }
-
-        private static unsafe bool IsRuntimeImplementedRCW(Type objType)
-        {
-            // Built-in COM interop isn't supported in AOT environments,
-            // so this method can only ever return false. Just inline it.
-            if (!RuntimeFeature.IsDynamicCodeCompiled)
-            {
-                return false;
-            }
-
-            bool isRcw = objType.IsCOMObject;
-            if (objType.IsGenericType)
-            {
-                foreach (var arg in objType.GetGenericArguments())
-                {
-                    if (arg.IsCOMObject)
-                    {
-                        isRcw = true;
-                        break;
-                    }
-                }
-            }
-            return isRcw;
-        }
-
-        private static object CreateObject(IntPtr externalComObject)
-        {
-            Guid inspectableIID = IID.IID_IInspectable;
-            Guid weakReferenceIID = IID.IID_IWeakReference;
-            IntPtr ptr = IntPtr.Zero;
-
-            try
-            {
-                if (ComWrappersSupport.CreateRCWType != null && ComWrappersSupport.CreateRCWType.IsDelegate())
-                {
-                    return ComWrappersSupport.GetOrCreateDelegateFactory(ComWrappersSupport.CreateRCWType)(externalComObject);
-                }
-                else if (Marshal.QueryInterface(externalComObject, ref inspectableIID, out ptr) == 0)
-                {
-                    var inspectableObjRef = ComWrappersSupport.GetObjectReferenceForInterface<IUnknownVftbl>(ptr, IID.IID_IInspectable, false);
-                    ComWrappersHelper.Init(inspectableObjRef);
-
-                    IInspectable inspectable = new(inspectableObjRef);
-
-                    if (ComWrappersSupport.CreateRCWType != null
-                        && ComWrappersSupport.CreateRCWType.IsSealed)
-                    {
-                        return ComWrappersSupport.GetTypedRcwFactory(ComWrappersSupport.CreateRCWType)(inspectable);
-                    }
-
-                    Type runtimeClassType = ComWrappersSupport.GetRuntimeClassForTypeCreation(inspectable, ComWrappersSupport.CreateRCWType);
-                    if (runtimeClassType == null)
-                    {
-                        // If the external IInspectable has not implemented GetRuntimeClassName,
-                        // we use the Inspectable wrapper directly.
-                        return inspectable;
-                    }
-
-                    return ComWrappersSupport.GetTypedRcwFactory(runtimeClassType)(inspectable);
-                }
-                else if (Marshal.QueryInterface(externalComObject, ref weakReferenceIID, out ptr) == 0)
-                {
-                    // IWeakReference is IUnknown-based, so implementations of it may not (and likely won't) implement
-                    // IInspectable. As a result, we need to check for them explicitly.
-                    var iunknownObjRef = ComWrappersSupport.GetObjectReferenceForInterface<IUnknownVftbl>(ptr, weakReferenceIID, false);
-                    ComWrappersHelper.Init(iunknownObjRef);
-
-                    return new SingleInterfaceOptimizedObject(typeof(IWeakReference), iunknownObjRef, false);
-                }
-                else
-                {
-                    // If the external COM object isn't IInspectable or IWeakReference, we can't handle it.
-                    // If we're registered globally, we want to let the runtime fall back for IUnknown and IDispatch support.
-                    // Return null so the runtime can fall back gracefully in IUnknown and IDispatch scenarios.
-                    return null;
-                }
-            }
-            finally
-            {
-                MarshalExtensions.ReleaseIfNotNull(ptr);
-            }
-        }
-
-        protected override object CreateObject(IntPtr externalComObject, CreateObjectFlags flags)
-        {
-            var obj = CreateObject(externalComObject);
-            if (obj is IWinRTObject winrtObj && winrtObj.HasUnwrappableNativeObject && winrtObj.NativeObject != null)
-            {
-                // Handle the scenario where the CLR has already done an AddRefFromTrackerSource on the instance
-                // stored by the RCW type.  We handle it by releasing the AddRef we did and not doing an release
-                // on destruction as the CLR would do it.
-                winrtObj.NativeObject.ReleaseFromTrackerSource();
-                winrtObj.NativeObject.PreventReleaseFromTrackerSourceOnDispose = true;
-            }
-
-            return obj;
-        }
-
-        protected override void ReleaseObjects(IEnumerable objects)
-        {
-            foreach (var obj in objects)
-            {
-                if (ComWrappersSupport.TryUnwrapObject(obj, out var objRef))
-                {
-                    objRef.Dispose();
-                }
-            }
-        }
-
-        unsafe sealed class VtableEntries
-        {
-            public ComInterfaceEntry* Data { get; }
-            public int Count { get; }
-
-            public VtableEntries()
-            {
-                Data = null;
-                Count = 0;
-            }
-
-            public VtableEntries(List<ComInterfaceEntry> entries, Type type)
-            {
-                Data = (ComInterfaceEntry*)RuntimeHelpers.AllocateTypeAssociatedMemory(type, sizeof(ComInterfaceEntry) * entries.Count);
-
-                CollectionsMarshal.AsSpan(entries).CopyTo(new Span<ComInterfaceEntry>(Data, entries.Count));
-
-                Count = entries.Count;
-            }
-        }
-    }
-}
+﻿// Copyright (c) Microsoft Corporation.
+// Licensed under the MIT License.
+
+using System;
+using System.Collections;
+using System.Collections.Concurrent;
+using System.Collections.Generic;
+using System.Diagnostics.CodeAnalysis;
+using System.Reflection;
+using System.Runtime.CompilerServices;
+using System.Runtime.InteropServices;
+using WinRT.Interop;
+using static System.Runtime.InteropServices.ComWrappers;
+
+namespace WinRT
+{
+#if EMBED
+    internal
+#else
+    public
+#endif
+    static partial class ComWrappersSupport
+    {
+        // Instance field and property for Singleton pattern: ComWrappers `set` method should be idempotent 
+        private static DefaultComWrappers _instance;
+        private static DefaultComWrappers DefaultComWrappersInstance
+        {
+            get 
+            {
+                if (_instance == null)
+                {
+                    _instance = new DefaultComWrappers();
+                }
+                return _instance;
+            }
+        }
+
+        internal static readonly ConditionalWeakTable<Type, InspectableInfo> InspectableInfoTable = new();
+        
+        [ThreadStatic]
+        internal static Type CreateRCWType;
+
+        private static ComWrappers _comWrappers;
+        private static readonly object _comWrappersLock = new object();
+        private static ComWrappers ComWrappers
+        {
+            get
+            {
+                if (_comWrappers is null)
+                {
+                    lock (_comWrappersLock)
+                    {
+                        if (_comWrappers is null)
+                        {
+                            var comWrappersToSet = DefaultComWrappersInstance;
+#if !EMBED 
+                            ComWrappers.RegisterForTrackerSupport(comWrappersToSet);
+#endif
+                            _comWrappers = comWrappersToSet;
+                        }
+                    }
+                }
+                return _comWrappers;
+            }
+            set
+            {
+                lock (_comWrappersLock)
+                {
+                    if (value == null && _comWrappers == DefaultComWrappersInstance)
+                    {
+                        return;
+                    }
+                    var comWrappersToSet = value ?? DefaultComWrappersInstance; 
+#if !EMBED 
+                    ComWrappers.RegisterForTrackerSupport(comWrappersToSet);
+#endif
+                    _comWrappers = comWrappersToSet; 
+                }
+            }
+        }
+
+        internal static unsafe InspectableInfo GetInspectableInfo(IntPtr pThis)
+        {
+            var _this = FindObject<object>(pThis);
+            return InspectableInfoTable.GetValue(_this.GetType(), o => PregenerateNativeTypeInformation(o).inspectableInfo);
+        }
+
+        public static T CreateRcwForComObject<T>(IntPtr ptr)
+        {
+            return CreateRcwForComObject<T>(ptr, true);
+        }
+
+        private static T CreateRcwForComObject<T>(IntPtr ptr, bool tryUseCache)
+        {
+            if (ptr == IntPtr.Zero)
+            {
+                return default;
+            }
+
+            // CreateRCWType is a thread local which is set here to communicate the statically known type
+            // when we are called by the ComWrappers API to create the object.  We can't pass this through the
+            // ComWrappers API surface, so we are achieving it via a thread local.  We unset it after in case
+            // there is other calls to it via other means.
+            CreateRCWType = typeof(T);
+            
+            var flags = tryUseCache ? CreateObjectFlags.TrackerObject : CreateObjectFlags.TrackerObject | CreateObjectFlags.UniqueInstance;
+            var rcw = ComWrappers.GetOrCreateObjectForComInstance(ptr, flags);
+            CreateRCWType = null;
+            // Because .NET will de-duplicate strings and WinRT doesn't,
+            // our RCW factory returns a wrapper of our string instance.
+            // This ensures that ComWrappers never sees the same managed object for two different
+            // native pointers. We unwrap here to ensure that the user-experience is expected
+            // and consumers get a string object for a Windows.Foundation.IReference<String>.
+            // We need to do the same thing for System.Type because there can be multiple WUX.Interop.TypeName's
+            // for a single System.Type.
+
+            return rcw switch
+            {
+                ABI.System.Nullable nt => (T)nt.Value,
+                T castRcw => castRcw,
+                _ when tryUseCache => CreateRcwForComObject<T>(ptr, false),
+                _ => throw new ArgumentException(string.Format("Unable to create a wrapper object. The WinRT object {0} has type {1} which cannot be assigned to type {2}", ptr, rcw.GetType(), typeof(T)))
+            };
+
+        }
+
+        public static bool TryUnwrapObject(object o, out IObjectReference objRef)
+        {
+            // The unwrapping here needs to be an exact type match in case the user
+            // has implemented a WinRT interface or inherited from a WinRT class
+            // in a .NET (non-projected) type.
+
+            if (o is Delegate del)
+            {
+                return TryUnwrapObject(del.Target, out objRef);
+            }
+
+            if (o is IWinRTObject winrtObj && winrtObj.HasUnwrappableNativeObject)
+            {
+                objRef = winrtObj.NativeObject;
+                return true;
+            }
+
+            objRef = null;
+            return false;
+        }
+
+        public static void RegisterObjectForInterface(object obj, IntPtr thisPtr, CreateObjectFlags createObjectFlags) =>
+            ComWrappers.GetOrRegisterObjectForComInstance(thisPtr, createObjectFlags, obj);
+        
+        internal static void RegisterObjectForInterface(object obj, IntPtr thisPtr, IntPtr inner, CreateObjectFlags createObjectFlags) => 
+            ComWrappers.GetOrRegisterObjectForComInstance(thisPtr, createObjectFlags, obj, inner);
+
+        public static void RegisterObjectForInterface(object obj, IntPtr thisPtr) => 
+            TryRegisterObjectForInterface(obj, thisPtr);
+
+        public static object TryRegisterObjectForInterface(object obj, IntPtr thisPtr)
+        {
+            return ComWrappers.GetOrRegisterObjectForComInstance(thisPtr, CreateObjectFlags.TrackerObject, obj);
+        }
+
+        internal static IntPtr CreateCCWForObjectUnsafe(object obj)
+        {
+            return ComWrappers.GetOrCreateComInterfaceForObject(obj, CreateComInterfaceFlags.TrackerSupport);
+        }
+
+        public static IObjectReference CreateCCWForObject(object obj)
+        {
+            IntPtr ccw = ComWrappers.GetOrCreateComInterfaceForObject(obj, CreateComInterfaceFlags.TrackerSupport);
+            return ObjectReference<IUnknownVftbl>.AttachFreeThreadedUnsafe(ref ccw);
+        }
+
+        internal static IntPtr CreateCCWForObjectForABI(object obj, Guid iid)
+        {
+            IntPtr ccw = ComWrappers.GetOrCreateComInterfaceForObject(obj, CreateComInterfaceFlags.TrackerSupport);
+
+            int hr = Marshal.QueryInterface(ccw, ref iid, out var iidCcw);
+
+            Marshal.Release(ccw);
+
+            if (hr < 0)
+            {
+                [MethodImpl(MethodImplOptions.NoInlining)]
+                static void ThrowException(object obj, Guid iid, int hr)
+                {
+                    // Special case 'E_NOINTERFACE' to provide a better exception message
+                    if (hr == ExceptionHelpers.E_NOINTERFACE)
+                    {
+                        throw new InvalidCastException($"Failed to create a CCW for object of type '{obj.GetType()}' for interface with IID '{iid.ToString().ToUpperInvariant()}': the specified cast is not valid.");
+                    }
+
+                    ExceptionHelpers.ThrowExceptionForHR(hr);
+                }
+
+                ThrowException(obj, iid, hr);
+            }
+
+            return iidCcw;
+        }
+
+        public static unsafe T FindObject<T>(IntPtr ptr)
+            where T : class => ComInterfaceDispatch.GetInstance<T>((ComInterfaceDispatch*)ptr);
+
+        public static IUnknownVftbl IUnknownVftbl => DefaultComWrappers.IUnknownVftbl;
+        public static IntPtr IUnknownVftblPtr => DefaultComWrappers.IUnknownVftblPtr;
+
+        public static IntPtr AllocateVtableMemory(Type vtableType, int size) => RuntimeHelpers.AllocateTypeAssociatedMemory(vtableType, size);
+
+        /// <summary>
+        /// Initialize the global <see cref="System.Runtime.InteropServices.ComWrappers"/> instance to use for WinRT.
+        /// </summary>
+        /// <param name="wrappers">The wrappers instance to use, or the default if null.</param>
+        /// <remarks>
+        /// A custom ComWrappers instance can be supplied to enable programs to fast-track some type resolution
+        /// instead of using reflection when the full type closure is known.
+        /// </remarks>
+        public static void InitializeComWrappers(ComWrappers wrappers = null)
+        {
+            ComWrappers = wrappers;
+        }
+
+        internal static Func<IInspectable, object> GetTypedRcwFactory(Type implementationType) => TypedObjectFactoryCacheForType.GetOrAdd(implementationType, CreateTypedRcwFactory);
+
+        public static bool RegisterTypedRcwFactory(Type implementationType, Func<IInspectable, object> rcwFactory) => TypedObjectFactoryCacheForType.TryAdd(implementationType, rcwFactory);
+
+        private static Func<IInspectable, object> CreateFactoryForImplementationType(string runtimeClassName, Type implementationType)
+        {
+            if (implementationType.IsGenericType)
+            {
+                if (!RuntimeFeature.IsDynamicCodeCompiled)
+                {
+                    throw new NotSupportedException($"Cannot create an RCW factory for implementation type '{implementationType}'.");
+                }
+
+#pragma warning disable IL3050 // https://github.com/dotnet/runtime/issues/97273
+                Type genericImplType = GetGenericImplType(implementationType);
+#pragma warning restore IL3050
+                if (genericImplType != null)
+                {
+                    var createRcw = genericImplType.GetMethod("CreateRcw", BindingFlags.Public | BindingFlags.Static, null, new[] { typeof(IInspectable) }, null);
+                    return (Func<IInspectable, object>)createRcw.CreateDelegate(typeof(Func<IInspectable, object>));
+                }
+            }
+
+            if (implementationType.IsInterface)
+            {
+                return obj => obj;
+            }
+
+            // We never look for attributes on base types, since each [WinRTImplementationTypeRcwFactory] type acts as
+            // a factory type specifically for the annotated implementation type, so it has to be on that derived type.
+            var attribute = implementationType.GetCustomAttribute<WinRTImplementationTypeRcwFactoryAttribute>(inherit: false);
+
+            // For update projections, get the derived [WinRTImplementationTypeRcwFactory]
+            // attribute instance and use its overridden 'CreateInstance' method as factory.
+            if (attribute is not null)
+            {
+                return attribute.CreateInstance;
+            }
+
+            if (!RuntimeFeature.IsDynamicCodeCompiled)
+            {
+                throw new NotSupportedException(
+                    $"Cannot create an RCW factory for implementation type '{implementationType}', because it doesn't have " +
+                    "a [WinRTImplementationTypeRcwFactory] derived attribute on it. The fallback path for older projections " +
+                    "is not trim-safe, and isn't supported in AOT environments. Make sure to reference updated projections.");
+            }
+
+            return CreateRcwFallback(implementationType);
+
+            [UnconditionalSuppressMessage("Trimming", "IL2070", Justification = "This fallback path is not trim-safe by design (to avoid annotations).")]
+            static Func<IInspectable, object> CreateRcwFallback(Type implementationType)
+            {
+                var constructor = implementationType.GetConstructor(
+                    bindingAttr: BindingFlags.NonPublic | BindingFlags.CreateInstance | BindingFlags.Instance,
+                    binder: null,
+                    types: new[] { typeof(IObjectReference) },
+                    modifiers: null);
+
+                return (IInspectable obj) => constructor.Invoke(new[] { obj.ObjRef });
+            }
+
+#if NET8_0_OR_GREATER
+            [RequiresDynamicCode(AttributeMessages.MarshallingOrGenericInstantiationsRequiresDynamicCode)]
+#endif
+            [return: DynamicallyAccessedMembers(DynamicallyAccessedMemberTypes.PublicMethods)]
+            static Type GetGenericImplType(Type implementationType)
+            {
+                var genericType = implementationType.GetGenericTypeDefinition();
+
+                Type genericImplType = null;
+                if (genericType == typeof(IList<>))
+                {
+                    genericImplType = typeof(IListImpl<>);
+                }
+                else if (genericType == typeof(IDictionary<,>))
+                {
+                    genericImplType = typeof(IDictionaryImpl<,>);
+                }
+                else if (genericType == typeof(IReadOnlyDictionary<,>))
+                {
+                    genericImplType = typeof(IReadOnlyDictionaryImpl<,>);
+                }
+                else if (genericType == typeof(IReadOnlyList<>))
+                {
+                    genericImplType = typeof(IReadOnlyListImpl<>);
+                }
+                else if (genericType == typeof(IEnumerable<>))
+                {
+                    genericImplType = typeof(IEnumerableImpl<>);
+                }
+                else if (genericType == typeof(IEnumerator<>))
+                {
+                    genericImplType = typeof(IEnumeratorImpl<>);
+                }
+                else
+                {
+                    return null;
+                }
+
+                return genericImplType.MakeGenericType(implementationType.GetGenericArguments());
+            }
+        }
+
+        private static readonly List<Func<Type, ComInterfaceEntry[]>> ComInterfaceEntriesLookup = new();
+
+        public static void RegisterTypeComInterfaceEntriesLookup(Func<Type, ComInterfaceEntry[]> comInterfaceEntriesLookup)
+        {
+            ComInterfaceEntriesLookup.Add(comInterfaceEntriesLookup);
+        }
+
+        internal static ComInterfaceEntry[] GetComInterfaceEntriesForTypeFromLookupTable(Type type)
+        {
+            // Using for loop to avoid exception from list changing when using for each.
+            // List is only added to and if any are added while looping, we can ignore those.
+            int count = ComInterfaceEntriesLookup.Count;
+            for (int i = 0; i < count; i++)
+            {
+                var comInterfaceEntries = ComInterfaceEntriesLookup[i](type);
+                if (comInterfaceEntries != null)
+                {
+                    return comInterfaceEntries;
+                }
+            }
+
+            return null;
+        }
+
+        private static readonly List<Func<Type, string>> RuntimeClassNameForNonWinRTTypeLookup = new();
+
+        public static void RegisterTypeRuntimeClassNameLookup(Func<Type, string> runtimeClassNameLookup)
+        {
+            RuntimeClassNameForNonWinRTTypeLookup.Add(runtimeClassNameLookup);
+        }
+
+        internal static string GetRuntimeClassNameForNonWinRTTypeFromLookupTable(Type type)
+        {
+            // Using for loop to avoid exception from list changing when using for each.
+            // List is only added to and if any are added while looping, we can ignore those.
+            int count = RuntimeClassNameForNonWinRTTypeLookup.Count;
+            for (int i = 0; i < count; i++)
+            {
+                var runtimeClasName = RuntimeClassNameForNonWinRTTypeLookup[i](type);
+                if (!string.IsNullOrEmpty(runtimeClasName))
+                {
+                    return runtimeClasName;
+                }
+            }
+
+            return null;
+        }
+
+        private static readonly ConcurrentDictionary<Type, ComInterfaceEntry[]> ComInterfaceEntriesForType = new();
+        public static void RegisterComInterfaceEntries(Type implementationType, ComInterfaceEntry[] comInterfaceEntries) => ComInterfaceEntriesForType.TryAdd(implementationType, comInterfaceEntries);
+    }
+
+#if EMBED
+    internal 
+#else
+    public
+#endif     
+    class ComWrappersHelper
+    {
+        public unsafe static void Init(
+            bool isAggregation,
+            object thisInstance,
+            IntPtr newInstance,
+            IntPtr inner,
+            out IObjectReference objRef)
+        {
+            // To keep pre-existing behavior when we don't know the IID, passing it as IUnknown
+            // as we would have done before.
+            Init(isAggregation, thisInstance, newInstance, inner, IID.IID_IUnknown, out objRef);
+        }
+
+        public unsafe static void Init(
+            bool isAggregation,
+            object thisInstance,
+            IntPtr newInstance,
+            IntPtr inner,
+            Guid iidForNewInstance,
+            out IObjectReference objRef)
+        {
+            objRef = ComWrappersSupport.GetObjectReferenceForInterface(
+                isAggregation ? inner : newInstance,
+                isAggregation ? IID.IID_IInspectable : iidForNewInstance,
+                requireQI: false);
+
+            IntPtr referenceTracker;
+            {
+                // Determine if the instance supports IReferenceTracker (e.g. WinUI).
+                // Acquiring this interface is useful for:
+                //   1) Providing an indication of what value to pass during RCW creation.
+                //   2) Informing the Reference Tracker runtime during non-aggregation
+                //      scenarios about new references.
+                //
+                // If aggregation, query the inner since that will have the implementation
+                // otherwise the new instance will be used. Since the inner was composed
+                // it should answer immediately without going through the outer. Either way
+                // the reference count will go to the new instance.
+                int hr = Marshal.QueryInterface(objRef.ThisPtr, ref Unsafe.AsRef(in IID.IID_IReferenceTracker), out referenceTracker);
+                if (hr != 0)
+                {
+                    referenceTracker = default;
+                }
+            }
+
+            {
+                // Determine flags needed for native object wrapper (i.e. RCW) creation.
+                var createObjectFlags = CreateObjectFlags.None;
+                IntPtr instanceToWrap = newInstance;
+
+                // The instance supports IReferenceTracker.
+                if (referenceTracker != default)
+                {
+                    createObjectFlags |= CreateObjectFlags.TrackerObject;
+                }
+
+                // Create a native object wrapper (i.e. RCW).
+                //
+                // Note this function will call QueryInterface() on the supplied instance,
+                // therefore it is important that the enclosing CCW forwards to its inner
+                // if aggregation is involved. This is typically accomplished through an
+                // implementation of ICustomQueryInterface.
+                if (isAggregation)
+                {
+                    // Indicate the scenario is aggregation
+                    createObjectFlags |= CreateObjectFlags.Aggregation;
+
+                    // The instance supports IReferenceTracker.
+                    if (referenceTracker != default)
+                    {
+                        // IReferenceTracker is not needed in aggregation scenarios.
+                        // It is not needed because all QueryInterface() calls on an
+                        // object are followed by an immediately release of the returned
+                        // pointer - see below for details.
+                        Marshal.Release(referenceTracker);
+                    }
+
+                    ComWrappersSupport.RegisterObjectForInterface(thisInstance, instanceToWrap, inner, createObjectFlags);
+                }
+                else
+                {
+                    ComWrappersSupport.RegisterObjectForInterface(thisInstance, instanceToWrap, createObjectFlags);
+                }
+            }
+
+            // The following sets up the object reference to correctly handle AddRefs and releases
+            // based on the scenario.
+            if (isAggregation)
+            {
+                // Aggregation scenarios should avoid calling AddRef() on the
+                // newInstance value. This is due to the semantics of COM Aggregation
+                // and the fact that calling an AddRef() on the instance will increment
+                // the CCW which in turn will ensure it cannot be cleaned up. Calling
+                // AddRef() on the instance when passed to unmanaged code is correct
+                // since unmanaged code is required to call Release() at some point.
+
+                // A pointer to the inner that should be queried for
+                // additional interfaces. Immediately after a QueryInterface()
+                // a Release() should be called on the returned pointer but the
+                // pointer can be retained and used.  This is determined by the
+                // IsAggregated and PreventReleaseOnDispose properties on IObjectReference.
+                objRef.IsAggregated = true;
+                // In WinUI scenario don't release inner
+                objRef.PreventReleaseOnDispose = referenceTracker != default;
+            }
+            else
+            {
+                if (referenceTracker != default)
+                {
+                    // WinUI scenario
+                    // This instance should be used to tell the
+                    // Reference Tracker runtime whenever an AddRef()/Release()
+                    // is performed on newInstance.
+                    objRef.ReferenceTrackerPtr = referenceTracker;
+
+                    // This instance is already AddRefFromTrackerSource by the CLR,
+                    // so it would also ReleaseFromTrackerSource on destruction.
+                    objRef.PreventReleaseFromTrackerSourceOnDispose = true;
+
+                    Marshal.Release(referenceTracker);
+                }
+
+                Marshal.Release(newInstance);
+            }
+        }
+
+        public unsafe static void Init(IObjectReference objRef, bool addRefFromTrackerSource = true)
+        {
+            if (objRef.ReferenceTrackerPtr == IntPtr.Zero)
+            {
+                int hr = Marshal.QueryInterface(objRef.ThisPtr, ref Unsafe.AsRef(in IID.IID_IReferenceTracker), out var referenceTracker);
+                if (hr == 0)
+                {
+                    // WinUI scenario
+                    // This instance should be used to tell the
+                    // Reference Tracker runtime whenever an AddRef()/Release()
+                    // is performed on newInstance.
+                    objRef.ReferenceTrackerPtr = referenceTracker;
+
+                    if (addRefFromTrackerSource)
+                    {
+                        objRef.AddRefFromTrackerSource(); // ObjRef instance
+                    }
+                    else
+                    {
+                        objRef.PreventReleaseFromTrackerSourceOnDispose = true;
+                    }
+
+                    Marshal.Release(referenceTracker);
+                }
+            }
+        }
+    }
+
+#if EMBED
+    internal 
+#else
+    public 
+#endif     
+    class DefaultComWrappers : ComWrappers
+    {
+        private static readonly ConditionalWeakTable<Type, VtableEntries> TypeVtableEntryTable = new();
+        public static unsafe IUnknownVftbl IUnknownVftbl => Unsafe.AsRef<IUnknownVftbl>(IUnknownVftblPtr.ToPointer());
+
+        internal static IntPtr IUnknownVftblPtr { get; }
+
+        static unsafe DefaultComWrappers()
+        {
+            GetIUnknownImpl(out var qi, out var addRef, out var release);
+
+            IUnknownVftblPtr = RuntimeHelpers.AllocateTypeAssociatedMemory(typeof(IUnknownVftbl), sizeof(IUnknownVftbl));
+            (*(IUnknownVftbl*)IUnknownVftblPtr) = new IUnknownVftbl
+            {
+                QueryInterface = (delegate* unmanaged[Stdcall]<IntPtr, Guid*, IntPtr*, int>)qi,
+                AddRef = (delegate* unmanaged[Stdcall]<IntPtr, uint>)addRef,
+                Release = (delegate* unmanaged[Stdcall]<IntPtr, uint>)release,
+            };
+        }
+
+        protected override unsafe ComInterfaceEntry* ComputeVtables(object obj, CreateComInterfaceFlags flags, out int count)
+        {
+            var vtableEntries = TypeVtableEntryTable.GetValue(obj.GetType(), static (type) => 
+            {
+                if (IsRuntimeImplementedRCW(type))
+                {
+                    // If the object is a runtime-implemented RCW, let the runtime create a CCW.
+                    return new VtableEntries();
+                }
+
+                return new VtableEntries(ComWrappersSupport.GetInterfaceTableEntries(type), type);
+            });
+
+            count = vtableEntries.Count;
+            if (count != 0 && !flags.HasFlag(CreateComInterfaceFlags.CallerDefinedIUnknown))
+            {
+                // The vtable list unconditionally has the last entry as IUnknown, but it should
+                // only be included if the flag is set.  We achieve that by excluding the last entry
+                // from the count if the flag isn't set.
+                count -= 1;
+            }
+
+            return vtableEntries.Data;
+        }
+
+        private static unsafe bool IsRuntimeImplementedRCW(Type objType)
+        {
+            // Built-in COM interop isn't supported in AOT environments,
+            // so this method can only ever return false. Just inline it.
+            if (!RuntimeFeature.IsDynamicCodeCompiled)
+            {
+                return false;
+            }
+
+            bool isRcw = objType.IsCOMObject;
+            if (objType.IsGenericType)
+            {
+                foreach (var arg in objType.GetGenericArguments())
+                {
+                    if (arg.IsCOMObject)
+                    {
+                        isRcw = true;
+                        break;
+                    }
+                }
+            }
+            return isRcw;
+        }
+
+        private static object CreateObject(IntPtr externalComObject)
+        {
+            Guid inspectableIID = IID.IID_IInspectable;
+            Guid weakReferenceIID = IID.IID_IWeakReference;
+            IntPtr ptr = IntPtr.Zero;
+
+            try
+            {
+                if (ComWrappersSupport.CreateRCWType != null && ComWrappersSupport.CreateRCWType.IsDelegate())
+                {
+                    return ComWrappersSupport.GetOrCreateDelegateFactory(ComWrappersSupport.CreateRCWType)(externalComObject);
+                }
+                else if (Marshal.QueryInterface(externalComObject, ref inspectableIID, out ptr) == 0)
+                {
+                    var inspectableObjRef = ComWrappersSupport.GetObjectReferenceForInterface<IUnknownVftbl>(ptr, IID.IID_IInspectable, false);
+                    ComWrappersHelper.Init(inspectableObjRef);
+
+                    IInspectable inspectable = new(inspectableObjRef);
+
+                    if (ComWrappersSupport.CreateRCWType != null
+                        && ComWrappersSupport.CreateRCWType.IsSealed)
+                    {
+                        return ComWrappersSupport.GetTypedRcwFactory(ComWrappersSupport.CreateRCWType)(inspectable);
+                    }
+
+                    Type runtimeClassType = ComWrappersSupport.GetRuntimeClassForTypeCreation(inspectable, ComWrappersSupport.CreateRCWType);
+                    if (runtimeClassType == null)
+                    {
+                        // If the external IInspectable has not implemented GetRuntimeClassName,
+                        // we use the Inspectable wrapper directly.
+                        return inspectable;
+                    }
+
+                    return ComWrappersSupport.GetTypedRcwFactory(runtimeClassType)(inspectable);
+                }
+                else if (Marshal.QueryInterface(externalComObject, ref weakReferenceIID, out ptr) == 0)
+                {
+                    // IWeakReference is IUnknown-based, so implementations of it may not (and likely won't) implement
+                    // IInspectable. As a result, we need to check for them explicitly.
+                    var iunknownObjRef = ComWrappersSupport.GetObjectReferenceForInterface<IUnknownVftbl>(ptr, weakReferenceIID, false);
+                    ComWrappersHelper.Init(iunknownObjRef);
+
+                    return new SingleInterfaceOptimizedObject(typeof(IWeakReference), iunknownObjRef, false);
+                }
+                else
+                {
+                    // If the external COM object isn't IInspectable or IWeakReference, we can't handle it.
+                    // If we're registered globally, we want to let the runtime fall back for IUnknown and IDispatch support.
+                    // Return null so the runtime can fall back gracefully in IUnknown and IDispatch scenarios.
+                    return null;
+                }
+            }
+            finally
+            {
+                MarshalExtensions.ReleaseIfNotNull(ptr);
+            }
+        }
+
+        protected override object CreateObject(IntPtr externalComObject, CreateObjectFlags flags)
+        {
+            var obj = CreateObject(externalComObject);
+            if (obj is IWinRTObject winrtObj && winrtObj.HasUnwrappableNativeObject && winrtObj.NativeObject != null)
+            {
+                // Handle the scenario where the CLR has already done an AddRefFromTrackerSource on the instance
+                // stored by the RCW type.  We handle it by releasing the AddRef we did and not doing an release
+                // on destruction as the CLR would do it.
+                winrtObj.NativeObject.ReleaseFromTrackerSource();
+                winrtObj.NativeObject.PreventReleaseFromTrackerSourceOnDispose = true;
+            }
+
+            return obj;
+        }
+
+        protected override void ReleaseObjects(IEnumerable objects)
+        {
+            foreach (var obj in objects)
+            {
+                if (ComWrappersSupport.TryUnwrapObject(obj, out var objRef))
+                {
+                    objRef.Dispose();
+                }
+            }
+        }
+
+        unsafe sealed class VtableEntries
+        {
+            public ComInterfaceEntry* Data { get; }
+            public int Count { get; }
+
+            public VtableEntries()
+            {
+                Data = null;
+                Count = 0;
+            }
+
+            public VtableEntries(List<ComInterfaceEntry> entries, Type type)
+            {
+                Data = (ComInterfaceEntry*)RuntimeHelpers.AllocateTypeAssociatedMemory(type, sizeof(ComInterfaceEntry) * entries.Count);
+
+                CollectionsMarshal.AsSpan(entries).CopyTo(new Span<ComInterfaceEntry>(Data, entries.Count));
+
+                Count = entries.Count;
+            }
+        }
+    }
+}