﻿// Copyright (c) Microsoft Corporation.
// Licensed under the MIT License.

using System;
using System.Collections.Concurrent;
using System.Reflection;
using System.Runtime.CompilerServices;
using System.Runtime.InteropServices;
using WinRT.Interop;

#pragma warning disable 0169 // The field 'xxx' is never used
#pragma warning disable 0649 // Field 'xxx' is never assigned to, and will always have its default value

namespace WinRT
{

#if EMBED
    internal
#else
    public
#endif
    abstract class IObjectReference : IDisposable
    {
        protected bool disposed;
        private readonly IntPtr _thisPtr;
        private object _disposedLock = new object();
        private IntPtr _referenceTrackerPtr;

        public IntPtr ThisPtr
        {
            get
            {
                ThrowIfDisposed();
                return GetThisPtrForCurrentContext();
            }
        }

        private protected IntPtr ThisPtrFromOriginalContext
        {
            get
            {
                ThrowIfDisposed();
                return _thisPtr;
            }
        }

#if DEBUG
        private unsafe uint RefCount
        {
            get
            {
                VftblIUnknown.AddRef(ThisPtr);
                return VftblIUnknown.Release(ThisPtr);
            }
        }

        private bool BreakOnDispose { get; set; }
#endif

        internal bool IsAggregated { get; set; }

        internal bool PreventReleaseOnDispose { get; set; }

        internal bool PreventReleaseFromTrackerSourceOnDispose { get; set; }

        internal unsafe IntPtr ReferenceTrackerPtr
        {
            get
            {
                return _referenceTrackerPtr;
            }

            set
            {
                _referenceTrackerPtr = value;
                if (_referenceTrackerPtr != IntPtr.Zero)
                {
                    ReferenceTracker.IUnknownVftbl.AddRef(_referenceTrackerPtr);
                    AddRefFromTrackerSource();
                }
            }
        }

        internal unsafe IReferenceTrackerVftbl ReferenceTracker
        {
            get
            {
                ThrowIfDisposed();
                return **(IReferenceTrackerVftbl**)ReferenceTrackerPtr;
            }
        }

        protected unsafe IUnknownVftbl VftblIUnknown
        {
            get
            {
                ThrowIfDisposed();
                return **(IUnknownVftbl**)ThisPtr;
            }
        }

        private protected unsafe IUnknownVftbl VftblIUnknownFromOriginalContext
        {
            get
            {
                ThrowIfDisposed();
                return **(IUnknownVftbl**)ThisPtrFromOriginalContext;
            }
        }

        protected IObjectReference(IntPtr thisPtr)
        {
            if (thisPtr == IntPtr.Zero)
            {
                throw new ArgumentNullException(nameof(thisPtr));
            }
            _thisPtr = thisPtr;
        }

        ~IObjectReference()
        {
            Dispose(false);
        }

        public ObjectReference<T> As<T>() => As<T>(GuidGenerator.GetIID(typeof(T)));
        public unsafe ObjectReference<T> As<T>(Guid iid)
        {
            Marshal.ThrowExceptionForHR(TryAs<T>(iid, out var objRef));
            return objRef;
        }

        public unsafe TInterface AsInterface<TInterface>()
        {
            if (typeof(TInterface).IsDefined(typeof(System.Runtime.InteropServices.ComImportAttribute)))
            {
                Guid iid = typeof(TInterface).GUID;
                Marshal.ThrowExceptionForHR(VftblIUnknown.QueryInterface(ThisPtr, ref iid, out IntPtr comPtr));
                try
                {
                    return (TInterface)Marshal.GetObjectForIUnknown(comPtr);
                }
                finally
                {
                    var vftblPtr = Unsafe.AsRef<WinRT.VftblPtr>(comPtr.ToPointer());
                    var vftblIUnknown = Marshal.PtrToStructure<WinRT.Interop.IUnknownVftbl>(vftblPtr.Vftbl);
                    vftblIUnknown.Release(comPtr);
                }
            }

#if !NET
            return (TInterface)typeof(TInterface).GetHelperType().GetConstructor(new[] { typeof(IObjectReference) }).Invoke(new object[] { this });
#else
            return (TInterface)(object)new WinRT.IInspectable(this);
#endif
        }

        public int TryAs<T>(out ObjectReference<T> objRef) => TryAs(GuidGenerator.GetIID(typeof(T)), out objRef);

        public virtual unsafe int TryAs<T>(Guid iid, out ObjectReference<T> objRef)
        {
            objRef = null;
            ThrowIfDisposed();
            int hr = VftblIUnknown.QueryInterface(ThisPtr, ref iid, out IntPtr thatPtr);
            if (hr >= 0)
            {
                if (IsAggregated)
                {
                    Marshal.Release(thatPtr);
                }
                AddRefFromTrackerSource();

                objRef = ObjectReference<T>.Attach(ref thatPtr);
                objRef.IsAggregated = IsAggregated;
                objRef.PreventReleaseOnDispose = IsAggregated;
                objRef.ReferenceTrackerPtr = ReferenceTrackerPtr;
            }
            return hr;
        }

        public virtual unsafe ObjectReference<IUnknownVftbl> AsKnownPtr(IntPtr ptr)
        {
            AddRef(true);
            var objRef = ObjectReference<IUnknownVftbl>.Attach(ref ptr);
            objRef.IsAggregated = IsAggregated;
            objRef.PreventReleaseOnDispose = IsAggregated;
            objRef.ReferenceTrackerPtr = ReferenceTrackerPtr;
            return objRef;
        }

        // Used only as part of the GetInterface implementation where the
        // result is an reference passed across the ABI and doesn't need to
        // be tracked as an internal reference.  This is separate to handle
        // tear off aggregate scenario where releasing an reference can end up
        // deleting the tear off interface.
        public virtual unsafe int TryAs(Guid iid, out IntPtr ppv)
        {
            ppv = IntPtr.Zero;
            ThrowIfDisposed();
            int hr = VftblIUnknown.QueryInterface(ThisPtr, ref iid, out IntPtr thatPtr);
            if (hr >= 0)
            {
                ppv = thatPtr;
            }
            return hr;
        }

        public unsafe IObjectReference As(Guid iid) => As<IUnknownVftbl>(iid);

        public T AsType<T>()
        {
            ThrowIfDisposed();
            var ctor = typeof(T).GetConstructor(new[] { typeof(IObjectReference) });
            if (ctor != null)
            {
                return (T)ctor.Invoke(new[] { this });
            }
            throw new InvalidOperationException("Target type is not a projected interface.");
        }

        public IntPtr GetRef()
        {
            ThrowIfDisposed();
            AddRef(false);
            return ThisPtr;
        }

        protected void ThrowIfDisposed()
        {
            if (disposed)
            {
                lock (_disposedLock)
                {
                    if (disposed) throw new ObjectDisposedException("ObjectReference");
                }
            }
        }

        public void Dispose()
        {
            Dispose(true);
            GC.SuppressFinalize(this);
        }

        protected virtual void Dispose(bool disposing)
        {
            lock (_disposedLock)
            {
                if (disposed)
                {
                    return;
                }
#if DEBUG
                if (BreakOnDispose && System.Diagnostics.Debugger.IsAttached)
                {
                    System.Diagnostics.Debugger.Break();
                }
#endif

                if (!PreventReleaseOnDispose)
                {
                    Release();
                }

                DisposeTrackerSource();
                disposed = true;
            }
        }

        internal bool Resurrect()
        {
            lock (_disposedLock)
            {
                if (!disposed)
                {
                    return false;
                }
                disposed = false;
                ResurrectTrackerSource();
                AddRef();
                GC.ReRegisterForFinalize(this);
                return true;
            }
        }

        protected virtual unsafe void AddRef(bool refFromTrackerSource)
        {
            VftblIUnknown.AddRef(ThisPtr);
            if(refFromTrackerSource)
            {
                AddRefFromTrackerSource();
            }
        }

        protected virtual unsafe void AddRef()
        {
            AddRef(true);
        }

        protected virtual unsafe void Release()
        {
            ReleaseFromTrackerSource();
            VftblIUnknown.Release(ThisPtr);
        }

        private protected unsafe void ReleaseWithoutContext()
        {
            ReleaseFromTrackerSource();
            VftblIUnknownFromOriginalContext.Release(ThisPtrFromOriginalContext);
        }

        internal unsafe bool IsReferenceToManagedObject
        {
            get
            {
                return VftblIUnknown.Equals(IUnknownVftbl.AbiToProjectionVftbl);
            }
        }

        internal unsafe void AddRefFromTrackerSource()
        {
            if (ReferenceTrackerPtr != IntPtr.Zero)
            {
                ReferenceTracker.AddRefFromTrackerSource(ReferenceTrackerPtr);
            }
        }

        internal unsafe void ReleaseFromTrackerSource()
        {
            if (ReferenceTrackerPtr != IntPtr.Zero)
            {
                ReferenceTracker.ReleaseFromTrackerSource(ReferenceTrackerPtr);
            }
        }

        private unsafe void ResurrectTrackerSource()
        {
            if (ReferenceTrackerPtr != IntPtr.Zero)
            {
                ReferenceTracker.IUnknownVftbl.AddRef(ReferenceTrackerPtr);
                if (!PreventReleaseFromTrackerSourceOnDispose)
                {
                    ReferenceTracker.AddRefFromTrackerSource(ReferenceTrackerPtr);
                }
            }
        }

        private unsafe void DisposeTrackerSource()
        {
            if (ReferenceTrackerPtr != IntPtr.Zero)
            {
                if (!PreventReleaseFromTrackerSourceOnDispose)
                {
                    ReferenceTracker.ReleaseFromTrackerSource(ReferenceTrackerPtr);
                }
                ReferenceTracker.IUnknownVftbl.Release(ReferenceTrackerPtr);
            }
        }

        private protected virtual IntPtr GetThisPtrForCurrentContext()
        {
            return ThisPtrFromOriginalContext;
        }

        public ObjectReferenceValue AsValue()
        {
            // Sharing ptr with objref.
            return new ObjectReferenceValue(ThisPtr, IntPtr.Zero, true, this);
        }

        public unsafe ObjectReferenceValue AsValue(Guid iid)
        {
            Marshal.ThrowExceptionForHR(VftblIUnknown.QueryInterface(ThisPtr, ref iid, out IntPtr thatPtr));
            if (IsAggregated)
            {
                Marshal.Release(thatPtr);
            }
            AddRefFromTrackerSource();

            return new ObjectReferenceValue(thatPtr, ReferenceTrackerPtr, IsAggregated, this);
        }
    }

#if EMBED
    internal
#else
    public
#endif
    class ObjectReference<T> : IObjectReference
    {
        private readonly T _vftbl;
        public T Vftbl
        {
            get
            {
                ThrowIfDisposed();
                return GetVftblForCurrentContext();
            }
        }

        public static ObjectReference<T> Attach(ref IntPtr thisPtr)
        {
            if (thisPtr == IntPtr.Zero)
            {
                return null;
            }
            var obj = new ObjectReference<T>(thisPtr);
            thisPtr = IntPtr.Zero;
            return obj;
        }

        ObjectReference(IntPtr thisPtr, T vftblT) :
            base(thisPtr)
        {
            _vftbl = vftblT;
        }

        private protected ObjectReference(IntPtr thisPtr) :
            this(thisPtr, GetVtable(thisPtr))
        {
        }

        public static unsafe ObjectReference<T> FromAbi(IntPtr thisPtr, T vftblT)
        {
            if (thisPtr == IntPtr.Zero)
            {
                return null;
            }
            var obj = new ObjectReference<T>(thisPtr, vftblT);
            obj.VftblIUnknown.AddRef(obj.ThisPtr);
            return obj;
        }

        public static ObjectReference<T> FromAbi(IntPtr thisPtr)
        {
            if (thisPtr == IntPtr.Zero)
            {
                return null;
            }
            var vftblT = GetVtable(thisPtr);
            return FromAbi(thisPtr, vftblT);
        }

        private static unsafe T GetVtable(IntPtr thisPtr)
        {
            var vftblPtr = Unsafe.AsRef<VftblPtr>(thisPtr.ToPointer());
            T vftblT;
            // With our vtable types, the generic vtables will have System.Delegate fields
            // and the non-generic types will have only void* fields.
            // On .NET 5, we can use RuntimeHelpers.IsReferenceorContainsReferences
            // to disambiguate between generic and non-generic vtables since it's a JIT-time constant.
            // Since it is a JIT time constant, this function will be branchless on .NET 5.
            // On .NET Standard 2.0, the IsReferenceOrContainsReferences method does not exist,
            // so we instead fall back to typeof(T).IsGenericType, which sadly is not a JIT-time constant.
#if !NET
            if (typeof(T).IsGenericType)
#else
            if (RuntimeHelpers.IsReferenceOrContainsReferences<T>())
#endif
            {
                vftblT = (T)typeof(T).GetConstructor(BindingFlags.NonPublic | BindingFlags.Instance | BindingFlags.CreateInstance, null, new[] { typeof(IntPtr) }, null).Invoke(new object[] { thisPtr });
            }
            else
            {
                vftblT = Unsafe.AsRef<T>(vftblPtr.Vftbl.ToPointer());
            }
            return vftblT;
        }

        private protected virtual T GetVftblForCurrentContext()
        {
            return _vftbl;
        }
    }

    internal sealed class ObjectReferenceWithContext<T> : ObjectReference<T>
    {
        private readonly IntPtr _contextCallbackPtr;
        private readonly IntPtr _contextToken;

        private volatile ConcurrentDictionary<IntPtr, ObjectReference<T>> __cachedContext;
        private ConcurrentDictionary<IntPtr, ObjectReference<T>> CachedContext => __cachedContext ?? Make_CachedContext();
        private ConcurrentDictionary<IntPtr, ObjectReference<T>> Make_CachedContext()
        {
            global::System.Threading.Interlocked.CompareExchange(ref __cachedContext, new(), null);
            return __cachedContext;
        }

        // Agile reference can be null, so whether it is set is tracked separately.
        private volatile bool _isAgileReferenceSet;
        private volatile AgileReference __agileReference;
        private AgileReference AgileReference => _isAgileReferenceSet ? __agileReference : Make_AgileReference();
        private AgileReference Make_AgileReference()
        { 
            Context.CallInContext(_contextCallbackPtr, _contextToken, InitAgileReference, null);

            // Set after CallInContext callback given callback can fail to occur.
            _isAgileReferenceSet = true;
            return __agileReference;

            void InitAgileReference()
            {
                global::System.Threading.Interlocked.CompareExchange(ref __agileReference, new AgileReference(this), null);
            }
        }

        private readonly Guid _iid;

        internal ObjectReferenceWithContext(IntPtr thisPtr, IntPtr contextCallbackPtr, IntPtr contextToken)
            :base(thisPtr)
        {
            _contextCallbackPtr = contextCallbackPtr;
            _contextToken = contextToken;
        }

        internal ObjectReferenceWithContext(IntPtr thisPtr, IntPtr contextCallbackPtr, IntPtr contextToken, Guid iid)
            : this(thisPtr, contextCallbackPtr, contextToken)
        {
            _iid = iid;
        }

        private protected override IntPtr GetThisPtrForCurrentContext()
        {
            ObjectReference<T> cachedObjRef = GetCurrentContext();
            if (cachedObjRef == null)
            {
                return base.GetThisPtrForCurrentContext();
            }

            return cachedObjRef.ThisPtr;
        }

        private protected override T GetVftblForCurrentContext()
        {
            ObjectReference<T> cachedObjRef = GetCurrentContext();
            if (cachedObjRef == null)
            {
                return base.GetVftblForCurrentContext();
            }

            return cachedObjRef.Vftbl;
        }

        // Gets the object reference with respect to the current context.
        // If we are already on the same context as when this object reference was
        // created or failed to switch context, null is returned as the current base
        // object reference should be used.
        private ObjectReference<T> GetCurrentContext()
        {
            IntPtr currentContext = Context.GetContextToken();
            if (_contextCallbackPtr == IntPtr.Zero || currentContext == _contextToken)
            {
                return null;
            }

            return CachedContext.GetOrAdd(currentContext, CreateForCurrentContext);

            ObjectReference<T> CreateForCurrentContext(IntPtr _)
            {
                var agileReference = AgileReference;
                // We may fail to switch context and thereby not get an agile reference.
                // In these cases, fallback to using the current context.
                if (agileReference == null)
                {
                    return null;
                }

                try
                {
                    if (_iid == Guid.Empty)
                    {
                        return agileReference.Get<T>(GuidGenerator.GetIID(typeof(T)));
                    }
                    else
                    {
                        return agileReference.Get<T>(_iid);
                    }
                }
                catch (Exception)
                {
                    // Fallback to using the current context in case of error.
                    return null;
                }
            }
        }

        protected override unsafe void Release()
        {
            // Don't initialize cached context by calling through property if it is already null.
            if (__cachedContext != null)
            {
                CachedContext.Clear();
            }

            Context.CallInContext(_contextCallbackPtr, _contextToken, base.Release, ReleaseWithoutContext);
            Context.DisposeContextCallback(_contextCallbackPtr);
        }

        public override ObjectReference<IUnknownVftbl> AsKnownPtr(IntPtr ptr)
        {
            AddRef(true);
            var objRef = new ObjectReferenceWithContext<IUnknownVftbl>(ptr, Context.GetContextCallback(), Context.GetContextToken())
            {
                IsAggregated = IsAggregated,
                PreventReleaseOnDispose = IsAggregated,
                ReferenceTrackerPtr = ReferenceTrackerPtr
            };
            return objRef;
        }

        public override unsafe int TryAs<U>(Guid iid, out ObjectReference<U> objRef)
        {
            objRef = null;

            int hr = VftblIUnknown.QueryInterface(ThisPtr, ref iid, out IntPtr thatPtr);
            if (hr >= 0)
            {
                if (IsAggregated)
                {
                    Marshal.Release(thatPtr);
                }
                AddRefFromTrackerSource();

                objRef = new ObjectReferenceWithContext<U>(thatPtr, Context.GetContextCallback(), Context.GetContextToken(), iid)
                {
                    IsAggregated = IsAggregated,
                    PreventReleaseOnDispose = IsAggregated,
                    ReferenceTrackerPtr = ReferenceTrackerPtr
                };
            }

            return hr;
        }
    }

<<<<<<< HEAD
    public readonly struct ObjectReferenceValue
=======
#if EMBED
    internal
#else
    public
#endif
    readonly struct ObjectReferenceValue
>>>>>>> 9b4a4df6
    {
        internal readonly IntPtr ptr;
        internal readonly IntPtr referenceTracker;
        internal readonly bool preventReleaseOnDispose;
        // Used to keep the original IObjectReference alive as we share the same
        // referenceTracker instance and in some cases use the same ptr as the
        // IObjectReference without an addref (i.e preventReleaseOnDispose).
        internal readonly IObjectReference objRef;

        internal ObjectReferenceValue(IntPtr ptr) : this()
        {
            this.ptr = ptr;
        }

        internal ObjectReferenceValue(IntPtr ptr, IntPtr referenceTracker, bool preventReleaseOnDispose, IObjectReference objRef)
        {
            this.ptr = ptr;
            this.referenceTracker = referenceTracker;
            this.preventReleaseOnDispose = preventReleaseOnDispose;
            this.objRef = objRef;

        }

        public static ObjectReferenceValue Attach(ref IntPtr thisPtr)
        {
            var obj = new ObjectReferenceValue(thisPtr);
            thisPtr = IntPtr.Zero;
            return obj;
        }

        public readonly IntPtr GetAbi() => ptr;

        public unsafe readonly IntPtr Detach()
        {
            // If the ptr is not owned by this instance, do an AddRef.
            if (preventReleaseOnDispose && ptr != IntPtr.Zero)
            {
                (**(IUnknownVftbl**)ptr).AddRef(ptr);
            }

            // Release tracker source reference as it is no longer a managed ref maintained by RCW.
            if (referenceTracker != IntPtr.Zero)
            {
                (**(IReferenceTrackerVftbl**)referenceTracker).ReleaseFromTrackerSource(referenceTracker);
            }

            return ptr;
        }

        public unsafe readonly void Dispose()
        {
            if (referenceTracker != IntPtr.Zero)
            {
                (**(IReferenceTrackerVftbl**)referenceTracker).ReleaseFromTrackerSource(referenceTracker);
            }

            if (!preventReleaseOnDispose && ptr != IntPtr.Zero)
            {
                (**(IUnknownVftbl**)ptr).Release(ptr);
            }
        }
    }
}<|MERGE_RESOLUTION|>--- conflicted
+++ resolved
@@ -632,16 +632,12 @@
         }
     }
 
-<<<<<<< HEAD
-    public readonly struct ObjectReferenceValue
-=======
 #if EMBED
     internal
 #else
     public
 #endif
     readonly struct ObjectReferenceValue
->>>>>>> 9b4a4df6
     {
         internal readonly IntPtr ptr;
         internal readonly IntPtr referenceTracker;
