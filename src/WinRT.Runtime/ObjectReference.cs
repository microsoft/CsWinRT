﻿// Copyright (c) Microsoft Corporation.
// Licensed under the MIT License.

using System;
using System.Collections.Concurrent;
using System.Reflection;
using System.Runtime.CompilerServices;
using System.Runtime.InteropServices;
using WinRT.Interop;

#pragma warning disable 0169 // The field 'xxx' is never used
#pragma warning disable 0649 // Field 'xxx' is never assigned to, and will always have its default value

namespace WinRT
{

#if EMBED
    internal
#else
    public
#endif
    abstract class IObjectReference : IDisposable
    {
        protected bool disposed;
        private readonly IntPtr _thisPtr;
        private object _disposedLock = new object();
        private IntPtr _referenceTrackerPtr;

        public IntPtr ThisPtr
        {
            get
            {
                ThrowIfDisposed();
                return GetThisPtrForCurrentContext();
            }
        }

        private protected IntPtr ThisPtrFromOriginalContext
        {
            get
            {
                ThrowIfDisposed();
                return _thisPtr;
            }
        }

#if DEBUG
        private unsafe uint RefCount
        {
            get
            {
                VftblIUnknown.AddRef(ThisPtr);
                return VftblIUnknown.Release(ThisPtr);
            }
        }

        private bool BreakOnDispose { get; set; }
#endif

        internal bool IsAggregated { get; set; }

        internal bool PreventReleaseOnDispose { get; set; }

        internal bool PreventReleaseFromTrackerSourceOnDispose { get; set; }

        internal unsafe IntPtr ReferenceTrackerPtr
        {
            get
            {
                return _referenceTrackerPtr;
            }

            set
            {
                _referenceTrackerPtr = value;
                if (_referenceTrackerPtr != IntPtr.Zero)
                {
                    ReferenceTracker.IUnknownVftbl.AddRef(_referenceTrackerPtr);
                    AddRefFromTrackerSource();
                }
            }
        }

        internal unsafe IReferenceTrackerVftbl ReferenceTracker
        {
            get
            {
                ThrowIfDisposed();
                return **(IReferenceTrackerVftbl**)ReferenceTrackerPtr;
            }
        }

        protected unsafe IUnknownVftbl VftblIUnknown
        {
            get
            {
                ThrowIfDisposed();
                return **(IUnknownVftbl**)ThisPtr;
            }
        }

        private protected unsafe IUnknownVftbl VftblIUnknownFromOriginalContext
        {
            get
            {
                ThrowIfDisposed();
                return **(IUnknownVftbl**)ThisPtrFromOriginalContext;
            }
        }

        protected IObjectReference(IntPtr thisPtr)
        {
            if (thisPtr == IntPtr.Zero)
            {
                throw new ArgumentNullException(nameof(thisPtr));
            }
            _thisPtr = thisPtr;
        }

        ~IObjectReference()
        {
            Dispose(false);
        }

        public ObjectReference<T> As<T>() => As<T>(GuidGenerator.GetIID(typeof(T)));
        public unsafe ObjectReference<T> As<T>(Guid iid)
        {
            Marshal.ThrowExceptionForHR(TryAs<T>(iid, out var objRef));
            return objRef;
        }

        public unsafe TInterface AsInterface<TInterface>()
        {
            if (typeof(TInterface).IsDefined(typeof(System.Runtime.InteropServices.ComImportAttribute)))
            {
                Guid iid = typeof(TInterface).GUID;
                Marshal.ThrowExceptionForHR(VftblIUnknown.QueryInterface(ThisPtr, ref iid, out IntPtr comPtr));
                try
                {
                    return (TInterface)Marshal.GetObjectForIUnknown(comPtr);
                }
                finally
                {
                    var vftblPtr = Unsafe.AsRef<WinRT.VftblPtr>(comPtr.ToPointer());
                    var vftblIUnknown = Marshal.PtrToStructure<WinRT.Interop.IUnknownVftbl>(vftblPtr.Vftbl);
                    vftblIUnknown.Release(comPtr);
                }
            }

#if !NET
            return (TInterface)typeof(TInterface).GetHelperType().GetConstructor(new[] { typeof(IObjectReference) }).Invoke(new object[] { this });
#else
            return (TInterface)(object)new WinRT.IInspectable(this);
#endif
        }

        public int TryAs<T>(out ObjectReference<T> objRef) => TryAs(GuidGenerator.GetIID(typeof(T)), out objRef);

        public virtual unsafe int TryAs<T>(Guid iid, out ObjectReference<T> objRef)
        {
            objRef = null;
            ThrowIfDisposed();
            int hr = VftblIUnknown.QueryInterface(ThisPtr, ref iid, out IntPtr thatPtr);
            if (hr >= 0)
            {
                if (IsAggregated)
                {
                    Marshal.Release(thatPtr);
                }
                AddRefFromTrackerSource();

                objRef = ObjectReference<T>.Attach(ref thatPtr);
                objRef.IsAggregated = IsAggregated;
                objRef.PreventReleaseOnDispose = IsAggregated;
                objRef.ReferenceTrackerPtr = ReferenceTrackerPtr;
            }
            return hr;
        }

        public virtual unsafe ObjectReference<IUnknownVftbl> AsKnownPtr(IntPtr ptr)
        {
            AddRef(true);
            var objRef = ObjectReference<IUnknownVftbl>.Attach(ref ptr);
            objRef.IsAggregated = IsAggregated;
            objRef.PreventReleaseOnDispose = IsAggregated;
            objRef.ReferenceTrackerPtr = ReferenceTrackerPtr;
            return objRef;
        }

        // Used only as part of the GetInterface implementation where the
        // result is an reference passed across the ABI and doesn't need to
        // be tracked as an internal reference.  This is separate to handle
        // tear off aggregate scenario where releasing an reference can end up
        // deleting the tear off interface.
        public virtual unsafe int TryAs(Guid iid, out IntPtr ppv)
        {
            ppv = IntPtr.Zero;
            ThrowIfDisposed();
            int hr = VftblIUnknown.QueryInterface(ThisPtr, ref iid, out IntPtr thatPtr);
            if (hr >= 0)
            {
                ppv = thatPtr;
            }
            return hr;
        }

        public unsafe IObjectReference As(Guid iid) => As<IUnknownVftbl>(iid);

        public T AsType<T>()
        {
            ThrowIfDisposed();
            var ctor = typeof(T).GetConstructor(new[] { typeof(IObjectReference) });
            if (ctor != null)
            {
                return (T)ctor.Invoke(new[] { this });
            }
            throw new InvalidOperationException("Target type is not a projected interface.");
        }

        public IntPtr GetRef()
        {
            ThrowIfDisposed();
            AddRef(false);
            return ThisPtr;
        }

        protected void ThrowIfDisposed()
        {
            if (disposed)
            {
                lock (_disposedLock)
                {
                    if (disposed) throw new ObjectDisposedException("ObjectReference");
                }
            }
        }

        public void Dispose()
        {
            Dispose(true);
            GC.SuppressFinalize(this);
        }

        protected virtual void Dispose(bool disposing)
        {
            lock (_disposedLock)
            {
                if (disposed)
                {
                    return;
                }
#if DEBUG
                if (BreakOnDispose && System.Diagnostics.Debugger.IsAttached)
                {
                    System.Diagnostics.Debugger.Break();
                }
#endif

                if (!PreventReleaseOnDispose)
                {
                    Release();
                }

                DisposeTrackerSource();
                disposed = true;
            }
        }

        internal bool Resurrect()
        {
            lock (_disposedLock)
            {
                if (!disposed)
                {
                    return false;
                }
                disposed = false;
                ResurrectTrackerSource();
                AddRef();
                GC.ReRegisterForFinalize(this);
                return true;
            }
        }

        protected virtual unsafe void AddRef(bool refFromTrackerSource)
        {
            VftblIUnknown.AddRef(ThisPtr);
            if(refFromTrackerSource)
            {
                AddRefFromTrackerSource();
            }
        }

        protected virtual unsafe void AddRef()
        {
            AddRef(true);
        }

        protected virtual unsafe void Release()
        {
            ReleaseFromTrackerSource();
            VftblIUnknown.Release(ThisPtr);
        }

        private protected unsafe void ReleaseWithoutContext()
        {
            ReleaseFromTrackerSource();
            VftblIUnknownFromOriginalContext.Release(ThisPtrFromOriginalContext);
        }

        internal unsafe bool IsReferenceToManagedObject
        {
            get
            {
                return VftblIUnknown.Equals(IUnknownVftbl.AbiToProjectionVftbl);
            }
        }

        internal unsafe void AddRefFromTrackerSource()
        {
            if (ReferenceTrackerPtr != IntPtr.Zero)
            {
                ReferenceTracker.AddRefFromTrackerSource(ReferenceTrackerPtr);
            }
        }

        internal unsafe void ReleaseFromTrackerSource()
        {
            if (ReferenceTrackerPtr != IntPtr.Zero)
            {
                ReferenceTracker.ReleaseFromTrackerSource(ReferenceTrackerPtr);
            }
        }

        private unsafe void ResurrectTrackerSource()
        {
            if (ReferenceTrackerPtr != IntPtr.Zero)
            {
                ReferenceTracker.IUnknownVftbl.AddRef(ReferenceTrackerPtr);
                if (!PreventReleaseFromTrackerSourceOnDispose)
                {
                    ReferenceTracker.AddRefFromTrackerSource(ReferenceTrackerPtr);
                }
            }
        }

        private unsafe void DisposeTrackerSource()
        {
            if (ReferenceTrackerPtr != IntPtr.Zero)
            {
                if (!PreventReleaseFromTrackerSourceOnDispose)
                {
                    ReferenceTracker.ReleaseFromTrackerSource(ReferenceTrackerPtr);
                }
                ReferenceTracker.IUnknownVftbl.Release(ReferenceTrackerPtr);
            }
        }

        private protected virtual IntPtr GetThisPtrForCurrentContext()
        {
            return ThisPtrFromOriginalContext;
        }

<<<<<<< HEAD
        internal ObjectReferenceValue AsValue()
=======
        public ObjectReferenceValue AsValue()
>>>>>>> 4c2d0271
        {
            // Sharing ptr with objref.
            return new ObjectReferenceValue(ThisPtr, IntPtr.Zero, true, this);
        }

<<<<<<< HEAD
        internal unsafe ObjectReferenceValue AsValue(Guid iid)
=======
        public unsafe ObjectReferenceValue AsValue(Guid iid)
>>>>>>> 4c2d0271
        {
            Marshal.ThrowExceptionForHR(VftblIUnknown.QueryInterface(ThisPtr, ref iid, out IntPtr thatPtr));
            if (IsAggregated)
            {
                Marshal.Release(thatPtr);
            }
            AddRefFromTrackerSource();

            return new ObjectReferenceValue(thatPtr, ReferenceTrackerPtr, IsAggregated, this);
        }
    }

#if EMBED
    internal
#else
    public
#endif
    class ObjectReference<T> : IObjectReference
    {
        private readonly T _vftbl;
        public T Vftbl
        {
            get
            {
                ThrowIfDisposed();
                return GetVftblForCurrentContext();
            }
        }

        public static ObjectReference<T> Attach(ref IntPtr thisPtr)
        {
            if (thisPtr == IntPtr.Zero)
            {
                return null;
            }
            var obj = new ObjectReference<T>(thisPtr);
            thisPtr = IntPtr.Zero;
            return obj;
        }

        ObjectReference(IntPtr thisPtr, T vftblT) :
            base(thisPtr)
        {
            _vftbl = vftblT;
        }

        private protected ObjectReference(IntPtr thisPtr) :
            this(thisPtr, GetVtable(thisPtr))
        {
        }

        public static unsafe ObjectReference<T> FromAbi(IntPtr thisPtr, T vftblT)
        {
            if (thisPtr == IntPtr.Zero)
            {
                return null;
            }
            var obj = new ObjectReference<T>(thisPtr, vftblT);
            obj.VftblIUnknown.AddRef(obj.ThisPtr);
            return obj;
        }

        public static ObjectReference<T> FromAbi(IntPtr thisPtr)
        {
            if (thisPtr == IntPtr.Zero)
            {
                return null;
            }
            var vftblT = GetVtable(thisPtr);
            return FromAbi(thisPtr, vftblT);
        }

        private static unsafe T GetVtable(IntPtr thisPtr)
        {
            var vftblPtr = Unsafe.AsRef<VftblPtr>(thisPtr.ToPointer());
            T vftblT;
            // With our vtable types, the generic vtables will have System.Delegate fields
            // and the non-generic types will have only void* fields.
            // On .NET 5, we can use RuntimeHelpers.IsReferenceorContainsReferences
            // to disambiguate between generic and non-generic vtables since it's a JIT-time constant.
            // Since it is a JIT time constant, this function will be branchless on .NET 5.
            // On .NET Standard 2.0, the IsReferenceOrContainsReferences method does not exist,
            // so we instead fall back to typeof(T).IsGenericType, which sadly is not a JIT-time constant.
#if !NET
            if (typeof(T).IsGenericType)
#else
            if (RuntimeHelpers.IsReferenceOrContainsReferences<T>())
#endif
            {
                vftblT = (T)typeof(T).GetConstructor(BindingFlags.NonPublic | BindingFlags.Instance | BindingFlags.CreateInstance, null, new[] { typeof(IntPtr) }, null).Invoke(new object[] { thisPtr });
            }
            else
            {
                vftblT = Unsafe.AsRef<T>(vftblPtr.Vftbl.ToPointer());
            }
            return vftblT;
        }

        private protected virtual T GetVftblForCurrentContext()
        {
            return _vftbl;
        }
    }

    internal sealed class ObjectReferenceWithContext<T> : ObjectReference<T>
    {
        private readonly IntPtr _contextCallbackPtr;
        private readonly IntPtr _contextToken;

        private volatile ConcurrentDictionary<IntPtr, ObjectReference<T>> __cachedContext;
        private ConcurrentDictionary<IntPtr, ObjectReference<T>> CachedContext => __cachedContext ?? Make_CachedContext();
        private ConcurrentDictionary<IntPtr, ObjectReference<T>> Make_CachedContext()
        {
            global::System.Threading.Interlocked.CompareExchange(ref __cachedContext, new(), null);
            return __cachedContext;
        }

        // Agile reference can be null, so whether it is set is tracked separately.
        private volatile bool _isAgileReferenceSet;
        private volatile AgileReference __agileReference;
        private AgileReference AgileReference => _isAgileReferenceSet ? __agileReference : Make_AgileReference();
        private AgileReference Make_AgileReference()
        { 
            Context.CallInContext(_contextCallbackPtr, _contextToken, InitAgileReference, null);

            // Set after CallInContext callback given callback can fail to occur.
            _isAgileReferenceSet = true;
            return __agileReference;

            void InitAgileReference()
            {
                global::System.Threading.Interlocked.CompareExchange(ref __agileReference, new AgileReference(this), null);
            }
        }

        private readonly Guid _iid;

        internal ObjectReferenceWithContext(IntPtr thisPtr, IntPtr contextCallbackPtr, IntPtr contextToken)
            :base(thisPtr)
        {
            _contextCallbackPtr = contextCallbackPtr;
            _contextToken = contextToken;
        }

        internal ObjectReferenceWithContext(IntPtr thisPtr, IntPtr contextCallbackPtr, IntPtr contextToken, Guid iid)
            : this(thisPtr, contextCallbackPtr, contextToken)
        {
            _iid = iid;
        }

        private protected override IntPtr GetThisPtrForCurrentContext()
        {
            ObjectReference<T> cachedObjRef = GetCurrentContext();
            if (cachedObjRef == null)
            {
                return base.GetThisPtrForCurrentContext();
            }

            return cachedObjRef.ThisPtr;
        }

        private protected override T GetVftblForCurrentContext()
        {
            ObjectReference<T> cachedObjRef = GetCurrentContext();
            if (cachedObjRef == null)
            {
                return base.GetVftblForCurrentContext();
            }

            return cachedObjRef.Vftbl;
        }

        // Gets the object reference with respect to the current context.
        // If we are already on the same context as when this object reference was
        // created or failed to switch context, null is returned as the current base
        // object reference should be used.
        private ObjectReference<T> GetCurrentContext()
        {
            IntPtr currentContext = Context.GetContextToken();
            if (_contextCallbackPtr == IntPtr.Zero || currentContext == _contextToken)
            {
                return null;
            }

            return CachedContext.GetOrAdd(currentContext, CreateForCurrentContext);

            ObjectReference<T> CreateForCurrentContext(IntPtr _)
            {
                var agileReference = AgileReference;
                // We may fail to switch context and thereby not get an agile reference.
                // In these cases, fallback to using the current context.
                if (agileReference == null)
                {
                    return null;
                }

                try
                {
                    if (_iid == Guid.Empty)
                    {
                        return agileReference.Get<T>(GuidGenerator.GetIID(typeof(T)));
                    }
                    else
                    {
                        return agileReference.Get<T>(_iid);
                    }
                }
                catch (Exception)
                {
                    // Fallback to using the current context in case of error.
                    return null;
                }
            }
        }

        protected override unsafe void Release()
        {
            // Don't initialize cached context by calling through property if it is already null.
            if (__cachedContext != null)
            {
                CachedContext.Clear();
            }

            Context.CallInContext(_contextCallbackPtr, _contextToken, base.Release, ReleaseWithoutContext);
            Context.DisposeContextCallback(_contextCallbackPtr);
        }

        public override ObjectReference<IUnknownVftbl> AsKnownPtr(IntPtr ptr)
        {
            AddRef(true);
            var objRef = new ObjectReferenceWithContext<IUnknownVftbl>(ptr, Context.GetContextCallback(), Context.GetContextToken())
            {
                IsAggregated = IsAggregated,
                PreventReleaseOnDispose = IsAggregated,
                ReferenceTrackerPtr = ReferenceTrackerPtr
            };
            return objRef;
        }

        public override unsafe int TryAs<U>(Guid iid, out ObjectReference<U> objRef)
        {
            objRef = null;

            int hr = VftblIUnknown.QueryInterface(ThisPtr, ref iid, out IntPtr thatPtr);
            if (hr >= 0)
            {
                if (IsAggregated)
                {
                    Marshal.Release(thatPtr);
                }
                AddRefFromTrackerSource();

                objRef = new ObjectReferenceWithContext<U>(thatPtr, Context.GetContextCallback(), Context.GetContextToken(), iid)
                {
                    IsAggregated = IsAggregated,
                    PreventReleaseOnDispose = IsAggregated,
                    ReferenceTrackerPtr = ReferenceTrackerPtr
                };
            }

            return hr;
        }
    }

    public readonly struct ObjectReferenceValue
    {
        internal readonly IntPtr ptr;
        internal readonly IntPtr referenceTracker;
        internal readonly bool preventReleaseOnDispose;
        // Used to keep the original IObjectReference alive as we share the same
        // referenceTracker instance and in some cases use the same ptr as the
        // IObjectReference without an addref (i.e preventReleaseOnDispose).
        internal readonly IObjectReference objRef;

        internal ObjectReferenceValue(IntPtr ptr) : this()
        {
            this.ptr = ptr;
        }

        internal ObjectReferenceValue(IntPtr ptr, IntPtr referenceTracker, bool preventReleaseOnDispose, IObjectReference objRef)
        {
            this.ptr = ptr;
            this.referenceTracker = referenceTracker;
            this.preventReleaseOnDispose = preventReleaseOnDispose;
            this.objRef = objRef;

        }

<<<<<<< HEAD
=======
        public static ObjectReferenceValue Attach(ref IntPtr thisPtr)
        {
            var obj = new ObjectReferenceValue(thisPtr);
            thisPtr = IntPtr.Zero;
            return obj;
        }

>>>>>>> 4c2d0271
        public readonly IntPtr GetAbi() => ptr;

        public unsafe readonly IntPtr Detach()
        {
            // If the ptr is not owned by this instance, do an AddRef.
            if (preventReleaseOnDispose && ptr != IntPtr.Zero)
            {
                (**(IUnknownVftbl**)ptr).AddRef(ptr);
            }

            // Release tracker source reference as it is no longer a managed ref maintained by RCW.
            if (referenceTracker != IntPtr.Zero)
            {
                (**(IReferenceTrackerVftbl**)referenceTracker).ReleaseFromTrackerSource(referenceTracker);
            }

            return ptr;
        }

        public unsafe readonly void Dispose()
        {
            if (referenceTracker != IntPtr.Zero)
            {
                (**(IReferenceTrackerVftbl**)referenceTracker).ReleaseFromTrackerSource(referenceTracker);
            }

            if (!preventReleaseOnDispose && ptr != IntPtr.Zero)
            {
                (**(IUnknownVftbl**)ptr).Release(ptr);
            }
        }
    }
}<|MERGE_RESOLUTION|>--- conflicted
+++ resolved
@@ -361,21 +361,13 @@
             return ThisPtrFromOriginalContext;
         }
 
-<<<<<<< HEAD
-        internal ObjectReferenceValue AsValue()
-=======
         public ObjectReferenceValue AsValue()
->>>>>>> 4c2d0271
         {
             // Sharing ptr with objref.
             return new ObjectReferenceValue(ThisPtr, IntPtr.Zero, true, this);
         }
 
-<<<<<<< HEAD
-        internal unsafe ObjectReferenceValue AsValue(Guid iid)
-=======
         public unsafe ObjectReferenceValue AsValue(Guid iid)
->>>>>>> 4c2d0271
         {
             Marshal.ThrowExceptionForHR(VftblIUnknown.QueryInterface(ThisPtr, ref iid, out IntPtr thatPtr));
             if (IsAggregated)
@@ -664,8 +656,6 @@
 
         }
 
-<<<<<<< HEAD
-=======
         public static ObjectReferenceValue Attach(ref IntPtr thisPtr)
         {
             var obj = new ObjectReferenceValue(thisPtr);
@@ -673,7 +663,6 @@
             return obj;
         }
 
->>>>>>> 4c2d0271
         public readonly IntPtr GetAbi() => ptr;
 
         public unsafe readonly IntPtr Detach()
