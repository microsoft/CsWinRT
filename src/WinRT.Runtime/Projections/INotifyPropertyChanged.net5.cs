--- conflicted
+++ resolved
@@ -50,16 +50,11 @@
     internal unsafe interface INotifyPropertyChanged : global::System.ComponentModel.INotifyPropertyChanged
     {
         [Guid("90B17601-B065-586E-83D9-9ADC3A695284")]
-<<<<<<< HEAD
         [StructLayout(LayoutKind.Sequential)]
         [WuxMuxProjectedType(wuxIID: "cf75d69c-f2f4-486b-b302-bb4c09baebfa", muxIID: "90B17601-B065-586E-83D9-9ADC3A695284")]
-        public struct Vftbl
-=======
-        [StructLayout(LayoutKind.Sequential)]
 #pragma warning disable CA2257 // This member is a type (so it cannot be invoked)
         public struct Vftbl
 #pragma warning restore CA2257
->>>>>>> 0ff7507e
         {
 
             internal IInspectable.Vftbl IInspectableVftbl;
