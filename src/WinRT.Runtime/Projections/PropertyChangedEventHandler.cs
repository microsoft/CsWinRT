--- conflicted
+++ resolved
@@ -12,7 +12,7 @@
     [global::System.ComponentModel.EditorBrowsable(global::System.ComponentModel.EditorBrowsableState.Never)]
     [Guid("E3DE52F6-1E32-5DA6-BB2D-B5B6096C962D")]
     public static class PropertyChangedEventHandler
-    {
+    {
 #if NETSTANDARD2_0
         private unsafe delegate int Abi_Invoke(IntPtr thisPtr, IntPtr sender, IntPtr e);
 #endif
@@ -24,7 +24,7 @@
         {
             AbiToProjectionVftable = new global::WinRT.Interop.IDelegateVftbl
             {
-                IUnknownVftbl = global::WinRT.Interop.IUnknownVftbl.AbiToProjectionVftbl,
+                IUnknownVftbl = global::WinRT.Interop.IUnknownVftbl.AbiToProjectionVftbl,
 #if NETSTANDARD2_0
                 Invoke = Marshal.GetFunctionPointerForDelegate(AbiInvokeDelegate = (Abi_Invoke)Do_Abi_Invoke)
 #else
@@ -44,7 +44,7 @@
         public static IntPtr GetAbi(IObjectReference value) => MarshalInterfaceHelper<global::System.ComponentModel.PropertyChangedEventHandler>.GetAbi(value);
 
         public static unsafe global::System.ComponentModel.PropertyChangedEventHandler FromAbi(IntPtr nativeDelegate)
-        {
+        {
             var abiDelegate = ComWrappersSupport.GetObjectReferenceForInterface(nativeDelegate)?.As<IDelegateVftbl>(GuidGenerator.GetIID(typeof(PropertyChangedEventHandler)));
             return abiDelegate is null ? null : (global::System.ComponentModel.PropertyChangedEventHandler)ComWrappersSupport.TryRegisterObjectForInterface(new global::System.ComponentModel.PropertyChangedEventHandler(new NativeDelegateWrapper(abiDelegate).Invoke), nativeDelegate);
         }
@@ -84,8 +84,8 @@
 #endif
 
             public unsafe void Invoke(object sender, global::System.ComponentModel.PropertyChangedEventArgs e)
-            {
-                IntPtr ThisPtr = _nativeDelegate.ThisPtr;
+            {
+                IntPtr ThisPtr = _nativeDelegate.ThisPtr;
 #if NETSTANDARD2_0
                 var abiInvoke = Marshal.GetDelegateForFunctionPointer<Abi_Invoke>(_nativeDelegate.Vftbl.Invoke);
 #else
@@ -113,8 +113,8 @@
 
         public static void DisposeMarshaler(IObjectReference value) => MarshalInterfaceHelper<global::System.ComponentModel.PropertyChangedEventHandler>.DisposeMarshaler(value);
 
-        public static void DisposeAbi(IntPtr abi) => MarshalInterfaceHelper<global::System.ComponentModel.PropertyChangedEventHandler>.DisposeAbi(abi);
-
+        public static void DisposeAbi(IntPtr abi) => MarshalInterfaceHelper<global::System.ComponentModel.PropertyChangedEventHandler>.DisposeAbi(abi);
+
 #if !NETSTANDARD2_0
         [UnmanagedCallersOnly(CallConvs = new[] { typeof(CallConvStdcall) })]
 #endif
@@ -134,8 +134,8 @@
             }
             return 0;
         }
-    }
-
+    }
+
     internal sealed unsafe class PropertyChangedEventSource : EventSource<global::System.ComponentModel.PropertyChangedEventHandler>
     {
         internal PropertyChangedEventSource(IObjectReference obj,
@@ -152,55 +152,29 @@
             PropertyChangedEventHandler.DisposeMarshaler(marshaler);
 
         protected override IntPtr GetAbi(IObjectReference marshaler) =>
-<<<<<<< HEAD
-            marshaler is null ? IntPtr.Zero : PropertyChangedEventHandler.GetAbi(marshaler);
+            marshaler is null ? IntPtr.Zero : PropertyChangedEventHandler.GetAbi(marshaler);
+
+        protected override State CreateEventState() =>
+            new EventState(_obj.ThisPtr, _index);
 
-        protected override State CreateEventState() =>
-            new EventState(_obj.ThisPtr, _index);
-
-        private sealed class EventState : State
-        {
-            public EventState(IntPtr obj, int index)
-                : base(obj, index)
-            {
-            }
-
-            protected override Delegate GetEventInvoke()
-            {
-                global::System.ComponentModel.PropertyChangedEventHandler handler =
-                    (global::System.Object obj, global::System.ComponentModel.PropertyChangedEventArgs e) =>
-                    {
-                        var localDel = (global::System.ComponentModel.PropertyChangedEventHandler) del;
-                        if (localDel != null)
-                            localDel.Invoke(obj, e);
-                    };
-                return handler;
-            }
-=======
-            marshaler is null ? IntPtr.Zero : PropertyChangedEventHandler.GetAbi(marshaler);
-
-        protected override State CreateEventState() =>
-            new EventState(_obj.ThisPtr, _index);
-
-        private sealed class EventState : State
-        {
-            public EventState(IntPtr obj, int index)
-                : base(obj, index)
-            {
-            }
-
-            protected override Delegate GetEventInvoke()
-            {
-                global::System.ComponentModel.PropertyChangedEventHandler handler =
-                    (global::System.Object obj, global::System.ComponentModel.PropertyChangedEventArgs e) =>
-                    {
-                        var localDel = del;
-                        if (localDel != null)
-                            localDel.Invoke(obj, e);
-                    };
-                return handler;
-            }
->>>>>>> 081adf96
+        private sealed class EventState : State
+        {
+            public EventState(IntPtr obj, int index)
+                : base(obj, index)
+            {
+            }
+
+            protected override Delegate GetEventInvoke()
+            {
+                global::System.ComponentModel.PropertyChangedEventHandler handler =
+                    (global::System.Object obj, global::System.ComponentModel.PropertyChangedEventArgs e) =>
+                    {
+                        var localDel = (global::System.ComponentModel.PropertyChangedEventHandler) del;
+                        if (localDel != null)
+                            localDel.Invoke(obj, e);
+                    };
+                return handler;
+            }
         }
     }
 }