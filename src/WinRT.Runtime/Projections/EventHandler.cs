--- conflicted
+++ resolved
@@ -49,13 +49,8 @@
             value is null ? IntPtr.Zero : MarshalInterfaceHelper<global::System.EventHandler<T>>.GetAbi(value);
 
         public static unsafe global::System.EventHandler<T> FromAbi(IntPtr nativeDelegate)
-<<<<<<< HEAD
-        {
-            var abiDelegate = ComWrappersSupport.GetObjectReferenceForInterface(nativeDelegate)?.As<IDelegateVftbl>(GuidGenerator.GetIID(typeof(EventHandler<T>)));
-=======
         {
             var abiDelegate = ComWrappersSupport.GetObjectReferenceForInterface(nativeDelegate)?.As<IDelegateVftbl>(PIID);
->>>>>>> 5fac5ade
             return abiDelegate is null ? null : (global::System.EventHandler<T>)ComWrappersSupport.TryRegisterObjectForInterface(new global::System.EventHandler<T>(new NativeDelegateWrapper(abiDelegate).Invoke), nativeDelegate);
         }
 
@@ -285,21 +280,12 @@
             {
                 global::System.EventHandler handler = (global::System.Object obj, global::System.EventArgs e) =>
                 {
-<<<<<<< HEAD
-                    var localDel = del;
-                    if (localDel != null)
-                        localDel.Invoke(obj, e);
-                };
-                return handler;
-            }
-=======
                     var localDel = (global::System.EventHandler) del;
                     if (localDel != null)
                         localDel.Invoke(obj, e);
                 };
                 return handler;
             }
->>>>>>> 5fac5ade
         }
     }
 }