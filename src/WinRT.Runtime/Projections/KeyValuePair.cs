--- conflicted
+++ resolved
@@ -68,14 +68,7 @@
         }
 
         internal static MarshalInterfaceHelper<global::System.Collections.Generic.KeyValuePair<K, V>>.MarshalerArray CreateMarshalerArray(global::System.Collections.Generic.KeyValuePair<K, V>[] array) =>
-<<<<<<< HEAD
-            MarshalInterfaceHelper<global::System.Collections.Generic.KeyValuePair<K, V>>.CreateMarshalerArray(array, (o) => CreateMarshaler(o));
-
-        internal static MarshalInterfaceHelper<global::System.Collections.Generic.KeyValuePair<K, V>>.MarshalerArray CreateMarshalerArray2(global::System.Collections.Generic.KeyValuePair<K, V>[] array) => 
             MarshalInterfaceHelper<global::System.Collections.Generic.KeyValuePair<K, V>>.CreateMarshalerArray2(array, (o) => CreateMarshaler2(o));
-=======
-            MarshalInterfaceHelper<global::System.Collections.Generic.KeyValuePair<K, V>>.CreateMarshalerArray2(array, (o) => CreateMarshaler2(o));
->>>>>>> 4c2d0271
 
         internal static (int length, IntPtr data) GetAbiArray(object box) => MarshalInterfaceHelper<global::System.Collections.Generic.KeyValuePair<K, V>>.GetAbiArray(box);
 
