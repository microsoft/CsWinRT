--- conflicted
+++ resolved
@@ -73,13 +73,8 @@
             });
         }
     }
-<<<<<<< HEAD
 
     // ICommand has the same IID for both Windows.UI.Xaml.Input.ICommand and Microsoft.UI.Xaml.Input.ICommand, so we can use one interface definition for both without marking it as a WUX/MUX type.
-=======
-
-    // ICommand has the same IID for both Windows.UI.Xaml.Input.ICommand and Microsoft.UI.Xaml.Input.ICommand, so we can use one interface definition for both without marking it as a WUX/MUX type.
->>>>>>> 56c16ce8
     [EditorBrowsable(EditorBrowsableState.Never)]
     [Guid("E5AF3542-CA67-4081-995B-709DD13792DF")]
     [DynamicInterfaceCastableImplementation]
