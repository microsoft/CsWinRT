// Copyright (c) Microsoft Corporation.
// Licensed under the MIT License.

using System;
using System.Collections;
using System.Collections.Generic;
using System.Collections.ObjectModel;
using System.Linq.Expressions;
using System.Reflection;
using System.Runtime.InteropServices;
using WinRT;
using WinRT.Interop;
<<<<<<< HEAD
using System.Diagnostics;
using System.Collections.Concurrent;
=======
>>>>>>> d1642c83

#pragma warning disable 0169 // warning CS0169: The field '...' is never used
#pragma warning disable 0649 // warning CS0169: Field '...' is never assigned to

namespace Windows.Foundation.Collections
{

    [Guid("913337E9-11A1-4345-A3A2-4E7F956E222D")]
    interface IVector<T> : IIterable<T>
    {
        T GetAt(uint index);
        IReadOnlyList<T> GetView(); // Combining IVector & IReadOnlyList needs redesign
        bool IndexOf(T value, out uint index);
        void SetAt(uint index, T value);
        void InsertAt(uint index, T value);
        void RemoveAt(uint index);
        void Append(T value);
        void RemoveAtEnd();
        void _Clear();
        uint GetMany(uint startIndex, ref T[] items);
        void ReplaceAll(T[] items);
        uint Size { get; }
    }
}

namespace System.Collections.Generic
{
    internal sealed class IListImpl<T> : global::System.Collections.Generic.IList<T>
    {
        private readonly IObjectReference _inner;

        private volatile IObjectReference __iListObjRef;
        private IObjectReference Make_IListObjRef()
        {
            global::System.Threading.Interlocked.CompareExchange(ref __iListObjRef, _inner.As<ABI.System.Collections.Generic.IList<T>.Vftbl>(), null);
            return __iListObjRef;
        }
        private IObjectReference iListObjRef => __iListObjRef ?? Make_IListObjRef();

        private volatile IObjectReference __iEnumerableObjRef;
        private IObjectReference Make_IEnumerableObjRef()
        {
            global::System.Threading.Interlocked.CompareExchange(ref __iEnumerableObjRef, _inner.As<ABI.System.Collections.Generic.IEnumerable<T>.Vftbl>(), null);
            return __iEnumerableObjRef;
        }
        private IObjectReference iEnumerableObjRef => __iEnumerableObjRef ?? Make_IEnumerableObjRef();

        internal IListImpl(IObjectReference _inner)
        {
            this._inner = _inner;
        }

        public T this[int index] 
        {
            get => ABI.System.Collections.Generic.IListMethods<T>.Indexer_Get(iListObjRef, index);
            set => ABI.System.Collections.Generic.IListMethods<T>.Indexer_Set(iListObjRef, index, value); 
        }

        public int Count => ABI.System.Collections.Generic.IListMethods<T>.get_Count(iListObjRef);

        public bool IsReadOnly => ABI.System.Collections.Generic.IListMethods<T>.get_IsReadOnly(iListObjRef);

        public void Add(T item)
        {
            ABI.System.Collections.Generic.IListMethods<T>.Add(iListObjRef, item);
        }

        public void Clear()
        {
            ABI.System.Collections.Generic.IListMethods<T>.Clear(iListObjRef);
        }

        public bool Contains(T item)
        {
            return ABI.System.Collections.Generic.IListMethods<T>.Contains(iListObjRef, item);
        }

        public void CopyTo(T[] array, int arrayIndex)
        {
            ABI.System.Collections.Generic.IListMethods<T>.CopyTo(iListObjRef, array, arrayIndex);
        }

        public IEnumerator<T> GetEnumerator()
        {
            return ABI.System.Collections.Generic.IEnumerableMethods<T>.GetEnumerator(iEnumerableObjRef);
        }

        public int IndexOf(T item)
        {
            return ABI.System.Collections.Generic.IListMethods<T>.IndexOf(iListObjRef, item);
        }

        public void Insert(int index, T item)
        {
            ABI.System.Collections.Generic.IListMethods<T>.Insert(iListObjRef, index, item);
        }

        public bool Remove(T item)
        {
            return ABI.System.Collections.Generic.IListMethods<T>.Remove(iListObjRef, item);
        }

        public void RemoveAt(int index)
        {
            ABI.System.Collections.Generic.IListMethods<T>.RemoveAt(iListObjRef, index);
        }

        IEnumerator IEnumerable.GetEnumerator()
        {
            return GetEnumerator();
        }
    }
}

namespace ABI.System.Collections.Generic
{
    using global::System;
    using global::System.Runtime.CompilerServices;

    public static class IListMethods<T> {
        
        public static int get_Count(IObjectReference obj)
        {
            uint size = IVectorMethods<T>.get_Size(obj);
            if (((uint)int.MaxValue) < size)
            {
                throw new InvalidOperationException(ErrorStrings.InvalidOperation_CollectionBackingListTooLarge);
            }

            return (int)size;
        }

        public static bool get_IsReadOnly(IObjectReference obj) 
        {
            return false;
        }

        public static void Add(IObjectReference obj, T item) => IVectorMethods<T>.Append(obj, item);

        public static void Clear(IObjectReference obj) => IVectorMethods<T>.Clear(obj);

        public static bool Contains(IObjectReference obj, T item) => IVectorMethods<T>.IndexOf(obj, item, out _);

<<<<<<< HEAD
        public static void CopyTo(IObjectReference obj, T[] array, int arrayIndex)
=======
        public sealed class FromAbiHelper : global::System.Collections.Generic.IList<T>
>>>>>>> d1642c83
        {
            if (array == null)
                throw new ArgumentNullException(nameof(array));

            if (arrayIndex < 0)
                throw new ArgumentOutOfRangeException(nameof(arrayIndex));

            if (array.Length <= arrayIndex && get_Count(obj) > 0)
                throw new ArgumentException(ErrorStrings.Argument_IndexOutOfArrayBounds);

            if (array.Length - arrayIndex < get_Count(obj))
                throw new ArgumentException(ErrorStrings.Argument_InsufficientSpaceToCopyCollection);


            int count = get_Count(obj);
            for (int i = 0; i < count; i++)
            {
                array[i + arrayIndex] = GetAtHelper(obj, (uint)i);
            }
        }

        public static bool Remove(IObjectReference obj, T item)
        {
            uint index;
            bool exists = IVectorMethods<T>.IndexOf(obj, item, out index);

            if (!exists)
                return false;

            if (((uint)int.MaxValue) < index)
            {
                throw new InvalidOperationException(ErrorStrings.InvalidOperation_CollectionBackingListTooLarge);
            }

            RemoveAtHelper(obj, index);
            return true;
        }

        public static T Indexer_Get(IObjectReference obj, int index)
        {
            if (index < 0)
                throw new ArgumentOutOfRangeException(nameof(index));
            return GetAtHelper(obj, (uint)index);
        }

        public static void Indexer_Set(IObjectReference obj, int index, T value)
        {
            if (index < 0)
                throw new ArgumentOutOfRangeException(nameof(index));
            SetAtHelper(obj, (uint)index, value);
        }

        public static int IndexOf(IObjectReference obj, T item)
        {
            uint index;
            bool exists = IVectorMethods<T>.IndexOf(obj, item, out index);

            if (!exists)
                return -1;

            if (((uint)int.MaxValue) < index)
            {
                throw new InvalidOperationException(ErrorStrings.InvalidOperation_CollectionBackingListTooLarge);
            }

            return (int)index;
        }

        public static void Insert(IObjectReference obj, int index, T item)
        {
            if (index < 0)
                throw new ArgumentOutOfRangeException(nameof(index));
            InsertAtHelper(obj, (uint)index, item);
        }

        public static void RemoveAt(IObjectReference obj, int index)
        {
            if (index < 0)
                throw new ArgumentOutOfRangeException(nameof(index));
            RemoveAtHelper(obj, (uint)index);
        }

        internal static T GetAtHelper(IObjectReference obj, uint index)
        {
            try
            {
                return IVectorMethods<T>.GetAt(obj, index);

                // We delegate bounds checking to the underlying collection and if it detected a fault,
                // we translate it to the right exception:
            }
            catch (Exception ex)
            {
                if (ExceptionHelpers.E_BOUNDS == ex.HResult)
                    throw new ArgumentOutOfRangeException(nameof(index));

                throw;
            }
        }

        private static void SetAtHelper(IObjectReference obj, uint index, T value)
        {
            try
            {
                IVectorMethods<T>.SetAt(obj, index, value);

                // We deligate bounds checking to the underlying collection and if it detected a fault,
                // we translate it to the right exception:
            }
            catch (Exception ex)
            {
                if (ExceptionHelpers.E_BOUNDS == ex.HResult)
                    throw new ArgumentOutOfRangeException(nameof(index));

                throw;
            }
        }

        private static void InsertAtHelper(IObjectReference obj, uint index, T item)
        {
            try
            {
                IVectorMethods<T>.InsertAt(obj, index, item);

                // We delegate bounds checking to the underlying collection and if it detected a fault,
                // we translate it to the right exception:
            }
            catch (Exception ex)
            {
                if (ExceptionHelpers.E_BOUNDS == ex.HResult)
                    throw new ArgumentOutOfRangeException(nameof(index));

                throw;
            }
        }

        internal static void RemoveAtHelper(IObjectReference obj, uint index)
        {
            try
            {
                IVectorMethods<T>.RemoveAt(obj, index);

                // We delegate bounds checking to the underlying collection and if it detected a fault,
                // we translate it to the right exception:
            }
            catch (Exception ex)
            {
                if (ExceptionHelpers.E_BOUNDS == ex.HResult)
                    throw new ArgumentOutOfRangeException(nameof(index));

                throw;
            }
        }

    }

    internal static class IVectorMethods<T>
    {
        public static uint get_Size(IObjectReference obj)
        {
            var _obj = (ObjectReference<IList<T>.Vftbl>)obj;
            uint __retval = default;
            global::WinRT.ExceptionHelpers.ThrowExceptionForHR(_obj.Vftbl.get_Size_1(_obj.ThisPtr, out __retval));
            return __retval;
        }

        public static unsafe T GetAt(IObjectReference obj, uint index)
        {
            var _obj = (ObjectReference<IList<T>.Vftbl>)obj;
            var ThisPtr = _obj.ThisPtr;
            var __params = new object[] { ThisPtr, index, null };
            try
            {
                _obj.Vftbl.GetAt_0.DynamicInvokeAbi(__params);
                return Marshaler<T>.FromAbi(__params[2]);
            }
            finally
            {
                Marshaler<T>.DisposeAbi(__params[2]);
            }
        }

        public static unsafe global::System.Collections.Generic.IReadOnlyList<T> GetView(IObjectReference obj)
        {
            var _obj = (ObjectReference<IList<T>.Vftbl>)obj;
            var ThisPtr = _obj.ThisPtr;
            IntPtr __retval = default;
            try
            {
                global::WinRT.ExceptionHelpers.ThrowExceptionForHR(_obj.Vftbl.GetView_2(ThisPtr, out __retval));
                return MarshalInterface<global::System.Collections.Generic.IReadOnlyList<T>>.FromAbi(__retval);
            }
            finally
            {
                MarshalInterface<global::Windows.Foundation.Collections.IVectorView<T>>.DisposeAbi(__retval);
            }
        }

        public static unsafe bool IndexOf(IObjectReference obj, T value, out uint index)
        {
            var _obj = (ObjectReference<IList<T>.Vftbl>)obj;
            var ThisPtr = _obj.ThisPtr;
            object __value = default;
            var __params = new object[] { ThisPtr, null, null, null };
            try
            {
                __value = Marshaler<T>.CreateMarshaler(value);
                __params[1] = Marshaler<T>.GetAbi(__value);
                _obj.Vftbl.IndexOf_3.DynamicInvokeAbi(__params);
                index = (uint)__params[2];
                return (byte)__params[3] != 0;
            }
            finally
            {
                Marshaler<T>.DisposeMarshaler(__value);
            }
        }

        public static unsafe void SetAt(IObjectReference obj, uint index, T value)
        {
            var _obj = (ObjectReference<IList<T>.Vftbl>)obj;
            var ThisPtr = _obj.ThisPtr;
            object __value = default;
            var __params = new object[] { ThisPtr, index, null };
            try
            {
                __value = Marshaler<T>.CreateMarshaler(value);
                __params[2] = Marshaler<T>.GetAbi(__value);
                _obj.Vftbl.SetAt_4.DynamicInvokeAbi(__params);
            }
            finally
            {
                Marshaler<T>.DisposeMarshaler(__value);
            }
        }

        public static unsafe void InsertAt(IObjectReference obj, uint index, T value)
        {
            var _obj = (ObjectReference<IList<T>.Vftbl>)obj;
            var ThisPtr = _obj.ThisPtr;
            object __value = default;
            var __params = new object[] { ThisPtr, index, null };
            try
            {
                __value = Marshaler<T>.CreateMarshaler(value);
                __params[2] = Marshaler<T>.GetAbi(__value);
                _obj.Vftbl.InsertAt_5.DynamicInvokeAbi(__params);
            }
            finally
            {
                Marshaler<T>.DisposeMarshaler(__value);
            }
        }

        public static unsafe void RemoveAt(IObjectReference obj, uint index)
        {
            var _obj = (ObjectReference<IList<T>.Vftbl>)obj;
            var ThisPtr = _obj.ThisPtr;
            global::WinRT.ExceptionHelpers.ThrowExceptionForHR(_obj.Vftbl.RemoveAt_6(ThisPtr, index));
        }

        public static unsafe void Append(IObjectReference obj, T value)
        {
            var _obj = (ObjectReference<IList<T>.Vftbl>)obj;
            var ThisPtr = _obj.ThisPtr;
            object __value = default;
            var __params = new object[] { ThisPtr, null };
            try
            {
                __value = Marshaler<T>.CreateMarshaler(value);
                __params[1] = Marshaler<T>.GetAbi(__value);
                _obj.Vftbl.Append_7.DynamicInvokeAbi(__params);
            }
            finally
            {
                Marshaler<T>.DisposeMarshaler(__value);
            }
        }

        public static unsafe void RemoveAtEnd(IObjectReference obj)
        {
            var _obj = (ObjectReference<IList<T>.Vftbl>)obj;
            var ThisPtr = _obj.ThisPtr;
            global::WinRT.ExceptionHelpers.ThrowExceptionForHR(_obj.Vftbl.RemoveAtEnd_8(ThisPtr));
        }

        public static unsafe void Clear(IObjectReference obj)
        {
            var _obj = (ObjectReference<IList<T>.Vftbl>)obj;
            var ThisPtr = _obj.ThisPtr;
            global::WinRT.ExceptionHelpers.ThrowExceptionForHR(_obj.Vftbl.Clear_9(ThisPtr));
        }

        public static unsafe uint GetMany(IObjectReference obj, uint startIndex, ref T[] items)
        {
            var _obj = (ObjectReference<IList<T>.Vftbl>)obj;
            var ThisPtr = _obj.ThisPtr;
            object __items = default;
            int __items_length = default;
            IntPtr __items_data = default;
            uint __retval = default;
            try
            {
                __items = Marshaler<T>.CreateMarshalerArray(items);
                (__items_length, __items_data) = Marshaler<T>.GetAbiArray(__items);
                global::WinRT.ExceptionHelpers.ThrowExceptionForHR(_obj.Vftbl.GetMany_10(ThisPtr, startIndex, __items_length, __items_data, out __retval));
                items = Marshaler<T>.FromAbiArray((__items_length, __items_data));
                return __retval;
            }
            finally
            {
                Marshaler<T>.DisposeMarshalerArray(__items);
            }
        }

        public static unsafe void ReplaceAll(IObjectReference obj, T[] items)
        {
            var _obj = (ObjectReference<IList<T>.Vftbl>)obj;
            var ThisPtr = _obj.ThisPtr;
            object __items = default;
            int __items_length = default;
            IntPtr __items_data = default;
            try
            {
                __items = Marshaler<T>.CreateMarshalerArray(items);
                (__items_length, __items_data) = Marshaler<T>.GetAbiArray(__items);
                global::WinRT.ExceptionHelpers.ThrowExceptionForHR(_obj.Vftbl.ReplaceAll_11(ThisPtr, __items_length, __items_data));
            }
            finally
            {
                Marshaler<T>.DisposeMarshalerArray(__items);
            }
        }
    }

    [DynamicInterfaceCastableImplementation]
    [Guid("913337E9-11A1-4345-A3A2-4E7F956E222D")]
    interface IList<T> : global::System.Collections.Generic.IList<T>, global::Windows.Foundation.Collections.IVector<T>
    {
        public static IObjectReference CreateMarshaler(global::System.Collections.Generic.IList<T> obj) =>
            obj is null ? null : ComWrappersSupport.CreateCCWForObject<Vftbl>(obj, GuidGenerator.GetIID(typeof(IList<T>)));

        public static IntPtr GetAbi(IObjectReference objRef) =>
            objRef?.ThisPtr ?? IntPtr.Zero;

        public static IntPtr FromManaged(global::System.Collections.Generic.IList<T> value) =>
            (value is null) ? IntPtr.Zero : CreateMarshaler(value).GetRef();

        public static void DisposeMarshaler(IObjectReference objRef) => objRef?.Dispose();

        public static void DisposeAbi(IntPtr abi) =>
            MarshalInterfaceHelper<global::Windows.Foundation.Collections.IVector<T>>.DisposeAbi(abi);

        public static string GetGuidSignature() => GuidGenerator.GetSignature(typeof(IList<T>));

        public sealed class ToAbiHelper : global::Windows.Foundation.Collections.IVector<T>
        {
            private global::System.Collections.Generic.IList<T> _list;

            public ToAbiHelper(global::System.Collections.Generic.IList<T> list) => _list = list;

            global::System.Collections.Generic.IEnumerator<T> global::Windows.Foundation.Collections.IIterable<T>.First() => _list.GetEnumerator();

            private static void EnsureIndexInt32(uint index, int limit = int.MaxValue)
            {
                // We use '<=' and not '<' because int.MaxValue == index would imply
                // that Size > int.MaxValue:
                if (((uint)int.MaxValue) <= index || index >= (uint)limit)
                {
                    Exception e = new ArgumentOutOfRangeException(nameof(index), ErrorStrings.ArgumentOutOfRange_IndexLargerThanMaxValue);
                    e.SetHResult(ExceptionHelpers.E_BOUNDS);
                    throw e;
                }
            }

            public T GetAt(uint index)
            {
                EnsureIndexInt32(index, _list.Count);

                try
                {
                    return _list[(int)index];
                }
                catch (ArgumentOutOfRangeException ex)
                {
                    throw ex.GetExceptionForHR(ExceptionHelpers.E_BOUNDS, ErrorStrings.ArgumentOutOfRange_Index);
                }
            }

            public uint Size => (uint)_list.Count;

            global::System.Collections.Generic.IReadOnlyList<T> global::Windows.Foundation.Collections.IVector<T>.GetView()
            {
                // Note: This list is not really read-only - you could QI for a modifiable
                // list.  We gain some perf by doing this.  We believe this is acceptable.
                if (!(_list is global::System.Collections.Generic.IReadOnlyList<T> roList))
                {
                    roList = new ReadOnlyCollection<T>(_list);
                }
                return roList;
            }

            public bool IndexOf(T value, out uint index)
            {
                int ind = _list.IndexOf(value);

                if (-1 == ind)
                {
                    index = 0;
                    return false;
                }

                index = (uint)ind;
                return true;
            }

            public void SetAt(uint index, T value)
            {
                EnsureIndexInt32(index, _list.Count);

                try
                {
                    _list[(int)index] = value;
                }
                catch (ArgumentOutOfRangeException ex)
                {
                    throw ex.GetExceptionForHR(ExceptionHelpers.E_BOUNDS, ErrorStrings.ArgumentOutOfRange_Index);
                }
            }

            public void InsertAt(uint index, T value)
            {
                // Inserting at an index one past the end of the list is equivalent to appending
                // so we need to ensure that we're within (0, count + 1).
                EnsureIndexInt32(index, _list.Count + 1);

                try
                {
                    _list.Insert((int)index, value);
                }
                catch (ArgumentOutOfRangeException ex)
                {
                    // Change error code to match what WinRT expects
                    ex.SetHResult(ExceptionHelpers.E_BOUNDS);
                    throw;
                }
            }

            public void RemoveAt(uint index)
            {
                EnsureIndexInt32(index, _list.Count);

                try
                {
                    _list.RemoveAt((int)index);
                }
                catch (ArgumentOutOfRangeException ex)
                {
                    // Change error code to match what WinRT expects
                    ex.SetHResult(ExceptionHelpers.E_BOUNDS);
                    throw;
                }
            }

            public void Append(T value)
            {
                _list.Add(value);
            }

            public void RemoveAtEnd()
            {
                if (_list.Count == 0)
                {
                    Exception e = new InvalidOperationException(ErrorStrings.InvalidOperation_CannotRemoveLastFromEmptyCollection);
                    e.SetHResult(ExceptionHelpers.E_BOUNDS);
                    throw e;
                }

                uint size = (uint)_list.Count;
                RemoveAt(size - 1);
            }

            public void _Clear()
            {
                _list.Clear();
            }

            public uint GetMany(uint startIndex, ref T[] items)
            {
                return GetManyHelper(_list, startIndex, items);
            }

            public void ReplaceAll(T[] items)
            {
                _list.Clear();

                if (items != null)
                {
                    foreach (T item in items)
                    {
                        _list.Add(item);
                    }
                }
            }

            private static uint GetManyHelper(global::System.Collections.Generic.IList<T> sourceList, uint startIndex, T[] items)
            {
                // Calling GetMany with a start index equal to the size of the list should always
                // return 0 elements, regardless of the input item size
                if (startIndex == sourceList.Count)
                {
                    return 0;
                }

                EnsureIndexInt32(startIndex, sourceList.Count);

                if (items == null)
                {
                    return 0;
                }

                uint itemCount = Math.Min((uint)items.Length, (uint)sourceList.Count - startIndex);
                for (uint i = 0; i < itemCount; ++i)
                {
                    items[i] = sourceList[(int)(i + startIndex)];
                }

                if (typeof(T) == typeof(string))
                {
                    string[] stringItems = (items as string[])!;

                    // Fill in rest of the array with string.Empty to avoid marshaling failure
                    for (uint i = itemCount; i < items.Length; ++i)
                        stringItems[i] = string.Empty;
                }

                return itemCount;
            }
        }

        [Guid("913337E9-11A1-4345-A3A2-4E7F956E222D")]
        public struct Vftbl
        {
            internal IInspectable.Vftbl IInspectableVftbl;
            public global::System.Delegate GetAt_0;
            internal _get_PropertyAsUInt32 get_Size_1;
            public IList_Delegates.GetView_2 GetView_2;
            public global::System.Delegate IndexOf_3;
            public global::System.Delegate SetAt_4;
            public global::System.Delegate InsertAt_5;
            public IList_Delegates.RemoveAt_6 RemoveAt_6;
            public global::System.Delegate Append_7;
            public IList_Delegates.RemoveAtEnd_8 RemoveAtEnd_8;
            public IList_Delegates.Clear_9 Clear_9;
            public IList_Delegates.GetMany_10 GetMany_10;
            public IList_Delegates.ReplaceAll_11 ReplaceAll_11;
            public static Guid PIID = GuidGenerator.CreateIID(typeof(IList<T>));
            private static readonly Type GetAt_0_Type = Expression.GetDelegateType(new Type[] { typeof(void*), typeof(uint), Marshaler<T>.AbiType.MakeByRefType(), typeof(int) });
            private static readonly Type IndexOf_3_Type = Expression.GetDelegateType(new Type[] { typeof(void*), Marshaler<T>.AbiType, typeof(uint).MakeByRefType(), typeof(byte).MakeByRefType(), typeof(int) });
            private static readonly Type SetAt_4_Type = Expression.GetDelegateType(new Type[] { typeof(void*), typeof(uint), Marshaler<T>.AbiType, typeof(int) });
            private static readonly Type InsertAt_5_Type = Expression.GetDelegateType(new Type[] { typeof(void*), typeof(uint), Marshaler<T>.AbiType, typeof(int) });
            private static readonly Type Append_7_Type = Expression.GetDelegateType(new Type[] { typeof(void*), Marshaler<T>.AbiType, typeof(int) });

            internal unsafe Vftbl(IntPtr thisPtr)
            {
                var vftblPtr = Marshal.PtrToStructure<VftblPtr>(thisPtr);
                var vftbl = (IntPtr*)vftblPtr.Vftbl;
                IInspectableVftbl = Marshal.PtrToStructure<IInspectable.Vftbl>(vftblPtr.Vftbl);
                GetAt_0 = Marshal.GetDelegateForFunctionPointer(vftbl[6], GetAt_0_Type);
                get_Size_1 = Marshal.GetDelegateForFunctionPointer<_get_PropertyAsUInt32>(vftbl[7]);
                GetView_2 = Marshal.GetDelegateForFunctionPointer<IList_Delegates.GetView_2>(vftbl[8]);
                IndexOf_3 = Marshal.GetDelegateForFunctionPointer(vftbl[9], IndexOf_3_Type);
                SetAt_4 = Marshal.GetDelegateForFunctionPointer(vftbl[10], SetAt_4_Type);
                InsertAt_5 = Marshal.GetDelegateForFunctionPointer(vftbl[11], InsertAt_5_Type);
                RemoveAt_6 = Marshal.GetDelegateForFunctionPointer<IList_Delegates.RemoveAt_6>(vftbl[12]);
                Append_7 = Marshal.GetDelegateForFunctionPointer(vftbl[13], Append_7_Type);
                RemoveAtEnd_8 = Marshal.GetDelegateForFunctionPointer<IList_Delegates.RemoveAtEnd_8>(vftbl[14]);
                Clear_9 = Marshal.GetDelegateForFunctionPointer<IList_Delegates.Clear_9>(vftbl[15]);
                GetMany_10 = Marshal.GetDelegateForFunctionPointer<IList_Delegates.GetMany_10>(vftbl[16]);
                ReplaceAll_11 = Marshal.GetDelegateForFunctionPointer<IList_Delegates.ReplaceAll_11>(vftbl[17]);
            }

            private static readonly Vftbl AbiToProjectionVftable;
            public static readonly IntPtr AbiToProjectionVftablePtr;
            static unsafe Vftbl()
            {
                AbiToProjectionVftable = new Vftbl
                {
                    IInspectableVftbl = global::WinRT.IInspectable.Vftbl.AbiToProjectionVftable,
                    GetAt_0 = global::System.Delegate.CreateDelegate(GetAt_0_Type, typeof(Vftbl).GetMethod("Do_Abi_GetAt_0", BindingFlags.NonPublic | BindingFlags.Static).MakeGenericMethod(Marshaler<T>.AbiType)),
                    get_Size_1 = Do_Abi_get_Size_1,
                    GetView_2 = Do_Abi_GetView_2,
                    IndexOf_3 = global::System.Delegate.CreateDelegate(IndexOf_3_Type, typeof(Vftbl).GetMethod("Do_Abi_IndexOf_3", BindingFlags.NonPublic | BindingFlags.Static).MakeGenericMethod(Marshaler<T>.AbiType)),
                    SetAt_4 = global::System.Delegate.CreateDelegate(SetAt_4_Type, typeof(Vftbl).GetMethod("Do_Abi_SetAt_4", BindingFlags.NonPublic | BindingFlags.Static).MakeGenericMethod(Marshaler<T>.AbiType)),
                    InsertAt_5 = global::System.Delegate.CreateDelegate(InsertAt_5_Type, typeof(Vftbl).GetMethod("Do_Abi_InsertAt_5", BindingFlags.NonPublic | BindingFlags.Static).MakeGenericMethod(Marshaler<T>.AbiType)),
                    RemoveAt_6 = Do_Abi_RemoveAt_6,
                    Append_7 = global::System.Delegate.CreateDelegate(Append_7_Type, typeof(Vftbl).GetMethod("Do_Abi_Append_7", BindingFlags.NonPublic | BindingFlags.Static).MakeGenericMethod(Marshaler<T>.AbiType)),
                    RemoveAtEnd_8 = Do_Abi_RemoveAtEnd_8,
                    Clear_9 = Do_Abi_Clear_9,
                    GetMany_10 = Do_Abi_GetMany_10,
                    ReplaceAll_11 = Do_Abi_ReplaceAll_11
                };
                var nativeVftbl = (IntPtr*)Marshal.AllocCoTaskMem(Marshal.SizeOf<global::WinRT.IInspectable.Vftbl>() + sizeof(IntPtr) * 12);
                Marshal.StructureToPtr(AbiToProjectionVftable.IInspectableVftbl, (IntPtr)nativeVftbl, false);
                nativeVftbl[6] = Marshal.GetFunctionPointerForDelegate(AbiToProjectionVftable.GetAt_0);
                nativeVftbl[7] = Marshal.GetFunctionPointerForDelegate(AbiToProjectionVftable.get_Size_1);
                nativeVftbl[8] = Marshal.GetFunctionPointerForDelegate(AbiToProjectionVftable.GetView_2);
                nativeVftbl[9] = Marshal.GetFunctionPointerForDelegate(AbiToProjectionVftable.IndexOf_3);
                nativeVftbl[10] = Marshal.GetFunctionPointerForDelegate(AbiToProjectionVftable.SetAt_4);
                nativeVftbl[11] = Marshal.GetFunctionPointerForDelegate(AbiToProjectionVftable.InsertAt_5);
                nativeVftbl[12] = Marshal.GetFunctionPointerForDelegate(AbiToProjectionVftable.RemoveAt_6);
                nativeVftbl[13] = Marshal.GetFunctionPointerForDelegate(AbiToProjectionVftable.Append_7);
                nativeVftbl[14] = Marshal.GetFunctionPointerForDelegate(AbiToProjectionVftable.RemoveAtEnd_8);
                nativeVftbl[15] = Marshal.GetFunctionPointerForDelegate(AbiToProjectionVftable.Clear_9);
                nativeVftbl[16] = Marshal.GetFunctionPointerForDelegate(AbiToProjectionVftable.GetMany_10);
                nativeVftbl[17] = Marshal.GetFunctionPointerForDelegate(AbiToProjectionVftable.ReplaceAll_11);

                AbiToProjectionVftablePtr = (IntPtr)nativeVftbl;
            }

            private static ConditionalWeakTable<global::System.Collections.Generic.IList<T>, ToAbiHelper> _adapterTable =
                new ConditionalWeakTable<global::System.Collections.Generic.IList<T>, ToAbiHelper>();

            private static global::Windows.Foundation.Collections.IVector<T> FindAdapter(IntPtr thisPtr)
            {
                var __this = global::WinRT.ComWrappersSupport.FindObject<global::System.Collections.Generic.IList<T>>(thisPtr);
                return _adapterTable.GetValue(__this, (list) => new ToAbiHelper(list));
            }

            private static unsafe int Do_Abi_GetAt_0<TAbi>(void* thisPtr, uint index, out TAbi __return_value__)
            {
                T ____return_value__ = default;
                __return_value__ = default;
                try
                {
                    ____return_value__ = FindAdapter(new IntPtr(thisPtr)).GetAt(index);
                    __return_value__ = (TAbi)Marshaler<T>.FromManaged(____return_value__);

                }
                catch (Exception __exception__)
                {
                    global::WinRT.ExceptionHelpers.SetErrorInfo(__exception__);
                    return global::WinRT.ExceptionHelpers.GetHRForException(__exception__);
                }
                return 0;
            }
            private static unsafe int Do_Abi_GetView_2(IntPtr thisPtr, out IntPtr __return_value__)
            {
                global::System.Collections.Generic.IReadOnlyList<T> ____return_value__ = default;
                __return_value__ = default;

                try
                {
                    ____return_value__ = FindAdapter(thisPtr).GetView();
                    __return_value__ = MarshalInterface<global::System.Collections.Generic.IReadOnlyList<T>>.FromManaged(____return_value__);

                }
                catch (Exception __exception__)
                {
                    global::WinRT.ExceptionHelpers.SetErrorInfo(__exception__);
                    return global::WinRT.ExceptionHelpers.GetHRForException(__exception__);
                }
                return 0;
            }
            private static unsafe int Do_Abi_IndexOf_3<TAbi>(void* thisPtr, TAbi value, out uint index, out byte __return_value__)
            {
                bool ____return_value__ = default;

                index = default;
                __return_value__ = default;
                uint __index = default;

                try
                {
                    ____return_value__ = FindAdapter(new IntPtr(thisPtr)).IndexOf(Marshaler<T>.FromAbi(value), out __index); 
                    index = __index;
                    __return_value__ = (byte)(____return_value__ ? 1 : 0);

                }
                catch (Exception __exception__)
                {
                    global::WinRT.ExceptionHelpers.SetErrorInfo(__exception__);
                    return global::WinRT.ExceptionHelpers.GetHRForException(__exception__);
                }
                return 0;
            }
            private static unsafe int Do_Abi_SetAt_4<TAbi>(void* thisPtr, uint index, TAbi value)
            {
                try
                {
                    FindAdapter(new IntPtr(thisPtr)).SetAt(index, Marshaler<T>.FromAbi(value));
                }
                catch (Exception __exception__)
                {
                    global::WinRT.ExceptionHelpers.SetErrorInfo(__exception__);
                    return global::WinRT.ExceptionHelpers.GetHRForException(__exception__);
                }
                return 0;
            }
            private static unsafe int Do_Abi_InsertAt_5<TAbi>(void* thisPtr, uint index, TAbi value)
            {


                try
                {
                    FindAdapter(new IntPtr(thisPtr)).InsertAt(index, Marshaler<T>.FromAbi(value));
                }
                catch (Exception __exception__)
                {
                    global::WinRT.ExceptionHelpers.SetErrorInfo(__exception__);
                    return global::WinRT.ExceptionHelpers.GetHRForException(__exception__);
                }
                return 0;
            }
            private static unsafe int Do_Abi_RemoveAt_6(IntPtr thisPtr, uint index)
            {
                try
                {
                    FindAdapter(thisPtr).RemoveAt(index);
                }
                catch (Exception __exception__)
                {
                    global::WinRT.ExceptionHelpers.SetErrorInfo(__exception__);
                    return global::WinRT.ExceptionHelpers.GetHRForException(__exception__);
                }
                return 0;
            }
            private static unsafe int Do_Abi_Append_7<TAbi>(void* thisPtr, TAbi value)
            {
                try
                {
                    FindAdapter(new IntPtr(thisPtr)).Append(Marshaler<T>.FromAbi(value));
                }
                catch (Exception __exception__)
                {
                    global::WinRT.ExceptionHelpers.SetErrorInfo(__exception__);
                    return global::WinRT.ExceptionHelpers.GetHRForException(__exception__);
                }
                return 0;
            }
            private static unsafe int Do_Abi_RemoveAtEnd_8(IntPtr thisPtr)
            {
                try
                {
                    FindAdapter(thisPtr).RemoveAtEnd();
                }
                catch (Exception __exception__)
                {
                    global::WinRT.ExceptionHelpers.SetErrorInfo(__exception__);
                    return global::WinRT.ExceptionHelpers.GetHRForException(__exception__);
                }
                return 0;
            }
            private static unsafe int Do_Abi_Clear_9(IntPtr thisPtr)
            {
                try
                {
                    FindAdapter(thisPtr)._Clear();
                }
                catch (Exception __exception__)
                {
                    global::WinRT.ExceptionHelpers.SetErrorInfo(__exception__);
                    return global::WinRT.ExceptionHelpers.GetHRForException(__exception__);
                }
                return 0;
            }
            private static unsafe int Do_Abi_GetMany_10(IntPtr thisPtr, uint startIndex, int __itemsSize, IntPtr items, out uint __return_value__)
            {
                uint ____return_value__ = default;

                __return_value__ = default;
                T[] __items = Marshaler<T>.FromAbiArray((__itemsSize, items));

                try
                {
                    ____return_value__ = FindAdapter(thisPtr).GetMany(startIndex, ref __items); Marshaler<T>.CopyManagedArray(__items, items);
                    __return_value__ = ____return_value__;

                }
                catch (Exception __exception__)
                {
                    global::WinRT.ExceptionHelpers.SetErrorInfo(__exception__);
                    return global::WinRT.ExceptionHelpers.GetHRForException(__exception__);
                }
                return 0;
            }
            private static unsafe int Do_Abi_ReplaceAll_11(IntPtr thisPtr, int __itemsSize, IntPtr items)
            {
                try
                {
                    FindAdapter(thisPtr).ReplaceAll(Marshaler<T>.FromAbiArray((__itemsSize, items)));
                }
                catch (Exception __exception__)
                {
                    global::WinRT.ExceptionHelpers.SetErrorInfo(__exception__);
                    return global::WinRT.ExceptionHelpers.GetHRForException(__exception__);
                }
                return 0;
            }
            private static unsafe int Do_Abi_get_Size_1(IntPtr thisPtr, out uint __return_value__)
            {
                uint ____return_value__ = default;

                __return_value__ = default;

                try
                {
                    ____return_value__ = FindAdapter(thisPtr).Size;
                    __return_value__ = ____return_value__;
                }
                catch (Exception __exception__)
                {
                    global::WinRT.ExceptionHelpers.SetErrorInfo(__exception__);
                    return global::WinRT.ExceptionHelpers.GetHRForException(__exception__);
                }
                return 0;
            }
        }
        public static ObjectReference<Vftbl> ObjRefFromAbi(IntPtr thisPtr)
        {
            if (thisPtr == IntPtr.Zero)
            {
                return null;
            }
            var vftblT = new Vftbl(thisPtr);
            return ObjectReference<Vftbl>.FromAbi(thisPtr, vftblT);
        }
        public static Guid PIID = Vftbl.PIID;
        
        unsafe T global::Windows.Foundation.Collections.IVector<T>.GetAt(uint index)
        {
            var _obj = ((ObjectReference<Vftbl>)((IWinRTObject)this).GetObjectReferenceForType(typeof(global::System.Collections.Generic.IList<T>).TypeHandle));
            var ThisPtr = _obj.ThisPtr;
            var __params = new object[] { ThisPtr, index, null };
            try
            {
                _obj.Vftbl.GetAt_0.DynamicInvokeAbi(__params);
                return Marshaler<T>.FromAbi(__params[2]);
            }
            finally
            {
                Marshaler<T>.DisposeAbi(__params[2]);
            }
        }

        unsafe global::System.Collections.Generic.IReadOnlyList<T> global::Windows.Foundation.Collections.IVector<T>.GetView()
        {
            var _obj = ((ObjectReference<Vftbl>)((IWinRTObject)this).GetObjectReferenceForType(typeof(global::System.Collections.Generic.IList<T>).TypeHandle));
            var ThisPtr = _obj.ThisPtr;
            IntPtr __retval = default;
            try
            {
                global::WinRT.ExceptionHelpers.ThrowExceptionForHR(_obj.Vftbl.GetView_2(ThisPtr, out __retval));
                return MarshalInterface<global::System.Collections.Generic.IReadOnlyList<T>>.FromAbi(__retval);
            }
            finally
            {
                MarshalInterface<global::Windows.Foundation.Collections.IVectorView<T>>.DisposeAbi(__retval);
            }
        }

        unsafe bool global::Windows.Foundation.Collections.IVector<T>.IndexOf(T value, out uint index)
        {
            var _obj = ((ObjectReference<Vftbl>)((IWinRTObject)this).GetObjectReferenceForType(typeof(global::System.Collections.Generic.IList<T>).TypeHandle));
            var ThisPtr = _obj.ThisPtr;
            object __value = default;
            var __params = new object[] { ThisPtr, null, null, null };
            try
            {
                __value = Marshaler<T>.CreateMarshaler(value);
                __params[1] = Marshaler<T>.GetAbi(__value);
                _obj.Vftbl.IndexOf_3.DynamicInvokeAbi(__params);
                index = (uint)__params[2];
                return (byte)__params[3] != 0;
            }
            finally
            {
                Marshaler<T>.DisposeMarshaler(__value);
            }
        }

        unsafe void global::Windows.Foundation.Collections.IVector<T>.SetAt(uint index, T value)
        {
            var _obj = ((ObjectReference<Vftbl>)((IWinRTObject)this).GetObjectReferenceForType(typeof(global::System.Collections.Generic.IList<T>).TypeHandle));
            var ThisPtr = _obj.ThisPtr;
            object __value = default;
            var __params = new object[] { ThisPtr, index, null };
            try
            {
                __value = Marshaler<T>.CreateMarshaler(value);
                __params[2] = Marshaler<T>.GetAbi(__value);
                _obj.Vftbl.SetAt_4.DynamicInvokeAbi(__params);
            }
            finally
            {
                Marshaler<T>.DisposeMarshaler(__value);
            }
        }

        unsafe void global::Windows.Foundation.Collections.IVector<T>.InsertAt(uint index, T value)
        {
            var _obj = ((ObjectReference<Vftbl>)((IWinRTObject)this).GetObjectReferenceForType(typeof(global::System.Collections.Generic.IList<T>).TypeHandle));
            var ThisPtr = _obj.ThisPtr;
            object __value = default;
            var __params = new object[] { ThisPtr, index, null };
            try
            {
                __value = Marshaler<T>.CreateMarshaler(value);
                __params[2] = Marshaler<T>.GetAbi(__value);
                _obj.Vftbl.InsertAt_5.DynamicInvokeAbi(__params);
            }
            finally
            {
                Marshaler<T>.DisposeMarshaler(__value);
            }
        }

        unsafe void global::Windows.Foundation.Collections.IVector<T>.RemoveAt(uint index)
        {
            var _obj = ((ObjectReference<Vftbl>)((IWinRTObject)this).GetObjectReferenceForType(typeof(global::System.Collections.Generic.IList<T>).TypeHandle));
            var ThisPtr = _obj.ThisPtr;
            global::WinRT.ExceptionHelpers.ThrowExceptionForHR(_obj.Vftbl.RemoveAt_6(ThisPtr, index));
        }

        unsafe void global::Windows.Foundation.Collections.IVector<T>.Append(T value)
        {
            var _obj = ((ObjectReference<Vftbl>)((IWinRTObject)this).GetObjectReferenceForType(typeof(global::System.Collections.Generic.IList<T>).TypeHandle));
            var ThisPtr = _obj.ThisPtr;
            object __value = default;
            var __params = new object[] { ThisPtr, null };
            try
            {
                __value = Marshaler<T>.CreateMarshaler(value);
                __params[1] = Marshaler<T>.GetAbi(__value);
                _obj.Vftbl.Append_7.DynamicInvokeAbi(__params);
            }
            finally
            {
                Marshaler<T>.DisposeMarshaler(__value);
            }
        }

        unsafe void global::Windows.Foundation.Collections.IVector<T>.RemoveAtEnd()
        {
            var _obj = ((ObjectReference<Vftbl>)((IWinRTObject)this).GetObjectReferenceForType(typeof(global::System.Collections.Generic.IList<T>).TypeHandle));
            var ThisPtr = _obj.ThisPtr;
            global::WinRT.ExceptionHelpers.ThrowExceptionForHR(_obj.Vftbl.RemoveAtEnd_8(ThisPtr));
        }

        unsafe void global::Windows.Foundation.Collections.IVector<T>._Clear()
        {
            var _obj = ((ObjectReference<Vftbl>)((IWinRTObject)this).GetObjectReferenceForType(typeof(global::System.Collections.Generic.IList<T>).TypeHandle));
            var ThisPtr = _obj.ThisPtr;
            global::WinRT.ExceptionHelpers.ThrowExceptionForHR(_obj.Vftbl.Clear_9(ThisPtr));
        }

        unsafe uint global::Windows.Foundation.Collections.IVector<T>.GetMany(uint startIndex, ref T[] items)
        {
            var _obj = ((ObjectReference<Vftbl>)((IWinRTObject)this).GetObjectReferenceForType(typeof(global::System.Collections.Generic.IList<T>).TypeHandle));
            var ThisPtr = _obj.ThisPtr;
            object __items = default;
            int __items_length = default;
            IntPtr __items_data = default;
            uint __retval = default;
            try
            {
                __items = Marshaler<T>.CreateMarshalerArray(items);
                (__items_length, __items_data) = Marshaler<T>.GetAbiArray(__items);
                global::WinRT.ExceptionHelpers.ThrowExceptionForHR(_obj.Vftbl.GetMany_10(ThisPtr, startIndex, __items_length, __items_data, out __retval));
                items = Marshaler<T>.FromAbiArray((__items_length, __items_data));
                return __retval;
            }
            finally
            {
                Marshaler<T>.DisposeMarshalerArray(__items);
            }
        }

        unsafe void global::Windows.Foundation.Collections.IVector<T>.ReplaceAll(T[] items)
        {
            var _obj = ((ObjectReference<Vftbl>)((IWinRTObject)this).GetObjectReferenceForType(typeof(global::System.Collections.Generic.IList<T>).TypeHandle));
            var ThisPtr = _obj.ThisPtr;
            object __items = default;
            int __items_length = default;
            IntPtr __items_data = default;
            try
            {
                __items = Marshaler<T>.CreateMarshalerArray(items);
                (__items_length, __items_data) = Marshaler<T>.GetAbiArray(__items);
                global::WinRT.ExceptionHelpers.ThrowExceptionForHR(_obj.Vftbl.ReplaceAll_11(ThisPtr, __items_length, __items_data));
            }
            finally
            {
                Marshaler<T>.DisposeMarshalerArray(__items);
            }
        }

        unsafe uint global::Windows.Foundation.Collections.IVector<T>.Size
        {
            get
            {
                var _obj = ((ObjectReference<Vftbl>)((IWinRTObject)this).GetObjectReferenceForType(typeof(global::System.Collections.Generic.IList<T>).TypeHandle));
                var ThisPtr = _obj.ThisPtr;
                uint __retval = default;
                global::WinRT.ExceptionHelpers.ThrowExceptionForHR(_obj.Vftbl.get_Size_1(ThisPtr, out __retval));
                return __retval;
            }
        }

        int global::System.Collections.Generic.ICollection<T>.Count
        {
            get
            {
                var _obj = ((ObjectReference<Vftbl>)((IWinRTObject)this).GetObjectReferenceForType(typeof(global::System.Collections.Generic.IList<T>).TypeHandle));
                return IListMethods<T>.get_Count(_obj);
            }
        }

        bool global::System.Collections.Generic.ICollection<T>.IsReadOnly
        {
            get
            {
                var _obj = ((ObjectReference<Vftbl>)((IWinRTObject)this).GetObjectReferenceForType(typeof(global::System.Collections.Generic.IList<T>).TypeHandle));
                return IListMethods<T>.get_IsReadOnly(_obj);
            }
        }

        T global::System.Collections.Generic.IList<T>.this[int index] 
        {
            get
            {
                var _obj = ((ObjectReference<Vftbl>)((IWinRTObject)this).GetObjectReferenceForType(typeof(global::System.Collections.Generic.IList<T>).TypeHandle));
                return IListMethods<T>.Indexer_Get(_obj, index);
            } 
            set
            {
                var _obj = ((ObjectReference<Vftbl>)((IWinRTObject)this).GetObjectReferenceForType(typeof(global::System.Collections.Generic.IList<T>).TypeHandle));
                IListMethods<T>.Indexer_Set(_obj, index, value);
            }
        }

        int global::System.Collections.Generic.IList<T>.IndexOf(T item)
        {
            var _obj = ((ObjectReference<Vftbl>)((IWinRTObject)this).GetObjectReferenceForType(typeof(global::System.Collections.Generic.IList<T>).TypeHandle));
            return IListMethods<T>.IndexOf(_obj, item);
        }

        void global::System.Collections.Generic.IList<T>.Insert(int index, T item)
        {
            var _obj = ((ObjectReference<Vftbl>)((IWinRTObject)this).GetObjectReferenceForType(typeof(global::System.Collections.Generic.IList<T>).TypeHandle));
            IListMethods<T>.Insert(_obj, index, item);
        }

        void global::System.Collections.Generic.IList<T>.RemoveAt(int index)
        {
            var _obj = ((ObjectReference<Vftbl>)((IWinRTObject)this).GetObjectReferenceForType(typeof(global::System.Collections.Generic.IList<T>).TypeHandle));
            IListMethods<T>.RemoveAt(_obj, index);
        }

        void global::System.Collections.Generic.ICollection<T>.Add(T item)
        {
            var _obj = ((ObjectReference<Vftbl>)((IWinRTObject)this).GetObjectReferenceForType(typeof(global::System.Collections.Generic.IList<T>).TypeHandle));
            IListMethods<T>.Add(_obj, item);
        }

        void global::System.Collections.Generic.ICollection<T>.Clear()
        {
            var _obj = ((ObjectReference<Vftbl>)((IWinRTObject)this).GetObjectReferenceForType(typeof(global::System.Collections.Generic.IList<T>).TypeHandle));
            IListMethods<T>.Clear(_obj);
        }

        bool global::System.Collections.Generic.ICollection<T>.Contains(T item)
        {
            var _obj = ((ObjectReference<Vftbl>)((IWinRTObject)this).GetObjectReferenceForType(typeof(global::System.Collections.Generic.IList<T>).TypeHandle));
            return IListMethods<T>.Contains(_obj, item);
        }

        void global::System.Collections.Generic.ICollection<T>.CopyTo(T[] array, int arrayIndex)
        {
            var _obj = ((ObjectReference<Vftbl>)((IWinRTObject)this).GetObjectReferenceForType(typeof(global::System.Collections.Generic.IList<T>).TypeHandle));
            IListMethods<T>.CopyTo(_obj, array, arrayIndex);
        }

        bool global::System.Collections.Generic.ICollection<T>.Remove(T item)
        {
            var _obj = ((ObjectReference<Vftbl>)((IWinRTObject)this).GetObjectReferenceForType(typeof(global::System.Collections.Generic.IList<T>).TypeHandle));
            return IListMethods<T>.Remove(_obj, item);
        }
        
        global::System.Collections.Generic.IEnumerator<T> global::System.Collections.Generic.IEnumerable<T>.GetEnumerator()
        {
            ((IWinRTObject)this).IsInterfaceImplemented(typeof(global::System.Collections.Generic.IEnumerable<T>).TypeHandle, true);
            var _objEnumerable = ((ObjectReference<Vftbl>)((IWinRTObject)this).GetObjectReferenceForType(typeof(global::System.Collections.Generic.IEnumerable<T>).TypeHandle));
            return IEnumerableMethods<T>.GetEnumerator(_objEnumerable);
        }
        IEnumerator global::System.Collections.IEnumerable.GetEnumerator() => GetEnumerator();
    }

#if EMBED
    internal
#else
    public
#endif
    static class IList_Delegates
    {
        public unsafe delegate int GetView_2(IntPtr thisPtr, out IntPtr __return_value__);
        public unsafe delegate int RemoveAt_6(IntPtr thisPtr, uint index);
        public unsafe delegate int RemoveAtEnd_8(IntPtr thisPtr);
        public unsafe delegate int Clear_9(IntPtr thisPtr);
        public unsafe delegate int GetMany_10(IntPtr thisPtr, uint startIndex, int __itemsSize, IntPtr items, out uint __return_value__);
        public unsafe delegate int ReplaceAll_11(IntPtr thisPtr, int __itemsSize, IntPtr items);
    }
}<|MERGE_RESOLUTION|>--- conflicted
+++ resolved
@@ -10,11 +10,8 @@
 using System.Runtime.InteropServices;
 using WinRT;
 using WinRT.Interop;
-<<<<<<< HEAD
 using System.Diagnostics;
 using System.Collections.Concurrent;
-=======
->>>>>>> d1642c83
 
 #pragma warning disable 0169 // warning CS0169: The field '...' is never used
 #pragma warning disable 0649 // warning CS0169: Field '...' is never assigned to
@@ -158,11 +155,7 @@
 
         public static bool Contains(IObjectReference obj, T item) => IVectorMethods<T>.IndexOf(obj, item, out _);
 
-<<<<<<< HEAD
         public static void CopyTo(IObjectReference obj, T[] array, int arrayIndex)
-=======
-        public sealed class FromAbiHelper : global::System.Collections.Generic.IList<T>
->>>>>>> d1642c83
         {
             if (array == null)
                 throw new ArgumentNullException(nameof(array));
