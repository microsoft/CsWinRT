--- conflicted
+++ resolved
@@ -153,31 +153,6 @@
             NotifyCollectionChangedEventHandler.DisposeMarshaler(marshaler);
 
         protected override IntPtr GetAbi(IObjectReference marshaler) =>
-<<<<<<< HEAD
-            marshaler is null ? IntPtr.Zero : NotifyCollectionChangedEventHandler.GetAbi(marshaler);
-
-        protected override State CreateEventState() =>
-            new EventState(_obj.ThisPtr, _index);
-
-        private sealed class EventState : State
-        {
-            public EventState(IntPtr obj, int index)
-                : base(obj, index)
-            {
-            }
-
-            protected override Delegate GetEventInvoke()
-            {
-                global::System.Collections.Specialized.NotifyCollectionChangedEventHandler handler =
-                    (global::System.Object obj, global::System.Collections.Specialized.NotifyCollectionChangedEventArgs e) =>
-                    {
-                        var localDel = del;
-                        if (localDel != null)
-                            localDel.Invoke(obj, e);
-                    };
-                return handler;
-            }
-=======
             marshaler is null ? IntPtr.Zero : NotifyCollectionChangedEventHandler.GetAbi(marshaler);
 
         protected override State CreateEventState() =>
@@ -201,7 +176,6 @@
                     };
                 return handler;
             }
->>>>>>> 5fac5ade
         }
     }
 }