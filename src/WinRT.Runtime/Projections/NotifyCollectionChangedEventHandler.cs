using System;
using System.Collections.Concurrent;
using System.Collections.Generic;
using System.Runtime.CompilerServices;
using System.Runtime.InteropServices;
using System.Text;
using WinRT;
using WinRT.Interop;

namespace ABI.System.Collections.Specialized
{

    [global::System.ComponentModel.EditorBrowsable(global::System.ComponentModel.EditorBrowsableState.Never)]
    [Guid("8B0909DC-2005-5D93-BF8A-725F017BAA8D")]
<<<<<<< HEAD
#if EMBED
    internal
#else
    public
#endif
    static class NotifyCollectionChangedEventHandler
    {
#if !NET
=======
    public static class NotifyCollectionChangedEventHandler
    {
#if NETSTANDARD2_0
>>>>>>> ad772483
        private unsafe delegate int Abi_Invoke(IntPtr thisPtr, IntPtr sender, IntPtr e);
#endif

        private static readonly global::WinRT.Interop.IDelegateVftbl AbiToProjectionVftable;
        public static readonly IntPtr AbiToProjectionVftablePtr;

        static unsafe NotifyCollectionChangedEventHandler()
        {
            AbiToProjectionVftable = new global::WinRT.Interop.IDelegateVftbl
            {
                IUnknownVftbl = global::WinRT.Interop.IUnknownVftbl.AbiToProjectionVftbl,
<<<<<<< HEAD
#if !NET
=======
#if NETSTANDARD2_0
>>>>>>> ad772483
                Invoke = Marshal.GetFunctionPointerForDelegate(AbiInvokeDelegate = (Abi_Invoke)Do_Abi_Invoke)
#else
                Invoke = (IntPtr)(delegate* unmanaged[Stdcall]<IntPtr, IntPtr, IntPtr, int>)&Do_Abi_Invoke
#endif
            };
            var nativeVftbl = ComWrappersSupport.AllocateVtableMemory(typeof(NotifyCollectionChangedEventHandler), Marshal.SizeOf<global::WinRT.Interop.IDelegateVftbl>());
            Marshal.StructureToPtr(AbiToProjectionVftable, nativeVftbl, false);
            AbiToProjectionVftablePtr = nativeVftbl;
        }

        public static global::System.Delegate AbiInvokeDelegate { get; }

        public static unsafe IObjectReference CreateMarshaler(global::System.Collections.Specialized.NotifyCollectionChangedEventHandler managedDelegate) =>
            managedDelegate is null ? null : MarshalDelegate.CreateMarshaler(managedDelegate, GuidGenerator.GetIID(typeof(NotifyCollectionChangedEventHandler)));

        public static IntPtr GetAbi(IObjectReference value) => MarshalInterfaceHelper<global::System.Collections.Specialized.NotifyCollectionChangedEventHandler>.GetAbi(value);

        public static unsafe global::System.Collections.Specialized.NotifyCollectionChangedEventHandler FromAbi(IntPtr nativeDelegate)
        {
            var abiDelegate = ComWrappersSupport.GetObjectReferenceForInterface(nativeDelegate)?.As<IDelegateVftbl>(GuidGenerator.GetIID(typeof(NotifyCollectionChangedEventHandler)));
            return abiDelegate is null ? null : (global::System.Collections.Specialized.NotifyCollectionChangedEventHandler)ComWrappersSupport.TryRegisterObjectForInterface(new global::System.Collections.Specialized.NotifyCollectionChangedEventHandler(new NativeDelegateWrapper(abiDelegate).Invoke), nativeDelegate);
        }

        [global::WinRT.ObjectReferenceWrapper(nameof(_nativeDelegate))]
#if !NET
        private class NativeDelegateWrapper
#else
        private class NativeDelegateWrapper : IWinRTObject
#endif
        {
            private readonly ObjectReference<global::WinRT.Interop.IDelegateVftbl> _nativeDelegate;

            public NativeDelegateWrapper(ObjectReference<global::WinRT.Interop.IDelegateVftbl> nativeDelegate)
            {
                _nativeDelegate = nativeDelegate;
            }

#if NET
            IObjectReference IWinRTObject.NativeObject => _nativeDelegate;
            bool IWinRTObject.HasUnwrappableNativeObject => true;
<<<<<<< HEAD
            private Lazy<ConcurrentDictionary<RuntimeTypeHandle, IObjectReference>> _lazyQueryInterfaceCache = new();
            ConcurrentDictionary<RuntimeTypeHandle, IObjectReference> IWinRTObject.QueryInterfaceCache => _lazyQueryInterfaceCache.Value;
            private Lazy<ConcurrentDictionary<RuntimeTypeHandle, object>> _lazyAdditionalTypeData = new();
            ConcurrentDictionary<RuntimeTypeHandle, object> IWinRTObject.AdditionalTypeData => _lazyAdditionalTypeData.Value;
=======
            private volatile ConcurrentDictionary<RuntimeTypeHandle, IObjectReference> _queryInterfaceCache;
            private ConcurrentDictionary<RuntimeTypeHandle, IObjectReference> MakeQueryInterfaceCache()
            {
                global::System.Threading.Interlocked.CompareExchange(ref _queryInterfaceCache, new ConcurrentDictionary<RuntimeTypeHandle, IObjectReference>(), null);
                return _queryInterfaceCache;
            }
            ConcurrentDictionary<RuntimeTypeHandle, IObjectReference> IWinRTObject.QueryInterfaceCache => _queryInterfaceCache ?? MakeQueryInterfaceCache();

            private volatile ConcurrentDictionary<RuntimeTypeHandle, object> _additionalTypeData;
            private ConcurrentDictionary<RuntimeTypeHandle, object> MakeAdditionalTypeData()
            {
                global::System.Threading.Interlocked.CompareExchange(ref _additionalTypeData, new ConcurrentDictionary<RuntimeTypeHandle, object>(), null);
                return _additionalTypeData;
            }
            ConcurrentDictionary<RuntimeTypeHandle, object> IWinRTObject.AdditionalTypeData => _additionalTypeData ?? MakeAdditionalTypeData();
>>>>>>> ad772483
#endif

            public unsafe void Invoke(object sender, global::System.Collections.Specialized.NotifyCollectionChangedEventArgs e)
            {
                IntPtr ThisPtr = _nativeDelegate.ThisPtr;
<<<<<<< HEAD
#if !NET
=======
#if NETSTANDARD2_0
>>>>>>> ad772483
                var abiInvoke = Marshal.GetDelegateForFunctionPointer<Abi_Invoke>(_nativeDelegate.Vftbl.Invoke);
#else
                var abiInvoke = (delegate* unmanaged[Stdcall]<IntPtr, IntPtr, IntPtr, int>)(_nativeDelegate.Vftbl.Invoke);
#endif
                IObjectReference __sender = default;
                IObjectReference __e = default;
                try
                {
                    __sender = MarshalInspectable<object>.CreateMarshaler(sender);
                    __e = global::ABI.System.Collections.Specialized.NotifyCollectionChangedEventArgs.CreateMarshaler(e);
                    global::WinRT.ExceptionHelpers.ThrowExceptionForHR(abiInvoke(ThisPtr, MarshalInspectable<object>.GetAbi(__sender), global::ABI.System.Collections.Specialized.NotifyCollectionChangedEventArgs.GetAbi(__e)));
                }
                finally
                {
                    MarshalInspectable<object>.DisposeMarshaler(__sender);
                    global::ABI.System.Collections.Specialized.NotifyCollectionChangedEventArgs.DisposeMarshaler(__e);
                }

            }
        }

        public static IntPtr FromManaged(global::System.Collections.Specialized.NotifyCollectionChangedEventHandler managedDelegate) =>
            CreateMarshaler(managedDelegate)?.GetRef() ?? IntPtr.Zero;

        public static void DisposeMarshaler(IObjectReference value) => MarshalInterfaceHelper<global::System.Collections.Specialized.NotifyCollectionChangedEventHandler>.DisposeMarshaler(value);

        public static void DisposeAbi(IntPtr abi) => MarshalInterfaceHelper<global::System.Collections.Specialized.NotifyCollectionChangedEventHandler>.DisposeAbi(abi);

<<<<<<< HEAD
#if NET
=======
#if !NETSTANDARD2_0
>>>>>>> ad772483
        [UnmanagedCallersOnly(CallConvs = new[] { typeof(CallConvStdcall) })]
#endif
        private static unsafe int Do_Abi_Invoke(IntPtr thisPtr, IntPtr sender, IntPtr e)
        {
            try
            {
                global::WinRT.ComWrappersSupport.MarshalDelegateInvoke(thisPtr, (global::System.Collections.Specialized.NotifyCollectionChangedEventHandler invoke) =>
                {
                    invoke(MarshalInspectable<object>.FromAbi(sender), global::ABI.System.Collections.Specialized.NotifyCollectionChangedEventArgs.FromAbi(e));
                });
            }
            catch (global::System.Exception __exception__)
            {
                global::WinRT.ExceptionHelpers.SetErrorInfo(__exception__);
                return global::WinRT.ExceptionHelpers.GetHRForException(__exception__);
            }
            return 0;
        }
    }

    internal sealed unsafe class NotifyCollectionChangedEventSource : EventSource<global::System.Collections.Specialized.NotifyCollectionChangedEventHandler>
    {
        internal NotifyCollectionChangedEventSource(IObjectReference obj,
            delegate* unmanaged[Stdcall]<global::System.IntPtr, global::System.IntPtr, out global::WinRT.EventRegistrationToken, int> addHandler,
            delegate* unmanaged[Stdcall]<global::System.IntPtr, global::WinRT.EventRegistrationToken, int> removeHandler)
            : base(obj, addHandler, removeHandler)
        {
        }

        protected override IObjectReference CreateMarshaler(global::System.Collections.Specialized.NotifyCollectionChangedEventHandler del) =>
            del is null ? null : NotifyCollectionChangedEventHandler.CreateMarshaler(del);

        protected override void DisposeMarshaler(IObjectReference marshaler) =>
            NotifyCollectionChangedEventHandler.DisposeMarshaler(marshaler);

        protected override IntPtr GetAbi(IObjectReference marshaler) =>
            marshaler is null ? IntPtr.Zero : NotifyCollectionChangedEventHandler.GetAbi(marshaler);

        protected override State CreateEventState() =>
            new EventState(_obj.ThisPtr, _index);

        private sealed class EventState : State
        {
            public EventState(IntPtr obj, int index)
                : base(obj, index)
            {
            }

            protected override Delegate GetEventInvoke()
            {
                global::System.Collections.Specialized.NotifyCollectionChangedEventHandler handler =
                    (global::System.Object obj, global::System.Collections.Specialized.NotifyCollectionChangedEventArgs e) =>
                    {
                        var localDel = (global::System.Collections.Specialized.NotifyCollectionChangedEventHandler) del;
                        if (localDel != null)
                            localDel.Invoke(obj, e);
                    };
                return handler;
            }
        }
    }
}<|MERGE_RESOLUTION|>--- conflicted
+++ resolved
@@ -12,7 +12,6 @@
 
     [global::System.ComponentModel.EditorBrowsable(global::System.ComponentModel.EditorBrowsableState.Never)]
     [Guid("8B0909DC-2005-5D93-BF8A-725F017BAA8D")]
-<<<<<<< HEAD
 #if EMBED
     internal
 #else
@@ -21,11 +20,6 @@
     static class NotifyCollectionChangedEventHandler
     {
 #if !NET
-=======
-    public static class NotifyCollectionChangedEventHandler
-    {
-#if NETSTANDARD2_0
->>>>>>> ad772483
         private unsafe delegate int Abi_Invoke(IntPtr thisPtr, IntPtr sender, IntPtr e);
 #endif
 
@@ -37,11 +31,7 @@
             AbiToProjectionVftable = new global::WinRT.Interop.IDelegateVftbl
             {
                 IUnknownVftbl = global::WinRT.Interop.IUnknownVftbl.AbiToProjectionVftbl,
-<<<<<<< HEAD
 #if !NET
-=======
-#if NETSTANDARD2_0
->>>>>>> ad772483
                 Invoke = Marshal.GetFunctionPointerForDelegate(AbiInvokeDelegate = (Abi_Invoke)Do_Abi_Invoke)
 #else
                 Invoke = (IntPtr)(delegate* unmanaged[Stdcall]<IntPtr, IntPtr, IntPtr, int>)&Do_Abi_Invoke
@@ -82,12 +72,6 @@
 #if NET
             IObjectReference IWinRTObject.NativeObject => _nativeDelegate;
             bool IWinRTObject.HasUnwrappableNativeObject => true;
-<<<<<<< HEAD
-            private Lazy<ConcurrentDictionary<RuntimeTypeHandle, IObjectReference>> _lazyQueryInterfaceCache = new();
-            ConcurrentDictionary<RuntimeTypeHandle, IObjectReference> IWinRTObject.QueryInterfaceCache => _lazyQueryInterfaceCache.Value;
-            private Lazy<ConcurrentDictionary<RuntimeTypeHandle, object>> _lazyAdditionalTypeData = new();
-            ConcurrentDictionary<RuntimeTypeHandle, object> IWinRTObject.AdditionalTypeData => _lazyAdditionalTypeData.Value;
-=======
             private volatile ConcurrentDictionary<RuntimeTypeHandle, IObjectReference> _queryInterfaceCache;
             private ConcurrentDictionary<RuntimeTypeHandle, IObjectReference> MakeQueryInterfaceCache()
             {
@@ -103,17 +87,12 @@
                 return _additionalTypeData;
             }
             ConcurrentDictionary<RuntimeTypeHandle, object> IWinRTObject.AdditionalTypeData => _additionalTypeData ?? MakeAdditionalTypeData();
->>>>>>> ad772483
 #endif
 
             public unsafe void Invoke(object sender, global::System.Collections.Specialized.NotifyCollectionChangedEventArgs e)
             {
                 IntPtr ThisPtr = _nativeDelegate.ThisPtr;
-<<<<<<< HEAD
 #if !NET
-=======
-#if NETSTANDARD2_0
->>>>>>> ad772483
                 var abiInvoke = Marshal.GetDelegateForFunctionPointer<Abi_Invoke>(_nativeDelegate.Vftbl.Invoke);
 #else
                 var abiInvoke = (delegate* unmanaged[Stdcall]<IntPtr, IntPtr, IntPtr, int>)(_nativeDelegate.Vftbl.Invoke);
@@ -142,11 +121,7 @@
 
         public static void DisposeAbi(IntPtr abi) => MarshalInterfaceHelper<global::System.Collections.Specialized.NotifyCollectionChangedEventHandler>.DisposeAbi(abi);
 
-<<<<<<< HEAD
 #if NET
-=======
-#if !NETSTANDARD2_0
->>>>>>> ad772483
         [UnmanagedCallersOnly(CallConvs = new[] { typeof(CallConvStdcall) })]
 #endif
         private static unsafe int Do_Abi_Invoke(IntPtr thisPtr, IntPtr sender, IntPtr e)
