--- conflicted
+++ resolved
@@ -1,1289 +1,1181 @@
-// Copyright (c) Microsoft Corporation.
-// Licensed under the MIT License.
-
-using System;
-using System.Collections;
-using System.Collections.Generic;
-using System.Reflection;
-using System.Runtime.CompilerServices;
-using System.Runtime.InteropServices;
-using Windows.Foundation.Collections;
-using WinRT;
-using WinRT.Interop;
-
-#pragma warning disable 0169 // warning CS0169: The field '...' is never used
-#pragma warning disable 0649 // warning CS0169: Field '...' is never assigned to
-
-namespace Windows.Foundation.Collections
-{
-
-    [Guid("FAA585EA-6214-4217-AFDA-7F46DE5869B3")]
-    internal interface IIterable<T>
-    {
-        IEnumerator<T> First(); // Combining IIterable & IEnumerator needs redesign
-    }
-
-
-    [Guid("6A79E863-4300-459A-9966-CBB660963EE1")]
-    internal interface IIterator<T>
-    {
-        bool _MoveNext();
-        uint GetMany(ref T[] items);
-        T _Current { get; }
-        bool HasCurrent { get; }
-    }
-}
-
-namespace ABI.Windows.Foundation.Collections
-{
-    internal static class IIterableMethods<T>
-    {
-        // These function pointers will be set by IEnumerableMethods<T,TAbi>
-        // when it is called by the source generated type or by the fallback
-        // mechanism if the source generated type wasn't used.
-        internal volatile unsafe static delegate*<IObjectReference, IEnumerator<T>> _First;
-        internal volatile static bool _RcwHelperInitialized;
-
-        public unsafe static IEnumerator<T> First(IObjectReference obj)
-        {
-            // Early return to ensure things are trimmed correctly on NAOT.
-            // See https://github.com/dotnet/runtime/blob/main/docs/design/tools/illink/feature-checks.md.
-            if (!RuntimeFeature.IsDynamicCodeCompiled)
-            {
-                return _First(obj);
-            }
-
-            if (_First != null)
-            {
-                return _First(obj);
-            }
-            else
-            {
-                IntPtr __retval = default;
-                try
-                {
-                    var ThisPtr = obj.ThisPtr;
-                    global::WinRT.ExceptionHelpers.ThrowExceptionForHR((*(delegate* unmanaged[Stdcall]<IntPtr, IntPtr*, int>**)ThisPtr)[6](ThisPtr, &__retval));
-                    return ABI.System.Collections.Generic.FromAbiEnumerator<T>.FromAbi(__retval);
-                }
-                finally
-                {
-                    ABI.System.Collections.Generic.FromAbiEnumerator<T>.DisposeAbi(__retval);
-                }
-            }
-        }
-    }
-
-    [DynamicInterfaceCastableImplementation]
-    [Guid("FAA585EA-6214-4217-AFDA-7F46DE5869B3")]
-    internal interface IIterable<T> : ABI.System.Collections.Generic.IEnumerable<T>
-    {
-        public static new Guid PIID = ABI.System.Collections.Generic.IEnumerableMethods<T>.PIID;
-    }
-}
-
-namespace System.Collections.Generic
-{
-    internal sealed class IEnumerableImpl<T> : IEnumerable<T>, IWinRTObject
-    {
-        private readonly IObjectReference _inner;
-
-        internal IEnumerableImpl(IObjectReference _inner)
-        {
-            this._inner = _inner;
-        }
-
-        public static IEnumerableImpl<T> CreateRcw(IInspectable obj) => new(obj.ObjRef);
-
-        private volatile IObjectReference __iEnumerableObjRef;
-        private IObjectReference Make_IEnumerableObjRef()
-        {
-            global::System.Threading.Interlocked.CompareExchange(ref __iEnumerableObjRef, _inner.As<IUnknownVftbl>(ABI.System.Collections.Generic.IEnumerableMethods<T>.PIID), null);
-            return __iEnumerableObjRef;
-        }
-        private IObjectReference iEnumerableObjRef => __iEnumerableObjRef ?? Make_IEnumerableObjRef();
-
-        IObjectReference IWinRTObject.NativeObject => _inner;
-
-        bool IWinRTObject.HasUnwrappableNativeObject => true;
-
-        private volatile global::System.Collections.Concurrent.ConcurrentDictionary<RuntimeTypeHandle, IObjectReference> _queryInterfaceCache;
-        private global::System.Collections.Concurrent.ConcurrentDictionary<RuntimeTypeHandle, IObjectReference> MakeQueryInterfaceCache()
-        {
-            global::System.Threading.Interlocked.CompareExchange(ref _queryInterfaceCache, new global::System.Collections.Concurrent.ConcurrentDictionary<RuntimeTypeHandle, IObjectReference>(), null);
-            return _queryInterfaceCache;
-        }
-        global::System.Collections.Concurrent.ConcurrentDictionary<RuntimeTypeHandle, IObjectReference> IWinRTObject.QueryInterfaceCache => _queryInterfaceCache ?? MakeQueryInterfaceCache();
-        private volatile global::System.Collections.Concurrent.ConcurrentDictionary<RuntimeTypeHandle, object> _additionalTypeData;
-        private global::System.Collections.Concurrent.ConcurrentDictionary<RuntimeTypeHandle, object> MakeAdditionalTypeData()
-        {
-            global::System.Threading.Interlocked.CompareExchange(ref _additionalTypeData, new global::System.Collections.Concurrent.ConcurrentDictionary<RuntimeTypeHandle, object>(), null);
-            return _additionalTypeData;
-        }
-        global::System.Collections.Concurrent.ConcurrentDictionary<RuntimeTypeHandle, object> IWinRTObject.AdditionalTypeData => _additionalTypeData ?? MakeAdditionalTypeData();
-
-        public IEnumerator<T> GetEnumerator()
-        {
-            return global::ABI.System.Collections.Generic.IEnumerableMethods<T>.GetEnumerator(iEnumerableObjRef);
-        }
-
-        IEnumerator IEnumerable.GetEnumerator()
-        {
-            return GetEnumerator();
-        }
-    }
-
-    internal sealed class IEnumeratorImpl<T> : IEnumerator<T>, IIterator<T>, IWinRTObject
-    {
-        private readonly IObjectReference _inner;
-
-        internal IEnumeratorImpl(IObjectReference _inner)
-        {
-            this._inner = _inner;
-        }
-
-        public static IEnumeratorImpl<T> CreateRcw(IInspectable obj) => new(obj.ObjRef);
-
-        private volatile IObjectReference __iEnumeratorObjRef;
-        private IObjectReference Make_IEnumeratorObjRef()
-        {
-            global::System.Threading.Interlocked.CompareExchange(ref __iEnumeratorObjRef, _inner.As<IUnknownVftbl>(ABI.System.Collections.Generic.IEnumeratorMethods<T>.PIID), null);
-            return __iEnumeratorObjRef;
-        }
-        private IObjectReference iEnumeratorObjRef => __iEnumeratorObjRef ?? Make_IEnumeratorObjRef();
-
-        IObjectReference IWinRTObject.NativeObject => _inner;
-
-        bool IWinRTObject.HasUnwrappableNativeObject => true;
-
-        private volatile global::System.Collections.Concurrent.ConcurrentDictionary<RuntimeTypeHandle, IObjectReference> _queryInterfaceCache;
-        private global::System.Collections.Concurrent.ConcurrentDictionary<RuntimeTypeHandle, IObjectReference> MakeQueryInterfaceCache()
-        {
-            global::System.Threading.Interlocked.CompareExchange(ref _queryInterfaceCache, new global::System.Collections.Concurrent.ConcurrentDictionary<RuntimeTypeHandle, IObjectReference>(), null);
-            return _queryInterfaceCache;
-        }
-        global::System.Collections.Concurrent.ConcurrentDictionary<RuntimeTypeHandle, IObjectReference> IWinRTObject.QueryInterfaceCache => _queryInterfaceCache ?? MakeQueryInterfaceCache();
-        private volatile global::System.Collections.Concurrent.ConcurrentDictionary<RuntimeTypeHandle, object> _additionalTypeData;
-        private global::System.Collections.Concurrent.ConcurrentDictionary<RuntimeTypeHandle, object> MakeAdditionalTypeData()
-        {
-            global::System.Threading.Interlocked.CompareExchange(ref _additionalTypeData, new global::System.Collections.Concurrent.ConcurrentDictionary<RuntimeTypeHandle, object>(), null);
-            return _additionalTypeData;
-        }
-
-        global::System.Collections.Concurrent.ConcurrentDictionary<RuntimeTypeHandle, object> IWinRTObject.AdditionalTypeData => _additionalTypeData ?? MakeAdditionalTypeData();
-
-        bool IEnumerator.MoveNext()
-        {
-            return global::ABI.System.Collections.Generic.IEnumeratorMethods<T>.MoveNext(iEnumeratorObjRef);
-        }
-
-        void IEnumerator.Reset()
-        {
-            global::ABI.System.Collections.Generic.IEnumeratorMethods<T>.Reset(iEnumeratorObjRef);
-        }
-
-        void IDisposable.Dispose()
-        {
-            global::ABI.System.Collections.Generic.IEnumeratorMethods<T>.Dispose(iEnumeratorObjRef);
-        }
-
-        bool IIterator<T>._MoveNext()
-        {
-            return global::ABI.System.Collections.Generic.IIteratorMethods<T>.MoveNext(iEnumeratorObjRef);
-        }
-
-        uint IIterator<T>.GetMany(ref T[] items)
-        {
-            return global::ABI.System.Collections.Generic.IIteratorMethods<T>.GetMany(iEnumeratorObjRef, ref items);
-        }
-
-        public T Current => global::ABI.System.Collections.Generic.IEnumeratorMethods<T>.get_Current(iEnumeratorObjRef);
-
-        object IEnumerator.Current => Current;
-
-        T IIterator<T>._Current => global::ABI.System.Collections.Generic.IIteratorMethods<T>.get_Current(iEnumeratorObjRef);
-
-        bool IIterator<T>.HasCurrent => global::ABI.System.Collections.Generic.IIteratorMethods<T>.get_HasCurrent(iEnumeratorObjRef);
-    }
-}
-
-namespace ABI.System.Collections.Generic
-{
-    using global::System;
-    using global::System.Diagnostics.CodeAnalysis;
-    using global::System.Runtime.CompilerServices;
-
-#if EMBED
-    internal
-#else
-    public
-#endif
-    static class IEnumerableMethods<T>
-    {
-        static IEnumerableMethods()
-        {
-            ComWrappersSupport.RegisterHelperType(typeof(global::System.Collections.Generic.IEnumerable<T>), typeof(global::ABI.System.Collections.Generic.IEnumerable<T>));
-        }
-
-        public static global::System.Collections.Generic.IEnumerator<T> GetEnumerator(IObjectReference obj)
-        {
-            var first = ABI.Windows.Foundation.Collections.IIterableMethods<T>.First(obj);
-            if (first is global::ABI.System.Collections.Generic.FromAbiEnumerator<T> iterator)
-            {
-                return iterator;
-            }
-            else if (first is global::System.Collections.Generic.IEnumeratorImpl<T> ienumeratorImpl)
-            {
-                return new global::ABI.System.Collections.Generic.FromAbiEnumerator<T>(ienumeratorImpl);
-            }
-
-            throw new InvalidOperationException("Unexpected type for enumerator");
-        }
-
-        private static IntPtr abiToProjectionVftablePtr;
-        public static IntPtr AbiToProjectionVftablePtr => abiToProjectionVftablePtr;
-
-        internal static bool TryInitCCWVtable(IntPtr ptr)
-        {
-            return global::System.Threading.Interlocked.CompareExchange(ref abiToProjectionVftablePtr, ptr, IntPtr.Zero) == IntPtr.Zero;
-        }
-
-        public static global::System.Collections.Generic.IEnumerator<T> Abi_First_0(IntPtr thisPtr)
-        {
-            var __this = global::WinRT.ComWrappersSupport.FindObject<global::System.Collections.Generic.IEnumerable<T>>(thisPtr);
-            return new ToAbiEnumeratorAdapter<T>(__this.GetEnumerator());
-        }
-
-        internal readonly static Guid PIID = GuidGenerator.CreateIID(typeof(IEnumerable<T>));
-        public static Guid IID => PIID;
-    }
-
-#if EMBED
-    internal
-#else
-    public
-#endif
-    static class IEnumerableMethods<T, TAbi> where TAbi : unmanaged
-    {
-        public unsafe static bool InitRcwHelper(delegate*<IObjectReference, global::System.Collections.Generic.IEnumerator<T>> first)
-        {
-            if (ABI.Windows.Foundation.Collections.IIterableMethods<T>._RcwHelperInitialized)
-            {
-                return true;
-            }
-
-            ABI.Windows.Foundation.Collections.IIterableMethods<T>._First = first;
-            ComWrappersSupport.RegisterTypedRcwFactory(
-                typeof(global::System.Collections.Generic.IEnumerable<T>),
-                IEnumerableImpl<T>.CreateRcw);
-
-            ABI.Windows.Foundation.Collections.IIterableMethods<T>._RcwHelperInitialized = true;
-            return true;
-        }
-
-        public static unsafe bool InitCcw(
-            delegate* unmanaged[Stdcall]<IntPtr, IntPtr*, int> first)
-        {
-            if (IEnumerableMethods<T>.AbiToProjectionVftablePtr != default)
-            {
-                return false;
-            }
-
-            var abiToProjectionVftablePtr = (IntPtr)NativeMemory.AllocZeroed((nuint)(sizeof(IInspectable.Vftbl) + sizeof(IntPtr) * 1));
-            *(IInspectable.Vftbl*)abiToProjectionVftablePtr = IInspectable.Vftbl.AbiToProjectionVftable;
-            ((delegate* unmanaged[Stdcall]<IntPtr, IntPtr*, int>*)abiToProjectionVftablePtr)[6] = first;
-
-            if (!IEnumerableMethods<T>.TryInitCCWVtable(abiToProjectionVftablePtr))
-            {
-                NativeMemory.Free((void*)abiToProjectionVftablePtr);
-                return false;
-            }
-
-            // Register generic helper types referenced in CCW.
-            ComWrappersSupport.RegisterHelperType(typeof(global::System.Collections.Generic.IEnumerator<T>), typeof(global::ABI.System.Collections.Generic.IEnumerator<T>));
-
-            return true;
-        }
-
-        private static IEnumerable_Delegates.First_0_Abi DelegateCache;
-
-        internal static unsafe void InitFallbackCCWVtable()
-        {
-            DelegateCache = new IEnumerable_Delegates.First_0_Abi(Do_Abi_First_0);
-            InitCcw((delegate* unmanaged[Stdcall]<IntPtr, IntPtr*, int>) Marshal.GetFunctionPointerForDelegate(DelegateCache));
-        }
-
-        private static unsafe int Do_Abi_First_0(IntPtr thisPtr, IntPtr* __return_value__)
-        {
-            *__return_value__ = default;
-            try
-            {
-                *__return_value__ = MarshalInterface<global::System.Collections.Generic.IEnumerator<T>>.FromManaged(IEnumerableMethods<T>.Abi_First_0(thisPtr));
-            }
-            catch (Exception __exception__)
-            {
-                global::WinRT.ExceptionHelpers.SetErrorInfo(__exception__);
-                return global::WinRT.ExceptionHelpers.GetHRForException(__exception__);
-            }
-            return 0;
-        }
-    }
-
-    [DynamicInterfaceCastableImplementation]
-    [Guid("FAA585EA-6214-4217-AFDA-7F46DE5869B3")]
-    interface IEnumerable<T> : global::System.Collections.Generic.IEnumerable<T>, global::Windows.Foundation.Collections.IIterable<T>
-    {
-        public static IObjectReference CreateMarshaler(global::System.Collections.Generic.IEnumerable<T> obj) =>
-            obj is null ? null : ComWrappersSupport.CreateCCWForObject<IUnknownVftbl>(obj, PIID);
-
-        public static ObjectReferenceValue CreateMarshaler2(global::System.Collections.Generic.IEnumerable<T> obj) => 
-            ComWrappersSupport.CreateCCWForObjectForMarshaling(obj, PIID);
-
-        public static IntPtr GetAbi(IObjectReference objRef) =>
-            objRef?.ThisPtr ?? IntPtr.Zero;
-
-        public static IntPtr FromManaged(global::System.Collections.Generic.IEnumerable<T> value) =>
-            (value is null) ? IntPtr.Zero : CreateMarshaler2(value).Detach();
-
-        public static void DisposeMarshaler(IObjectReference objRef) => objRef?.Dispose();
-
-        public static void DisposeAbi(IntPtr abi) =>
-            MarshalInterfaceHelper<global::Windows.Foundation.Collections.IIterable<T>>.DisposeAbi(abi);
-
-        public static string GetGuidSignature() => GuidGenerator.GetSignature(typeof(IEnumerable<T>));
-
-#pragma warning disable CA2257 // This member is a type (so it cannot be invoked)
-        internal sealed class ToAbiHelper : global::Windows.Foundation.Collections.IIterable<T>
-#pragma warning restore CA2257
-        {
-            private readonly IEnumerable<T> m_enumerable;
-
-            internal ToAbiHelper(IEnumerable<T> enumerable) => m_enumerable = enumerable;
-
-            public global::System.Collections.Generic.IEnumerator<T> First() => m_enumerable.GetEnumerator();
-        }
-
-        public static readonly IntPtr AbiToProjectionVftablePtr;
-        static IEnumerable()
-        {
-            if (RuntimeFeature.IsDynamicCodeCompiled)
-            {
-                // Simple invocation guarded by a direct runtime feature check to help the linker.
-                // See https://github.com/dotnet/runtime/blob/main/docs/design/tools/illink/feature-checks.md.
-#pragma warning disable IL3050 // https://github.com/dotnet/runtime/issues/97273
-                InitFallbackCCWVTableIfNeeded();
-#pragma warning restore IL3050
-
-#if NET8_0_OR_GREATER
-                [RequiresDynamicCode(AttributeMessages.MarshallingOrGenericInstantiationsRequiresDynamicCode)]
-#endif
-#if NET
-                [SuppressMessage("Trimming", "IL2080", Justification = AttributeMessages.AbiTypesNeverHaveConstructors)]
-#endif
-                [MethodImpl(MethodImplOptions.NoInlining)]
-                static void InitFallbackCCWVTableIfNeeded()
-                {
-                    if (IEnumerableMethods<T>.AbiToProjectionVftablePtr == default)
-                    {
-                        // Handle the compat scenario where the source generator wasn't used or IDIC was used.
-                        var initFallbackCCWVtable = (Action)typeof(IEnumerableMethods<,>).MakeGenericType(typeof(T), Marshaler<T>.AbiType).
-                            GetMethod("InitFallbackCCWVtable", BindingFlags.NonPublic | BindingFlags.Static).
-                            CreateDelegate(typeof(Action));
-                        initFallbackCCWVtable();
-                    }
-                }
-            }
-
-            AbiToProjectionVftablePtr = IEnumerableMethods<T>.AbiToProjectionVftablePtr;
-        }
-
-        // This is left here for backwards compat purposes where older generated
-        // projections can be using FindVftblType and using this to cast.
-        [Guid("FAA585EA-6214-4217-AFDA-7F46DE5869B3")]
-#pragma warning disable CA2257 // This member is a type (so it cannot be invoked)
-        public unsafe struct Vftbl
-#pragma warning restore CA2257
-        {
-            internal IInspectable.Vftbl IInspectableVftbl;
-
-            public static readonly IntPtr AbiToProjectionVftablePtr = ABI.System.Collections.Generic.IEnumerable<T>.AbiToProjectionVftablePtr;
-
-            public static Guid PIID = ABI.System.Collections.Generic.IEnumerable<T>.PIID;
-        }
-
-        public static ObjectReference<IUnknownVftbl> ObjRefFromAbi(IntPtr thisPtr)
-        {
-            if (thisPtr == IntPtr.Zero)
-            {
-                return null;
-            }
-            return ObjectReference<IUnknownVftbl>.FromAbi(thisPtr);
-        }
-
-        public static Guid PIID = ABI.System.Collections.Generic.IEnumerableMethods<T>.PIID;
-
-        global::System.Collections.Generic.IEnumerator<T> global::System.Collections.Generic.IEnumerable<T>.GetEnumerator()
-        {
-            var _obj = ((IWinRTObject)this).GetObjectReferenceForType(typeof(global::System.Collections.Generic.IEnumerable<T>).TypeHandle);
-            return IEnumerableMethods<T>.GetEnumerator(_obj);
-        }
-
-        IEnumerator global::System.Collections.IEnumerable.GetEnumerator() => GetEnumerator();
-    }
-
-#if EMBED
-    internal
-#else
-    public
-#endif
-    static class IEnumerable_Delegates
-    {
-        public unsafe delegate int First_0(IntPtr thisPtr, out IntPtr __return_value__);
-
-        internal unsafe delegate int First_0_Abi(IntPtr thisPtr, IntPtr* __return_value__);
-    }
-
-    internal static class IIteratorMethods<T>
-    {
-        // These function pointers will be set by IEnumeratorMethods<T,TAbi>
-        // when it is called by the source generated type or by the fallback
-        // mechanism if the source generated type wasn't used.
-        internal volatile unsafe static delegate*<IObjectReference, T> _GetCurrent;
-        internal volatile unsafe static delegate*<IObjectReference, T[], uint> _GetMany;
-        internal volatile static bool _RcwHelperInitialized;
-
-        public static unsafe bool MoveNext(IObjectReference obj)
-        {
-            var ThisPtr = obj.ThisPtr;
-            byte __retval = default;
-            global::WinRT.ExceptionHelpers.ThrowExceptionForHR((*(delegate* unmanaged[Stdcall]<IntPtr, byte*, int>**)ThisPtr)[8](ThisPtr, &__retval));
-            return __retval != 0;
-        }
-
-        public static unsafe uint GetMany(IObjectReference obj, ref T[] items)
-        {
-            // Early return to ensure things are trimmed correctly on NAOT.
-            // See https://github.com/dotnet/runtime/blob/main/docs/design/tools/illink/feature-checks.md.
-            if (!RuntimeFeature.IsDynamicCodeCompiled)
-            {
-                return _GetMany(obj, items);
-            }
-
-            if (_GetMany != null)
-            {
-                return _GetMany(obj, items);
-            }
-            else
-            {
-                var ThisPtr = obj.ThisPtr;
-
-                object __items = default;
-                int __items_length = default;
-                IntPtr __items_data = default;
-                uint __retval = default;
-                try
-                {
-                    __items = Marshaler<T>.CreateMarshalerArray(items);
-                    (__items_length, __items_data) = Marshaler<T>.GetAbiArray(__items);
-                    global::WinRT.ExceptionHelpers.ThrowExceptionForHR((*(delegate* unmanaged[Stdcall]<IntPtr, int, IntPtr, uint*, int>**)ThisPtr)[9](ThisPtr, __items_length, __items_data, &__retval));
-                    items = Marshaler<T>.FromAbiArray((__items_length, __items_data));
-                    return __retval;
-                }
-                finally
-                {
-                    Marshaler<T>.DisposeMarshalerArray(__items);
-                }
-            }
-        }
-
-        public static unsafe T get_Current(IObjectReference obj)
-        {
-            return _GetCurrent(obj);
-        }
-
-        public static unsafe bool get_HasCurrent(IObjectReference obj)
-        {
-            var ThisPtr = obj.ThisPtr;
-            byte __retval = default;
-            global::WinRT.ExceptionHelpers.ThrowExceptionForHR((*(delegate* unmanaged[Stdcall]<IntPtr, byte*, int>**)ThisPtr)[7](ThisPtr, &__retval));
-            return __retval != 0;
-        }
-    }
-
-#if EMBED
-    internal
-#else
-    public
-#endif
-    static class IEnumeratorMethods<T>
-    {
-        unsafe static IEnumeratorMethods()
-        {
-            ComWrappersSupport.RegisterHelperType(typeof(global::System.Collections.Generic.IEnumerator<T>), typeof(global::ABI.System.Collections.Generic.IEnumerator<T>));
-
-            // Early return to ensure things are trimmed correctly on NAOT.
-            // See https://github.com/dotnet/runtime/blob/main/docs/design/tools/illink/feature-checks.md.
-            if (!RuntimeFeature.IsDynamicCodeCompiled)
-            {
-                return;
-            }
-
-#pragma warning disable IL3050 // https://github.com/dotnet/runtime/issues/97273
-            InitRcwHelperFallbackIfNeeded();
-#pragma warning restore IL3050
-
-#if NET8_0_OR_GREATER
-            [RequiresDynamicCode(AttributeMessages.MarshallingOrGenericInstantiationsRequiresDynamicCode)]
-#endif
-#if NET
-            [SuppressMessage("Trimming", "IL2080", Justification = AttributeMessages.AbiTypesNeverHaveConstructors)]
-#endif
-            [MethodImpl(MethodImplOptions.NoInlining)]
-            static void InitRcwHelperFallbackIfNeeded()
-            {
-                // Handle the compat scenario where the source generator wasn't used and IDIC hasn't been used yet
-                // and due to that the function pointers haven't been initialized.
-                if (!IIteratorMethods<T>._RcwHelperInitialized)
-                {
-                    var initRcwHelperFallback = (Func<bool>)typeof(IEnumeratorMethods<,>).MakeGenericType(typeof(T), Marshaler<T>.AbiType).
-                        GetMethod("InitRcwHelperFallback", BindingFlags.NonPublic | BindingFlags.Static).
-                        CreateDelegate(typeof(Func<bool>));
-                    initRcwHelperFallback();
-                }
-            }
-        }
-
-        public static T get_Current(IObjectReference obj)
-        {
-            return IIteratorMethods<T>.get_Current(obj);
-        }
-
-        public static bool MoveNext(IObjectReference obj)
-        {
-            return IIteratorMethods<T>.MoveNext(obj);
-        }
-
-        public static void Reset(IObjectReference obj)
-        {
-            throw new NotSupportedException();
-        }
-
-        public static void Dispose(IObjectReference obj)
-        {
-        }
-
-        private static IntPtr abiToProjectionVftablePtr;
-        public static IntPtr AbiToProjectionVftablePtr => abiToProjectionVftablePtr;
-
-        internal static bool TryInitCCWVtable(IntPtr ptr)
-        {
-            return global::System.Threading.Interlocked.CompareExchange(ref abiToProjectionVftablePtr, ptr, IntPtr.Zero) == IntPtr.Zero;
-        }
-
-        public static bool Abi_MoveNext_2(IntPtr thisPtr)
-        {
-            return IEnumerator<T>.FindAdapter(thisPtr)._MoveNext();
-        }
-
-        public static uint Abi_GetMany_3(IntPtr thisPtr, ref T[] items)
-        {
-            return IEnumerator<T>.FindAdapter(thisPtr).GetMany(ref items);
-        }
-
-        public static T Abi_get_Current_0(IntPtr thisPtr)
-        {
-            return IEnumerator<T>.FindAdapter(thisPtr)._Current;
-        }
-
-        public static bool Abi_get_HasCurrent_1(IntPtr thisPtr)
-        {
-            return IEnumerator<T>.FindAdapter(thisPtr).HasCurrent;
-        }
-
-        internal readonly static Guid PIID = GuidGenerator.CreateIID(typeof(IEnumerator<T>));
-        public static Guid IID => PIID;
-    }
-
-#if EMBED
-    internal
-#else
-    public
-#endif
-    static class IEnumeratorMethods<T, TAbi> where TAbi : unmanaged
-    {
-        public unsafe static bool InitRcwHelper(
-            delegate*<IObjectReference, T> getCurrent,
-            delegate*<IObjectReference, T[], uint> getMany)
-        {
-            if (IIteratorMethods<T>._RcwHelperInitialized)
-            {
-                return true;
-            }
-
-            IIteratorMethods<T>._GetCurrent = getCurrent;
-            IIteratorMethods<T>._GetMany = getMany;
-
-            ComWrappersSupport.RegisterTypedRcwFactory(
-                typeof(global::System.Collections.Generic.IEnumerator<T>),
-                IEnumeratorImpl<T>.CreateRcw);
-            IIteratorMethods<T>._RcwHelperInitialized = true;
-            return true;
-        }
-
-        private unsafe static bool InitRcwHelperFallback()
-        {
-            return InitRcwHelper(&get_Current, null);
-        }
-
-        private unsafe static T get_Current(IObjectReference obj)
-        {
-            var ThisPtr = obj.ThisPtr;
-            TAbi result = default;
-            try
-            {
-                global::WinRT.ExceptionHelpers.ThrowExceptionForHR((*(delegate* unmanaged[Stdcall]<IntPtr, void*, int>**)ThisPtr)[6](ThisPtr, &result));
-                return Marshaler<T>.FromAbi(result);
-            }
-            finally
-            {
-                Marshaler<T>.DisposeAbi(result);
-            }
-        }
-
-        public static unsafe bool InitCcw(
-            delegate* unmanaged[Stdcall]<IntPtr, TAbi*, int> getCurrent,
-            delegate* unmanaged[Stdcall]<IntPtr, byte*, int> hasCurrent,
-            delegate* unmanaged[Stdcall]<IntPtr, byte*, int> moveNext,
-            delegate* unmanaged[Stdcall]<IntPtr, int, IntPtr, uint*, int> getMany)
-        {
-            if (IEnumeratorMethods<T>.AbiToProjectionVftablePtr != default)
-            {
-                return false;
-            }
-
-            var abiToProjectionVftablePtr = (IntPtr)NativeMemory.AllocZeroed((nuint)(sizeof(IInspectable.Vftbl) + sizeof(IntPtr) * 4));
-            *(IInspectable.Vftbl*)abiToProjectionVftablePtr = IInspectable.Vftbl.AbiToProjectionVftable;
-            ((delegate* unmanaged[Stdcall]<IntPtr, TAbi*, int>*)abiToProjectionVftablePtr)[6] = getCurrent;
-            ((delegate* unmanaged[Stdcall]<IntPtr, byte*, int>*)abiToProjectionVftablePtr)[7] = hasCurrent;
-            ((delegate* unmanaged[Stdcall]<IntPtr, byte*, int>*)abiToProjectionVftablePtr)[8] = moveNext;
-            ((delegate* unmanaged[Stdcall]<IntPtr, int, IntPtr, uint*, int>*)abiToProjectionVftablePtr)[9] = getMany;
-
-            if (!IEnumeratorMethods<T>.TryInitCCWVtable(abiToProjectionVftablePtr))
-            {
-                NativeMemory.Free((void*)abiToProjectionVftablePtr);
-                return false;
-            }
-
-            return true;
-        }
-
-        private static global::System.Delegate[] DelegateCache;
-
-#if NET8_0_OR_GREATER
-        [RequiresDynamicCode(AttributeMessages.MarshallingOrGenericInstantiationsRequiresDynamicCode)]
-#endif
-        internal static unsafe void InitFallbackCCWVtable()
-        {
-            Type get_Current_0_Type = Projections.GetAbiDelegateType(new Type[] { typeof(IntPtr), typeof(TAbi*), typeof(int) });
-
-            DelegateCache = new global::System.Delegate[]
-            {
-                global::System.Delegate.CreateDelegate(get_Current_0_Type, typeof(IEnumeratorMethods<T,TAbi>).GetMethod(nameof(Do_Abi_get_Current_0), BindingFlags.NonPublic | BindingFlags.Static)),
-                new _get_PropertyAsBoolean_Abi(Do_Abi_get_HasCurrent_1),
-                new IEnumerator_Delegates.MoveNext_2_Abi(Do_Abi_MoveNext_2),
-                new IEnumerator_Delegates.GetMany_3_Abi(Do_Abi_GetMany_3)
-            };
-
-            InitCcw(
-                (delegate* unmanaged[Stdcall]<IntPtr, TAbi*, int>) Marshal.GetFunctionPointerForDelegate(DelegateCache[0]),
-                (delegate* unmanaged[Stdcall]<IntPtr, byte*, int>) Marshal.GetFunctionPointerForDelegate(DelegateCache[1]),
-                (delegate* unmanaged[Stdcall]<IntPtr, byte*, int>) Marshal.GetFunctionPointerForDelegate(DelegateCache[2]),
-                (delegate* unmanaged[Stdcall]<IntPtr, int, IntPtr, uint*, int>) Marshal.GetFunctionPointerForDelegate(DelegateCache[3])
-            );
-        }
-
-        private static unsafe int Do_Abi_MoveNext_2(IntPtr thisPtr, byte* __return_value__)
-        {
-            bool ____return_value__ = default;
-
-            *__return_value__ = default;
-
-            try
-            {
-                ____return_value__ = IEnumerator<T>.FindAdapter(thisPtr)._MoveNext();
-                *__return_value__ = (byte)(____return_value__ ? 1 : 0);
-
-            }
-            catch (Exception __exception__)
-            {
-                global::WinRT.ExceptionHelpers.SetErrorInfo(__exception__);
-                return global::WinRT.ExceptionHelpers.GetHRForException(__exception__);
-            }
-            return 0;
-        }
-
-        private static unsafe int Do_Abi_GetMany_3(IntPtr thisPtr, int __itemsSize, IntPtr items, uint* __return_value__)
-        {
-            uint ____return_value__ = default;
-
-            *__return_value__ = default;
-            T[] __items = Marshaler<T>.FromAbiArray((__itemsSize, items));
-
-            try
-            {
-                ____return_value__ = IEnumerator<T>.FindAdapter(thisPtr).GetMany(ref __items);
-                Marshaler<T>.CopyManagedArray(__items, items);
-                *__return_value__ = ____return_value__;
-
-            }
-            catch (Exception __exception__)
-            {
-                global::WinRT.ExceptionHelpers.SetErrorInfo(__exception__);
-                return global::WinRT.ExceptionHelpers.GetHRForException(__exception__);
-            }
-            return 0;
-        }
-
-        private static unsafe int Do_Abi_get_Current_0(IntPtr thisPtr, TAbi* __return_value__)
-        {
-            T ____return_value__ = default;
-
-            *__return_value__ = default;
-
-            try
-            {
-                ____return_value__ = IEnumerator<T>.FindAdapter(thisPtr)._Current;
-                *__return_value__ = (TAbi)Marshaler<T>.FromManaged(____return_value__);
-            }
-            catch (Exception __exception__)
-            {
-                global::WinRT.ExceptionHelpers.SetErrorInfo(__exception__);
-                return global::WinRT.ExceptionHelpers.GetHRForException(__exception__);
-            }
-            return 0;
-        }
-
-        private static unsafe int Do_Abi_get_HasCurrent_1(IntPtr thisPtr, byte* __return_value__)
-        {
-            bool ____return_value__ = default;
-
-            *__return_value__ = default;
-
-            try
-            {
-                ____return_value__ = IEnumerator<T>.FindAdapter(thisPtr).HasCurrent;
-                *__return_value__ = (byte)(____return_value__ ? 1 : 0);
-            }
-            catch (Exception __exception__)
-            {
-                global::WinRT.ExceptionHelpers.SetErrorInfo(__exception__);
-                return global::WinRT.ExceptionHelpers.GetHRForException(__exception__);
-            }
-            return 0;
-        }
-    }
-
-    // Used by GetEnumerator to provide an IIterator mapping to C# that follows C# conventions
-    // such as the enumerator starting at index -1 rather than index 0.
-    internal sealed class FromAbiEnumerator<T> : global::System.Collections.Generic.IEnumerator<T>
-    {
-        private readonly global::Windows.Foundation.Collections.IIterator<T> _iterator;
-
-        public FromAbiEnumerator(IObjectReference obj) :
-            this(new global::System.Collections.Generic.IEnumeratorImpl<T>(obj))
-        {
-        }
-
-        internal FromAbiEnumerator(global::Windows.Foundation.Collections.IIterator<T> iterator)
-        {
-            _iterator = iterator;
-        }
-
-        public static global::System.Collections.Generic.IEnumerator<T> FromAbi(IntPtr abi)
-        {
-            if (abi == IntPtr.Zero)
-            {
-                return null;
-            }
-            return new FromAbiEnumerator<T>(ObjectReference<IUnknownVftbl>.FromAbi(abi));
-        }
-
-        public static void DisposeAbi(IntPtr abi) => MarshalInterfaceHelper<global::Windows.Foundation.Collections.IIterator<T>>.DisposeAbi(abi);
-
-        private bool m_hadCurrent = true;
-        private T m_current = default!;
-        private bool m_isInitialized = false;
-
-        public T Current
-        {
-            get
-            {
-                // The enumerator has not been advanced to the first element yet.
-                if (!m_isInitialized)
-                    throw new InvalidOperationException(WinRTRuntimeErrorStrings.InvalidOperation_EnumNotStarted);
-                // The enumerator has reached the end of the collection
-                if (!m_hadCurrent)
-                    throw new InvalidOperationException(WinRTRuntimeErrorStrings.InvalidOperation_EnumEnded);
-                return m_current;
-            }
-        }
-
-        object IEnumerator.Current
-        {
-            get
-            {
-                // The enumerator has not been advanced to the first element yet.
-                if (!m_isInitialized)
-                    throw new InvalidOperationException(WinRTRuntimeErrorStrings.InvalidOperation_EnumNotStarted);
-                // The enumerator has reached the end of the collection
-                if (!m_hadCurrent)
-                    throw new InvalidOperationException(WinRTRuntimeErrorStrings.InvalidOperation_EnumEnded);
-                return m_current;
-            }
-        }
-
-        public bool MoveNext()
-        {
-            // If we've passed the end of the iteration, IEnumerable<T> should return false, while
-            // IIterable will fail the interface call
-            if (!m_hadCurrent)
-            {
-                return false;
-            }
-
-            // IIterators start at index 0, rather than -1.  If this is the first call, we need to just
-            // check HasCurrent rather than actually moving to the next element
-            try
-            {
-                if (!m_isInitialized)
-                {
-                    m_hadCurrent = _iterator.HasCurrent;
-                    m_isInitialized = true;
-                }
-                else
-                {
-                    m_hadCurrent = _iterator._MoveNext();
-                }
-
-                // We want to save away the current value for two reasons:
-                //  1. Accessing .Current is cheap on other iterators, so having it be a property which is a
-                //     simple field access preserves the expected performance characteristics (as opposed to
-                //     triggering a COM call every time the property is accessed)
-                //
-                //  2. This allows us to preserve the same semantics as generic collection iteration when iterating
-                //     beyond the end of the collection - namely that Current continues to return the last value
-                //     of the collection
-                if (m_hadCurrent)
-                {
-                    m_current = _iterator._Current;
-                }
-            }
-            catch (Exception e)
-            {
-                // Translate E_CHANGED_STATE into an InvalidOperationException for an updated enumeration
-                if (Marshal.GetHRForException(e) == ExceptionHelpers.E_CHANGED_STATE)
-                {
-                    throw new InvalidOperationException(WinRTRuntimeErrorStrings.InvalidOperation_EnumFailedVersion);
-                }
-                else
-                {
-                    throw;
-                }
-            }
-
-            return m_hadCurrent;
-        }
-
-        public void Reset()
-        {
-            throw new NotSupportedException();
-        }
-
-        public void Dispose()
-        {
-        }
-    }
-
-    internal sealed class IBindableIteratorTypeDetails : IWinRTExposedTypeDetails
-    {
-        public ComWrappers.ComInterfaceEntry[] GetExposedInterfaces()
-        {
-            return new ComWrappers.ComInterfaceEntry[]
-            {
-                    new ComWrappers.ComInterfaceEntry
-                    {
-                        IID = typeof(ABI.Microsoft.UI.Xaml.Interop.IBindableIterator).GUID,
-                        Vtable = ABI.Microsoft.UI.Xaml.Interop.IBindableIterator.AbiToProjectionVftablePtr
-                    }
-            };
-        }
-    }
-
-    // Used to handle the scenario where some enumerators are implemented on internal types and
-    // we can't make them AOT friendly due to we can't reference them.
-    public sealed class ToAbiEnumeratorAdapter<T> : global::System.Collections.Generic.IEnumerator<T>, global::System.Collections.IEnumerator
-    {
-        private readonly global::System.Collections.Generic.IEnumerator<T> m_enumerator;
-
-        internal ToAbiEnumeratorAdapter(global::System.Collections.Generic.IEnumerator<T> enumerator) => m_enumerator = enumerator;
-
-        public T Current => m_enumerator.Current;
-
-        object IEnumerator.Current => m_enumerator.Current;
-
-        public void Dispose() => m_enumerator.Dispose();
-
-        public bool MoveNext() => m_enumerator.MoveNext();
-
-        public void Reset() => m_enumerator.Reset();
-    }
-
-    [DynamicInterfaceCastableImplementation]
-    [Guid("6A79E863-4300-459A-9966-CBB660963EE1")]
-    interface IEnumerator<T> : global::System.Collections.Generic.IEnumerator<T>, global::Windows.Foundation.Collections.IIterator<T>
-    {
-        public static IObjectReference CreateMarshaler(global::System.Collections.Generic.IEnumerator<T> obj) =>
-            obj is null ? null : ComWrappersSupport.CreateCCWForObject<IUnknownVftbl>(obj, PIID);
-
-        public static ObjectReferenceValue CreateMarshaler2(global::System.Collections.Generic.IEnumerator<T> obj) => 
-            ComWrappersSupport.CreateCCWForObjectForMarshaling(obj, PIID);
-
-        public static IntPtr GetAbi(IObjectReference objRef) =>
-            objRef?.ThisPtr ?? IntPtr.Zero;
-
-        public static IntPtr FromManaged(global::System.Collections.Generic.IEnumerator<T> value) =>
-            (value is null) ? IntPtr.Zero : CreateMarshaler2(value).Detach();
-
-        public static void DisposeMarshaler(IObjectReference objRef) => objRef?.Dispose();
-
-        public static void DisposeAbi(IntPtr abi) =>
-            MarshalInterfaceHelper<global::Windows.Foundation.Collections.IIterator<T>>.DisposeAbi(abi);
-<<<<<<< HEAD
-
-        public static string GetGuidSignature() => GuidGenerator.GetSignature(typeof(IEnumerator<T>));
-
-        // Limiting projected surface to IBindableIterator as we only create a CCW for it during those scenarios.
-        // In IEnumerator<> scenarios, we use this as a helper for the implementation and don't actually use it to
-        // create a CCW.
-        [global::WinRT.WinRTExposedType(typeof(IBindableIteratorTypeDetails))]
-        public sealed class ToAbiHelper : global::Windows.Foundation.Collections.IIterator<T>, global::Microsoft.UI.Xaml.Interop.IBindableIterator, global::Windows.UI.Xaml.Interop.IBindableIterator
-        {
-            private readonly global::System.Collections.Generic.IEnumerator<T> m_enumerator;
-            private bool m_firstItem = true;
-            private bool m_hasCurrent;
-
-            internal ToAbiHelper(global::System.Collections.Generic.IEnumerator<T> enumerator) => m_enumerator = enumerator;
-
-            public T _Current
-            {
-                get
-                {
-                    // IEnumerator starts at item -1, while IIterators start at item 0.  Therefore, if this is the
-                    // first access to the iterator we need to advance to the first item.
-                    if (m_firstItem)
-                    {
-                        m_firstItem = false;
-                        _MoveNext();
-                    }
-
-                    if (!m_hasCurrent)
-                    {
-                        ExceptionHelpers.ThrowExceptionForHR(ExceptionHelpers.E_BOUNDS);
-                    }
-
-                    return m_enumerator.Current;
-                }
-            }
-
-            public bool HasCurrent
-            {
-                get
-                {
-                    // IEnumerator starts at item -1, while IIterators start at item 0.  Therefore, if this is the
-                    // first access to the iterator we need to advance to the first item.
-                    if (m_firstItem)
-                    {
-                        m_firstItem = false;
-                        _MoveNext();
-                    }
-
-                    return m_hasCurrent;
-                }
-            }
-
-            public bool _MoveNext()
-            {
-                try
-                {
-                    m_hasCurrent = m_enumerator.MoveNext();
-                }
-                catch (InvalidOperationException)
-                {
-                    ExceptionHelpers.ThrowExceptionForHR(ExceptionHelpers.E_CHANGED_STATE);
-                }
-
-                return m_hasCurrent;
-            }
-
-            public uint GetMany(ref T[] items)
-            {
-                if (items == null)
-                {
-                    return 0;
-                }
-
-                int index = 0;
-                while (index < items.Length && HasCurrent)
-                {
-                    items[index] = _Current;
-                    _MoveNext();
-                    ++index;
-                }
-
-                if (typeof(T) == typeof(string))
-                {
-                    string[] stringItems = (items as string[])!;
-
-                    // Fill the rest of the array with string.Empty to avoid marshaling failure
-                    for (int i = index; i < items.Length; ++i)
-                        stringItems[i] = string.Empty;
-                }
-
-                return (uint)index;
-            }
-
-            public object Current => _Current;
-
-            public bool MoveNext() => _MoveNext();
-
-            uint global::Microsoft.UI.Xaml.Interop.IBindableIterator.GetMany(ref object[] items)
-            {
-                // Should not be called.
-                throw new NotImplementedException();
-            }
-            uint global::Windows.UI.Xaml.Interop.IBindableIterator.GetMany(ref object[] items)
-            {
-                // Should not be called.
-                throw new NotImplementedException();
-            }
-        }
-
-        public static readonly IntPtr AbiToProjectionVftablePtr;
-=======
-
-        public static string GetGuidSignature() => GuidGenerator.GetSignature(typeof(IEnumerator<T>));
-
-        // Limiting projected surface to IBindableIterator as we only create a CCW for it during those scenarios.
-        // In IEnumerator<> scenarios, we use this as a helper for the implementation and don't actually use it to
-        // create a CCW.
-        [global::WinRT.WinRTExposedType(typeof(IBindableIteratorTypeDetails))]
-#pragma warning disable CA2257 // This member is a type (so it cannot be invoked)
-        public sealed class ToAbiHelper : global::Windows.Foundation.Collections.IIterator<T>, global::Microsoft.UI.Xaml.Interop.IBindableIterator
-#pragma warning restore CA2257
-        {
-            private readonly global::System.Collections.Generic.IEnumerator<T> m_enumerator;
-            private bool m_firstItem = true;
-            private bool m_hasCurrent;
-
-            internal ToAbiHelper(global::System.Collections.Generic.IEnumerator<T> enumerator) => m_enumerator = enumerator;
-
-            public T _Current
-            {
-                get
-                {
-                    // IEnumerator starts at item -1, while IIterators start at item 0.  Therefore, if this is the
-                    // first access to the iterator we need to advance to the first item.
-                    if (m_firstItem)
-                    {
-                        m_firstItem = false;
-                        _MoveNext();
-                    }
-
-                    if (!m_hasCurrent)
-                    {
-                        ExceptionHelpers.ThrowExceptionForHR(ExceptionHelpers.E_BOUNDS);
-                    }
-
-                    return m_enumerator.Current;
-                }
-            }
-
-            public bool HasCurrent
-            {
-                get
-                {
-                    // IEnumerator starts at item -1, while IIterators start at item 0.  Therefore, if this is the
-                    // first access to the iterator we need to advance to the first item.
-                    if (m_firstItem)
-                    {
-                        m_firstItem = false;
-                        _MoveNext();
-                    }
-
-                    return m_hasCurrent;
-                }
-            }
-
-            public bool _MoveNext()
-            {
-                try
-                {
-                    m_hasCurrent = m_enumerator.MoveNext();
-                }
-                catch (InvalidOperationException)
-                {
-                    ExceptionHelpers.ThrowExceptionForHR(ExceptionHelpers.E_CHANGED_STATE);
-                }
-
-                return m_hasCurrent;
-            }
-
-            public uint GetMany(ref T[] items)
-            {
-                if (items == null)
-                {
-                    return 0;
-                }
-
-                int index = 0;
-                while (index < items.Length && HasCurrent)
-                {
-                    items[index] = _Current;
-                    _MoveNext();
-                    ++index;
-                }
-
-                if (typeof(T) == typeof(string))
-                {
-                    string[] stringItems = (items as string[])!;
-
-                    // Fill the rest of the array with string.Empty to avoid marshaling failure
-                    for (int i = index; i < items.Length; ++i)
-                        stringItems[i] = string.Empty;
-                }
-
-                return (uint)index;
-            }
-
-            public object Current => _Current;
-
-            public bool MoveNext() => _MoveNext();
-
-            uint global::Microsoft.UI.Xaml.Interop.IBindableIterator.GetMany(ref object[] items)
-            {
-                // Should not be called.
-                throw new NotImplementedException();
-            }
-        }
-
-        public static readonly IntPtr AbiToProjectionVftablePtr;
->>>>>>> 0ff7507e
-        static IEnumerator()
-        {
-            if (RuntimeFeature.IsDynamicCodeCompiled)
-            {
-                // Simple invocation guarded by a direct runtime feature check to help the linker.
-                // See https://github.com/dotnet/runtime/blob/main/docs/design/tools/illink/feature-checks.md.
-#pragma warning disable IL3050 // https://github.com/dotnet/runtime/issues/97273
-                InitFallbackCCWVTableIfNeeded();
-#pragma warning restore IL3050
-
-#if NET8_0_OR_GREATER
-                [RequiresDynamicCode(AttributeMessages.MarshallingOrGenericInstantiationsRequiresDynamicCode)]
-#endif
-#if NET
-                [SuppressMessage("Trimming", "IL2080", Justification = AttributeMessages.AbiTypesNeverHaveConstructors)]
-#endif
-                [MethodImpl(MethodImplOptions.NoInlining)]
-                static void InitFallbackCCWVTableIfNeeded()
-                {
-                    if (IEnumeratorMethods<T>.AbiToProjectionVftablePtr == default)
-                    {
-                        // Handle the compat scenario where the source generator wasn't used or IDIC was used.
-                        var initFallbackCCWVtable = (Action)typeof(IEnumeratorMethods<,>).MakeGenericType(typeof(T), Marshaler<T>.AbiType).
-                            GetMethod("InitFallbackCCWVtable", BindingFlags.NonPublic | BindingFlags.Static).
-                            CreateDelegate(typeof(Action));
-                        initFallbackCCWVtable();
-                    }
-                }
-            }
-
-            AbiToProjectionVftablePtr = IEnumeratorMethods<T>.AbiToProjectionVftablePtr;
-        }
-
-        // This is left here for backwards compat purposes where older generated
-        // projections can be using FindVftblType and using this to cast.
-        [Guid("6A79E863-4300-459A-9966-CBB660963EE1")]
-#pragma warning disable CA2257 // This member is a type (so it cannot be invoked)
-        public unsafe struct Vftbl
-#pragma warning restore CA2257
-        {
-            internal IInspectable.Vftbl IInspectableVftbl;
-
-            public static readonly IntPtr AbiToProjectionVftablePtr = ABI.System.Collections.Generic.IEnumerator<T>.AbiToProjectionVftablePtr;
-
-            public static Guid PIID = ABI.System.Collections.Generic.IEnumerator<T>.PIID;
-        }
-
-        private static readonly ConditionalWeakTable<global::System.Collections.Generic.IEnumerator<T>, ToAbiHelper> _adapterTable = new();
-
-        internal static ToAbiHelper FindAdapter(IntPtr thisPtr)
-        {
-            var __this = global::WinRT.ComWrappersSupport.FindObject<global::System.Collections.Generic.IEnumerator<T>>(thisPtr);
-            return _adapterTable.GetValue(__this, (enumerator) => new ToAbiHelper(enumerator));
-        }
-
-        public static ObjectReference<IUnknownVftbl> ObjRefFromAbi(IntPtr thisPtr)
-        {
-            if (thisPtr == IntPtr.Zero)
-            {
-                return null;
-            }
-            return ObjectReference<IUnknownVftbl>.FromAbi(thisPtr);
-        }
-        public static Guid PIID = IEnumeratorMethods<T>.PIID;
-
-        T global::System.Collections.Generic.IEnumerator<T>.Current
-        {
-            get
-            {
-                var _obj = ((IWinRTObject)this).GetObjectReferenceForType(typeof(global::System.Collections.Generic.IEnumerator<T>).TypeHandle);
-                return IEnumeratorMethods<T>.get_Current(_obj);
-            }
-        }
-
-        bool IEnumerator.MoveNext()
-        {
-            var _obj = ((IWinRTObject)this).GetObjectReferenceForType(typeof(global::System.Collections.Generic.IEnumerator<T>).TypeHandle);
-            return IEnumeratorMethods<T>.MoveNext(_obj);
-        }
-
-        void IEnumerator.Reset()
-        {
-            var _obj = ((IWinRTObject)this).GetObjectReferenceForType(typeof(global::System.Collections.Generic.IEnumerator<T>).TypeHandle);
-            IEnumeratorMethods<T>.Reset(_obj);
-        }
-
-        void IDisposable.Dispose()
-        {
-            var _obj = ((IWinRTObject)this).GetObjectReferenceForType(typeof(global::System.Collections.Generic.IEnumerator<T>).TypeHandle);
-            IEnumeratorMethods<T>.Dispose(_obj);
-        }
-
-        object IEnumerator.Current => Current;
-    }
-
-#if EMBED
-    internal
-#else
-    public
-#endif
-    static class IEnumerator_Delegates
-    {
-        public unsafe delegate int MoveNext_2(IntPtr thisPtr, out byte __return_value__);
-        public unsafe delegate int GetMany_3(IntPtr thisPtr, int __itemsSize, IntPtr items, out uint __return_value__);
-
-        internal unsafe delegate int MoveNext_2_Abi(IntPtr thisPtr, byte* __return_value__);
-        internal unsafe delegate int GetMany_3_Abi(IntPtr thisPtr, int __itemsSize, IntPtr items, uint* __return_value__);
-    }
-}
+// Copyright (c) Microsoft Corporation.
+// Licensed under the MIT License.
+
+using System;
+using System.Collections;
+using System.Collections.Generic;
+using System.Reflection;
+using System.Runtime.CompilerServices;
+using System.Runtime.InteropServices;
+using Windows.Foundation.Collections;
+using WinRT;
+using WinRT.Interop;
+
+#pragma warning disable 0169 // warning CS0169: The field '...' is never used
+#pragma warning disable 0649 // warning CS0169: Field '...' is never assigned to
+
+namespace Windows.Foundation.Collections
+{
+
+    [Guid("FAA585EA-6214-4217-AFDA-7F46DE5869B3")]
+    internal interface IIterable<T>
+    {
+        IEnumerator<T> First(); // Combining IIterable & IEnumerator needs redesign
+    }
+
+
+    [Guid("6A79E863-4300-459A-9966-CBB660963EE1")]
+    internal interface IIterator<T>
+    {
+        bool _MoveNext();
+        uint GetMany(ref T[] items);
+        T _Current { get; }
+        bool HasCurrent { get; }
+    }
+}
+
+namespace ABI.Windows.Foundation.Collections
+{
+    internal static class IIterableMethods<T>
+    {
+        // These function pointers will be set by IEnumerableMethods<T,TAbi>
+        // when it is called by the source generated type or by the fallback
+        // mechanism if the source generated type wasn't used.
+        internal volatile unsafe static delegate*<IObjectReference, IEnumerator<T>> _First;
+        internal volatile static bool _RcwHelperInitialized;
+
+        public unsafe static IEnumerator<T> First(IObjectReference obj)
+        {
+            // Early return to ensure things are trimmed correctly on NAOT.
+            // See https://github.com/dotnet/runtime/blob/main/docs/design/tools/illink/feature-checks.md.
+            if (!RuntimeFeature.IsDynamicCodeCompiled)
+            {
+                return _First(obj);
+            }
+
+            if (_First != null)
+            {
+                return _First(obj);
+            }
+            else
+            {
+                IntPtr __retval = default;
+                try
+                {
+                    var ThisPtr = obj.ThisPtr;
+                    global::WinRT.ExceptionHelpers.ThrowExceptionForHR((*(delegate* unmanaged[Stdcall]<IntPtr, IntPtr*, int>**)ThisPtr)[6](ThisPtr, &__retval));
+                    return ABI.System.Collections.Generic.FromAbiEnumerator<T>.FromAbi(__retval);
+                }
+                finally
+                {
+                    ABI.System.Collections.Generic.FromAbiEnumerator<T>.DisposeAbi(__retval);
+                }
+            }
+        }
+    }
+
+    [DynamicInterfaceCastableImplementation]
+    [Guid("FAA585EA-6214-4217-AFDA-7F46DE5869B3")]
+    internal interface IIterable<T> : ABI.System.Collections.Generic.IEnumerable<T>
+    {
+        public static new Guid PIID = ABI.System.Collections.Generic.IEnumerableMethods<T>.PIID;
+    }
+}
+
+namespace System.Collections.Generic
+{
+    internal sealed class IEnumerableImpl<T> : IEnumerable<T>, IWinRTObject
+    {
+        private readonly IObjectReference _inner;
+
+        internal IEnumerableImpl(IObjectReference _inner)
+        {
+            this._inner = _inner;
+        }
+
+        public static IEnumerableImpl<T> CreateRcw(IInspectable obj) => new(obj.ObjRef);
+
+        private volatile IObjectReference __iEnumerableObjRef;
+        private IObjectReference Make_IEnumerableObjRef()
+        {
+            global::System.Threading.Interlocked.CompareExchange(ref __iEnumerableObjRef, _inner.As<IUnknownVftbl>(ABI.System.Collections.Generic.IEnumerableMethods<T>.PIID), null);
+            return __iEnumerableObjRef;
+        }
+        private IObjectReference iEnumerableObjRef => __iEnumerableObjRef ?? Make_IEnumerableObjRef();
+
+        IObjectReference IWinRTObject.NativeObject => _inner;
+
+        bool IWinRTObject.HasUnwrappableNativeObject => true;
+
+        private volatile global::System.Collections.Concurrent.ConcurrentDictionary<RuntimeTypeHandle, IObjectReference> _queryInterfaceCache;
+        private global::System.Collections.Concurrent.ConcurrentDictionary<RuntimeTypeHandle, IObjectReference> MakeQueryInterfaceCache()
+        {
+            global::System.Threading.Interlocked.CompareExchange(ref _queryInterfaceCache, new global::System.Collections.Concurrent.ConcurrentDictionary<RuntimeTypeHandle, IObjectReference>(), null);
+            return _queryInterfaceCache;
+        }
+        global::System.Collections.Concurrent.ConcurrentDictionary<RuntimeTypeHandle, IObjectReference> IWinRTObject.QueryInterfaceCache => _queryInterfaceCache ?? MakeQueryInterfaceCache();
+        private volatile global::System.Collections.Concurrent.ConcurrentDictionary<RuntimeTypeHandle, object> _additionalTypeData;
+        private global::System.Collections.Concurrent.ConcurrentDictionary<RuntimeTypeHandle, object> MakeAdditionalTypeData()
+        {
+            global::System.Threading.Interlocked.CompareExchange(ref _additionalTypeData, new global::System.Collections.Concurrent.ConcurrentDictionary<RuntimeTypeHandle, object>(), null);
+            return _additionalTypeData;
+        }
+        global::System.Collections.Concurrent.ConcurrentDictionary<RuntimeTypeHandle, object> IWinRTObject.AdditionalTypeData => _additionalTypeData ?? MakeAdditionalTypeData();
+
+        public IEnumerator<T> GetEnumerator()
+        {
+            return global::ABI.System.Collections.Generic.IEnumerableMethods<T>.GetEnumerator(iEnumerableObjRef);
+        }
+
+        IEnumerator IEnumerable.GetEnumerator()
+        {
+            return GetEnumerator();
+        }
+    }
+
+    internal sealed class IEnumeratorImpl<T> : IEnumerator<T>, IIterator<T>, IWinRTObject
+    {
+        private readonly IObjectReference _inner;
+
+        internal IEnumeratorImpl(IObjectReference _inner)
+        {
+            this._inner = _inner;
+        }
+
+        public static IEnumeratorImpl<T> CreateRcw(IInspectable obj) => new(obj.ObjRef);
+
+        private volatile IObjectReference __iEnumeratorObjRef;
+        private IObjectReference Make_IEnumeratorObjRef()
+        {
+            global::System.Threading.Interlocked.CompareExchange(ref __iEnumeratorObjRef, _inner.As<IUnknownVftbl>(ABI.System.Collections.Generic.IEnumeratorMethods<T>.PIID), null);
+            return __iEnumeratorObjRef;
+        }
+        private IObjectReference iEnumeratorObjRef => __iEnumeratorObjRef ?? Make_IEnumeratorObjRef();
+
+        IObjectReference IWinRTObject.NativeObject => _inner;
+
+        bool IWinRTObject.HasUnwrappableNativeObject => true;
+
+        private volatile global::System.Collections.Concurrent.ConcurrentDictionary<RuntimeTypeHandle, IObjectReference> _queryInterfaceCache;
+        private global::System.Collections.Concurrent.ConcurrentDictionary<RuntimeTypeHandle, IObjectReference> MakeQueryInterfaceCache()
+        {
+            global::System.Threading.Interlocked.CompareExchange(ref _queryInterfaceCache, new global::System.Collections.Concurrent.ConcurrentDictionary<RuntimeTypeHandle, IObjectReference>(), null);
+            return _queryInterfaceCache;
+        }
+        global::System.Collections.Concurrent.ConcurrentDictionary<RuntimeTypeHandle, IObjectReference> IWinRTObject.QueryInterfaceCache => _queryInterfaceCache ?? MakeQueryInterfaceCache();
+        private volatile global::System.Collections.Concurrent.ConcurrentDictionary<RuntimeTypeHandle, object> _additionalTypeData;
+        private global::System.Collections.Concurrent.ConcurrentDictionary<RuntimeTypeHandle, object> MakeAdditionalTypeData()
+        {
+            global::System.Threading.Interlocked.CompareExchange(ref _additionalTypeData, new global::System.Collections.Concurrent.ConcurrentDictionary<RuntimeTypeHandle, object>(), null);
+            return _additionalTypeData;
+        }
+
+        global::System.Collections.Concurrent.ConcurrentDictionary<RuntimeTypeHandle, object> IWinRTObject.AdditionalTypeData => _additionalTypeData ?? MakeAdditionalTypeData();
+
+        bool IEnumerator.MoveNext()
+        {
+            return global::ABI.System.Collections.Generic.IEnumeratorMethods<T>.MoveNext(iEnumeratorObjRef);
+        }
+
+        void IEnumerator.Reset()
+        {
+            global::ABI.System.Collections.Generic.IEnumeratorMethods<T>.Reset(iEnumeratorObjRef);
+        }
+
+        void IDisposable.Dispose()
+        {
+            global::ABI.System.Collections.Generic.IEnumeratorMethods<T>.Dispose(iEnumeratorObjRef);
+        }
+
+        bool IIterator<T>._MoveNext()
+        {
+            return global::ABI.System.Collections.Generic.IIteratorMethods<T>.MoveNext(iEnumeratorObjRef);
+        }
+
+        uint IIterator<T>.GetMany(ref T[] items)
+        {
+            return global::ABI.System.Collections.Generic.IIteratorMethods<T>.GetMany(iEnumeratorObjRef, ref items);
+        }
+
+        public T Current => global::ABI.System.Collections.Generic.IEnumeratorMethods<T>.get_Current(iEnumeratorObjRef);
+
+        object IEnumerator.Current => Current;
+
+        T IIterator<T>._Current => global::ABI.System.Collections.Generic.IIteratorMethods<T>.get_Current(iEnumeratorObjRef);
+
+        bool IIterator<T>.HasCurrent => global::ABI.System.Collections.Generic.IIteratorMethods<T>.get_HasCurrent(iEnumeratorObjRef);
+    }
+}
+
+namespace ABI.System.Collections.Generic
+{
+    using global::System;
+    using global::System.Diagnostics.CodeAnalysis;
+    using global::System.Runtime.CompilerServices;
+
+#if EMBED
+    internal
+#else
+    public
+#endif
+    static class IEnumerableMethods<T>
+    {
+        static IEnumerableMethods()
+        {
+            ComWrappersSupport.RegisterHelperType(typeof(global::System.Collections.Generic.IEnumerable<T>), typeof(global::ABI.System.Collections.Generic.IEnumerable<T>));
+        }
+
+        public static global::System.Collections.Generic.IEnumerator<T> GetEnumerator(IObjectReference obj)
+        {
+            var first = ABI.Windows.Foundation.Collections.IIterableMethods<T>.First(obj);
+            if (first is global::ABI.System.Collections.Generic.FromAbiEnumerator<T> iterator)
+            {
+                return iterator;
+            }
+            else if (first is global::System.Collections.Generic.IEnumeratorImpl<T> ienumeratorImpl)
+            {
+                return new global::ABI.System.Collections.Generic.FromAbiEnumerator<T>(ienumeratorImpl);
+            }
+
+            throw new InvalidOperationException("Unexpected type for enumerator");
+        }
+
+        private static IntPtr abiToProjectionVftablePtr;
+        public static IntPtr AbiToProjectionVftablePtr => abiToProjectionVftablePtr;
+
+        internal static bool TryInitCCWVtable(IntPtr ptr)
+        {
+            return global::System.Threading.Interlocked.CompareExchange(ref abiToProjectionVftablePtr, ptr, IntPtr.Zero) == IntPtr.Zero;
+        }
+
+        public static global::System.Collections.Generic.IEnumerator<T> Abi_First_0(IntPtr thisPtr)
+        {
+            var __this = global::WinRT.ComWrappersSupport.FindObject<global::System.Collections.Generic.IEnumerable<T>>(thisPtr);
+            return new ToAbiEnumeratorAdapter<T>(__this.GetEnumerator());
+        }
+
+        internal readonly static Guid PIID = GuidGenerator.CreateIID(typeof(IEnumerable<T>));
+        public static Guid IID => PIID;
+    }
+
+#if EMBED
+    internal
+#else
+    public
+#endif
+    static class IEnumerableMethods<T, TAbi> where TAbi : unmanaged
+    {
+        public unsafe static bool InitRcwHelper(delegate*<IObjectReference, global::System.Collections.Generic.IEnumerator<T>> first)
+        {
+            if (ABI.Windows.Foundation.Collections.IIterableMethods<T>._RcwHelperInitialized)
+            {
+                return true;
+            }
+
+            ABI.Windows.Foundation.Collections.IIterableMethods<T>._First = first;
+            ComWrappersSupport.RegisterTypedRcwFactory(
+                typeof(global::System.Collections.Generic.IEnumerable<T>),
+                IEnumerableImpl<T>.CreateRcw);
+
+            ABI.Windows.Foundation.Collections.IIterableMethods<T>._RcwHelperInitialized = true;
+            return true;
+        }
+
+        public static unsafe bool InitCcw(
+            delegate* unmanaged[Stdcall]<IntPtr, IntPtr*, int> first)
+        {
+            if (IEnumerableMethods<T>.AbiToProjectionVftablePtr != default)
+            {
+                return false;
+            }
+
+            var abiToProjectionVftablePtr = (IntPtr)NativeMemory.AllocZeroed((nuint)(sizeof(IInspectable.Vftbl) + sizeof(IntPtr) * 1));
+            *(IInspectable.Vftbl*)abiToProjectionVftablePtr = IInspectable.Vftbl.AbiToProjectionVftable;
+            ((delegate* unmanaged[Stdcall]<IntPtr, IntPtr*, int>*)abiToProjectionVftablePtr)[6] = first;
+
+            if (!IEnumerableMethods<T>.TryInitCCWVtable(abiToProjectionVftablePtr))
+            {
+                NativeMemory.Free((void*)abiToProjectionVftablePtr);
+                return false;
+            }
+
+            // Register generic helper types referenced in CCW.
+            ComWrappersSupport.RegisterHelperType(typeof(global::System.Collections.Generic.IEnumerator<T>), typeof(global::ABI.System.Collections.Generic.IEnumerator<T>));
+
+            return true;
+        }
+
+        private static IEnumerable_Delegates.First_0_Abi DelegateCache;
+
+        internal static unsafe void InitFallbackCCWVtable()
+        {
+            DelegateCache = new IEnumerable_Delegates.First_0_Abi(Do_Abi_First_0);
+            InitCcw((delegate* unmanaged[Stdcall]<IntPtr, IntPtr*, int>) Marshal.GetFunctionPointerForDelegate(DelegateCache));
+        }
+
+        private static unsafe int Do_Abi_First_0(IntPtr thisPtr, IntPtr* __return_value__)
+        {
+            *__return_value__ = default;
+            try
+            {
+                *__return_value__ = MarshalInterface<global::System.Collections.Generic.IEnumerator<T>>.FromManaged(IEnumerableMethods<T>.Abi_First_0(thisPtr));
+            }
+            catch (Exception __exception__)
+            {
+                global::WinRT.ExceptionHelpers.SetErrorInfo(__exception__);
+                return global::WinRT.ExceptionHelpers.GetHRForException(__exception__);
+            }
+            return 0;
+        }
+    }
+
+    [DynamicInterfaceCastableImplementation]
+    [Guid("FAA585EA-6214-4217-AFDA-7F46DE5869B3")]
+    interface IEnumerable<T> : global::System.Collections.Generic.IEnumerable<T>, global::Windows.Foundation.Collections.IIterable<T>
+    {
+        public static IObjectReference CreateMarshaler(global::System.Collections.Generic.IEnumerable<T> obj) =>
+            obj is null ? null : ComWrappersSupport.CreateCCWForObject<IUnknownVftbl>(obj, PIID);
+
+        public static ObjectReferenceValue CreateMarshaler2(global::System.Collections.Generic.IEnumerable<T> obj) => 
+            ComWrappersSupport.CreateCCWForObjectForMarshaling(obj, PIID);
+
+        public static IntPtr GetAbi(IObjectReference objRef) =>
+            objRef?.ThisPtr ?? IntPtr.Zero;
+
+        public static IntPtr FromManaged(global::System.Collections.Generic.IEnumerable<T> value) =>
+            (value is null) ? IntPtr.Zero : CreateMarshaler2(value).Detach();
+
+        public static void DisposeMarshaler(IObjectReference objRef) => objRef?.Dispose();
+
+        public static void DisposeAbi(IntPtr abi) =>
+            MarshalInterfaceHelper<global::Windows.Foundation.Collections.IIterable<T>>.DisposeAbi(abi);
+
+        public static string GetGuidSignature() => GuidGenerator.GetSignature(typeof(IEnumerable<T>));
+
+#pragma warning disable CA2257 // This member is a type (so it cannot be invoked)
+        internal sealed class ToAbiHelper : global::Windows.Foundation.Collections.IIterable<T>
+#pragma warning restore CA2257
+        {
+            private readonly IEnumerable<T> m_enumerable;
+
+            internal ToAbiHelper(IEnumerable<T> enumerable) => m_enumerable = enumerable;
+
+            public global::System.Collections.Generic.IEnumerator<T> First() => m_enumerable.GetEnumerator();
+        }
+
+        public static readonly IntPtr AbiToProjectionVftablePtr;
+        static IEnumerable()
+        {
+            if (RuntimeFeature.IsDynamicCodeCompiled)
+            {
+                // Simple invocation guarded by a direct runtime feature check to help the linker.
+                // See https://github.com/dotnet/runtime/blob/main/docs/design/tools/illink/feature-checks.md.
+#pragma warning disable IL3050 // https://github.com/dotnet/runtime/issues/97273
+                InitFallbackCCWVTableIfNeeded();
+#pragma warning restore IL3050
+
+#if NET8_0_OR_GREATER
+                [RequiresDynamicCode(AttributeMessages.MarshallingOrGenericInstantiationsRequiresDynamicCode)]
+#endif
+#if NET
+                [SuppressMessage("Trimming", "IL2080", Justification = AttributeMessages.AbiTypesNeverHaveConstructors)]
+#endif
+                [MethodImpl(MethodImplOptions.NoInlining)]
+                static void InitFallbackCCWVTableIfNeeded()
+                {
+                    if (IEnumerableMethods<T>.AbiToProjectionVftablePtr == default)
+                    {
+                        // Handle the compat scenario where the source generator wasn't used or IDIC was used.
+                        var initFallbackCCWVtable = (Action)typeof(IEnumerableMethods<,>).MakeGenericType(typeof(T), Marshaler<T>.AbiType).
+                            GetMethod("InitFallbackCCWVtable", BindingFlags.NonPublic | BindingFlags.Static).
+                            CreateDelegate(typeof(Action));
+                        initFallbackCCWVtable();
+                    }
+                }
+            }
+
+            AbiToProjectionVftablePtr = IEnumerableMethods<T>.AbiToProjectionVftablePtr;
+        }
+
+        // This is left here for backwards compat purposes where older generated
+        // projections can be using FindVftblType and using this to cast.
+        [Guid("FAA585EA-6214-4217-AFDA-7F46DE5869B3")]
+#pragma warning disable CA2257 // This member is a type (so it cannot be invoked)
+        public unsafe struct Vftbl
+#pragma warning restore CA2257
+        {
+            internal IInspectable.Vftbl IInspectableVftbl;
+
+            public static readonly IntPtr AbiToProjectionVftablePtr = ABI.System.Collections.Generic.IEnumerable<T>.AbiToProjectionVftablePtr;
+
+            public static Guid PIID = ABI.System.Collections.Generic.IEnumerable<T>.PIID;
+        }
+
+        public static ObjectReference<IUnknownVftbl> ObjRefFromAbi(IntPtr thisPtr)
+        {
+            if (thisPtr == IntPtr.Zero)
+            {
+                return null;
+            }
+            return ObjectReference<IUnknownVftbl>.FromAbi(thisPtr);
+        }
+
+        public static Guid PIID = ABI.System.Collections.Generic.IEnumerableMethods<T>.PIID;
+
+        global::System.Collections.Generic.IEnumerator<T> global::System.Collections.Generic.IEnumerable<T>.GetEnumerator()
+        {
+            var _obj = ((IWinRTObject)this).GetObjectReferenceForType(typeof(global::System.Collections.Generic.IEnumerable<T>).TypeHandle);
+            return IEnumerableMethods<T>.GetEnumerator(_obj);
+        }
+
+        IEnumerator global::System.Collections.IEnumerable.GetEnumerator() => GetEnumerator();
+    }
+
+#if EMBED
+    internal
+#else
+    public
+#endif
+    static class IEnumerable_Delegates
+    {
+        public unsafe delegate int First_0(IntPtr thisPtr, out IntPtr __return_value__);
+
+        internal unsafe delegate int First_0_Abi(IntPtr thisPtr, IntPtr* __return_value__);
+    }
+
+    internal static class IIteratorMethods<T>
+    {
+        // These function pointers will be set by IEnumeratorMethods<T,TAbi>
+        // when it is called by the source generated type or by the fallback
+        // mechanism if the source generated type wasn't used.
+        internal volatile unsafe static delegate*<IObjectReference, T> _GetCurrent;
+        internal volatile unsafe static delegate*<IObjectReference, T[], uint> _GetMany;
+        internal volatile static bool _RcwHelperInitialized;
+
+        public static unsafe bool MoveNext(IObjectReference obj)
+        {
+            var ThisPtr = obj.ThisPtr;
+            byte __retval = default;
+            global::WinRT.ExceptionHelpers.ThrowExceptionForHR((*(delegate* unmanaged[Stdcall]<IntPtr, byte*, int>**)ThisPtr)[8](ThisPtr, &__retval));
+            return __retval != 0;
+        }
+
+        public static unsafe uint GetMany(IObjectReference obj, ref T[] items)
+        {
+            // Early return to ensure things are trimmed correctly on NAOT.
+            // See https://github.com/dotnet/runtime/blob/main/docs/design/tools/illink/feature-checks.md.
+            if (!RuntimeFeature.IsDynamicCodeCompiled)
+            {
+                return _GetMany(obj, items);
+            }
+
+            if (_GetMany != null)
+            {
+                return _GetMany(obj, items);
+            }
+            else
+            {
+                var ThisPtr = obj.ThisPtr;
+
+                object __items = default;
+                int __items_length = default;
+                IntPtr __items_data = default;
+                uint __retval = default;
+                try
+                {
+                    __items = Marshaler<T>.CreateMarshalerArray(items);
+                    (__items_length, __items_data) = Marshaler<T>.GetAbiArray(__items);
+                    global::WinRT.ExceptionHelpers.ThrowExceptionForHR((*(delegate* unmanaged[Stdcall]<IntPtr, int, IntPtr, uint*, int>**)ThisPtr)[9](ThisPtr, __items_length, __items_data, &__retval));
+                    items = Marshaler<T>.FromAbiArray((__items_length, __items_data));
+                    return __retval;
+                }
+                finally
+                {
+                    Marshaler<T>.DisposeMarshalerArray(__items);
+                }
+            }
+        }
+
+        public static unsafe T get_Current(IObjectReference obj)
+        {
+            return _GetCurrent(obj);
+        }
+
+        public static unsafe bool get_HasCurrent(IObjectReference obj)
+        {
+            var ThisPtr = obj.ThisPtr;
+            byte __retval = default;
+            global::WinRT.ExceptionHelpers.ThrowExceptionForHR((*(delegate* unmanaged[Stdcall]<IntPtr, byte*, int>**)ThisPtr)[7](ThisPtr, &__retval));
+            return __retval != 0;
+        }
+    }
+
+#if EMBED
+    internal
+#else
+    public
+#endif
+    static class IEnumeratorMethods<T>
+    {
+        unsafe static IEnumeratorMethods()
+        {
+            ComWrappersSupport.RegisterHelperType(typeof(global::System.Collections.Generic.IEnumerator<T>), typeof(global::ABI.System.Collections.Generic.IEnumerator<T>));
+
+            // Early return to ensure things are trimmed correctly on NAOT.
+            // See https://github.com/dotnet/runtime/blob/main/docs/design/tools/illink/feature-checks.md.
+            if (!RuntimeFeature.IsDynamicCodeCompiled)
+            {
+                return;
+            }
+
+#pragma warning disable IL3050 // https://github.com/dotnet/runtime/issues/97273
+            InitRcwHelperFallbackIfNeeded();
+#pragma warning restore IL3050
+
+#if NET8_0_OR_GREATER
+            [RequiresDynamicCode(AttributeMessages.MarshallingOrGenericInstantiationsRequiresDynamicCode)]
+#endif
+#if NET
+            [SuppressMessage("Trimming", "IL2080", Justification = AttributeMessages.AbiTypesNeverHaveConstructors)]
+#endif
+            [MethodImpl(MethodImplOptions.NoInlining)]
+            static void InitRcwHelperFallbackIfNeeded()
+            {
+                // Handle the compat scenario where the source generator wasn't used and IDIC hasn't been used yet
+                // and due to that the function pointers haven't been initialized.
+                if (!IIteratorMethods<T>._RcwHelperInitialized)
+                {
+                    var initRcwHelperFallback = (Func<bool>)typeof(IEnumeratorMethods<,>).MakeGenericType(typeof(T), Marshaler<T>.AbiType).
+                        GetMethod("InitRcwHelperFallback", BindingFlags.NonPublic | BindingFlags.Static).
+                        CreateDelegate(typeof(Func<bool>));
+                    initRcwHelperFallback();
+                }
+            }
+        }
+
+        public static T get_Current(IObjectReference obj)
+        {
+            return IIteratorMethods<T>.get_Current(obj);
+        }
+
+        public static bool MoveNext(IObjectReference obj)
+        {
+            return IIteratorMethods<T>.MoveNext(obj);
+        }
+
+        public static void Reset(IObjectReference obj)
+        {
+            throw new NotSupportedException();
+        }
+
+        public static void Dispose(IObjectReference obj)
+        {
+        }
+
+        private static IntPtr abiToProjectionVftablePtr;
+        public static IntPtr AbiToProjectionVftablePtr => abiToProjectionVftablePtr;
+
+        internal static bool TryInitCCWVtable(IntPtr ptr)
+        {
+            return global::System.Threading.Interlocked.CompareExchange(ref abiToProjectionVftablePtr, ptr, IntPtr.Zero) == IntPtr.Zero;
+        }
+
+        public static bool Abi_MoveNext_2(IntPtr thisPtr)
+        {
+            return IEnumerator<T>.FindAdapter(thisPtr)._MoveNext();
+        }
+
+        public static uint Abi_GetMany_3(IntPtr thisPtr, ref T[] items)
+        {
+            return IEnumerator<T>.FindAdapter(thisPtr).GetMany(ref items);
+        }
+
+        public static T Abi_get_Current_0(IntPtr thisPtr)
+        {
+            return IEnumerator<T>.FindAdapter(thisPtr)._Current;
+        }
+
+        public static bool Abi_get_HasCurrent_1(IntPtr thisPtr)
+        {
+            return IEnumerator<T>.FindAdapter(thisPtr).HasCurrent;
+        }
+
+        internal readonly static Guid PIID = GuidGenerator.CreateIID(typeof(IEnumerator<T>));
+        public static Guid IID => PIID;
+    }
+
+#if EMBED
+    internal
+#else
+    public
+#endif
+    static class IEnumeratorMethods<T, TAbi> where TAbi : unmanaged
+    {
+        public unsafe static bool InitRcwHelper(
+            delegate*<IObjectReference, T> getCurrent,
+            delegate*<IObjectReference, T[], uint> getMany)
+        {
+            if (IIteratorMethods<T>._RcwHelperInitialized)
+            {
+                return true;
+            }
+
+            IIteratorMethods<T>._GetCurrent = getCurrent;
+            IIteratorMethods<T>._GetMany = getMany;
+
+            ComWrappersSupport.RegisterTypedRcwFactory(
+                typeof(global::System.Collections.Generic.IEnumerator<T>),
+                IEnumeratorImpl<T>.CreateRcw);
+            IIteratorMethods<T>._RcwHelperInitialized = true;
+            return true;
+        }
+
+        private unsafe static bool InitRcwHelperFallback()
+        {
+            return InitRcwHelper(&get_Current, null);
+        }
+
+        private unsafe static T get_Current(IObjectReference obj)
+        {
+            var ThisPtr = obj.ThisPtr;
+            TAbi result = default;
+            try
+            {
+                global::WinRT.ExceptionHelpers.ThrowExceptionForHR((*(delegate* unmanaged[Stdcall]<IntPtr, void*, int>**)ThisPtr)[6](ThisPtr, &result));
+                return Marshaler<T>.FromAbi(result);
+            }
+            finally
+            {
+                Marshaler<T>.DisposeAbi(result);
+            }
+        }
+
+        public static unsafe bool InitCcw(
+            delegate* unmanaged[Stdcall]<IntPtr, TAbi*, int> getCurrent,
+            delegate* unmanaged[Stdcall]<IntPtr, byte*, int> hasCurrent,
+            delegate* unmanaged[Stdcall]<IntPtr, byte*, int> moveNext,
+            delegate* unmanaged[Stdcall]<IntPtr, int, IntPtr, uint*, int> getMany)
+        {
+            if (IEnumeratorMethods<T>.AbiToProjectionVftablePtr != default)
+            {
+                return false;
+            }
+
+            var abiToProjectionVftablePtr = (IntPtr)NativeMemory.AllocZeroed((nuint)(sizeof(IInspectable.Vftbl) + sizeof(IntPtr) * 4));
+            *(IInspectable.Vftbl*)abiToProjectionVftablePtr = IInspectable.Vftbl.AbiToProjectionVftable;
+            ((delegate* unmanaged[Stdcall]<IntPtr, TAbi*, int>*)abiToProjectionVftablePtr)[6] = getCurrent;
+            ((delegate* unmanaged[Stdcall]<IntPtr, byte*, int>*)abiToProjectionVftablePtr)[7] = hasCurrent;
+            ((delegate* unmanaged[Stdcall]<IntPtr, byte*, int>*)abiToProjectionVftablePtr)[8] = moveNext;
+            ((delegate* unmanaged[Stdcall]<IntPtr, int, IntPtr, uint*, int>*)abiToProjectionVftablePtr)[9] = getMany;
+
+            if (!IEnumeratorMethods<T>.TryInitCCWVtable(abiToProjectionVftablePtr))
+            {
+                NativeMemory.Free((void*)abiToProjectionVftablePtr);
+                return false;
+            }
+
+            return true;
+        }
+
+        private static global::System.Delegate[] DelegateCache;
+
+#if NET8_0_OR_GREATER
+        [RequiresDynamicCode(AttributeMessages.MarshallingOrGenericInstantiationsRequiresDynamicCode)]
+#endif
+        internal static unsafe void InitFallbackCCWVtable()
+        {
+            Type get_Current_0_Type = Projections.GetAbiDelegateType(new Type[] { typeof(IntPtr), typeof(TAbi*), typeof(int) });
+
+            DelegateCache = new global::System.Delegate[]
+            {
+                global::System.Delegate.CreateDelegate(get_Current_0_Type, typeof(IEnumeratorMethods<T,TAbi>).GetMethod(nameof(Do_Abi_get_Current_0), BindingFlags.NonPublic | BindingFlags.Static)),
+                new _get_PropertyAsBoolean_Abi(Do_Abi_get_HasCurrent_1),
+                new IEnumerator_Delegates.MoveNext_2_Abi(Do_Abi_MoveNext_2),
+                new IEnumerator_Delegates.GetMany_3_Abi(Do_Abi_GetMany_3)
+            };
+
+            InitCcw(
+                (delegate* unmanaged[Stdcall]<IntPtr, TAbi*, int>) Marshal.GetFunctionPointerForDelegate(DelegateCache[0]),
+                (delegate* unmanaged[Stdcall]<IntPtr, byte*, int>) Marshal.GetFunctionPointerForDelegate(DelegateCache[1]),
+                (delegate* unmanaged[Stdcall]<IntPtr, byte*, int>) Marshal.GetFunctionPointerForDelegate(DelegateCache[2]),
+                (delegate* unmanaged[Stdcall]<IntPtr, int, IntPtr, uint*, int>) Marshal.GetFunctionPointerForDelegate(DelegateCache[3])
+            );
+        }
+
+        private static unsafe int Do_Abi_MoveNext_2(IntPtr thisPtr, byte* __return_value__)
+        {
+            bool ____return_value__ = default;
+
+            *__return_value__ = default;
+
+            try
+            {
+                ____return_value__ = IEnumerator<T>.FindAdapter(thisPtr)._MoveNext();
+                *__return_value__ = (byte)(____return_value__ ? 1 : 0);
+
+            }
+            catch (Exception __exception__)
+            {
+                global::WinRT.ExceptionHelpers.SetErrorInfo(__exception__);
+                return global::WinRT.ExceptionHelpers.GetHRForException(__exception__);
+            }
+            return 0;
+        }
+
+        private static unsafe int Do_Abi_GetMany_3(IntPtr thisPtr, int __itemsSize, IntPtr items, uint* __return_value__)
+        {
+            uint ____return_value__ = default;
+
+            *__return_value__ = default;
+            T[] __items = Marshaler<T>.FromAbiArray((__itemsSize, items));
+
+            try
+            {
+                ____return_value__ = IEnumerator<T>.FindAdapter(thisPtr).GetMany(ref __items);
+                Marshaler<T>.CopyManagedArray(__items, items);
+                *__return_value__ = ____return_value__;
+
+            }
+            catch (Exception __exception__)
+            {
+                global::WinRT.ExceptionHelpers.SetErrorInfo(__exception__);
+                return global::WinRT.ExceptionHelpers.GetHRForException(__exception__);
+            }
+            return 0;
+        }
+
+        private static unsafe int Do_Abi_get_Current_0(IntPtr thisPtr, TAbi* __return_value__)
+        {
+            T ____return_value__ = default;
+
+            *__return_value__ = default;
+
+            try
+            {
+                ____return_value__ = IEnumerator<T>.FindAdapter(thisPtr)._Current;
+                *__return_value__ = (TAbi)Marshaler<T>.FromManaged(____return_value__);
+            }
+            catch (Exception __exception__)
+            {
+                global::WinRT.ExceptionHelpers.SetErrorInfo(__exception__);
+                return global::WinRT.ExceptionHelpers.GetHRForException(__exception__);
+            }
+            return 0;
+        }
+
+        private static unsafe int Do_Abi_get_HasCurrent_1(IntPtr thisPtr, byte* __return_value__)
+        {
+            bool ____return_value__ = default;
+
+            *__return_value__ = default;
+
+            try
+            {
+                ____return_value__ = IEnumerator<T>.FindAdapter(thisPtr).HasCurrent;
+                *__return_value__ = (byte)(____return_value__ ? 1 : 0);
+            }
+            catch (Exception __exception__)
+            {
+                global::WinRT.ExceptionHelpers.SetErrorInfo(__exception__);
+                return global::WinRT.ExceptionHelpers.GetHRForException(__exception__);
+            }
+            return 0;
+        }
+    }
+
+    // Used by GetEnumerator to provide an IIterator mapping to C# that follows C# conventions
+    // such as the enumerator starting at index -1 rather than index 0.
+    internal sealed class FromAbiEnumerator<T> : global::System.Collections.Generic.IEnumerator<T>
+    {
+        private readonly global::Windows.Foundation.Collections.IIterator<T> _iterator;
+
+        public FromAbiEnumerator(IObjectReference obj) :
+            this(new global::System.Collections.Generic.IEnumeratorImpl<T>(obj))
+        {
+        }
+
+        internal FromAbiEnumerator(global::Windows.Foundation.Collections.IIterator<T> iterator)
+        {
+            _iterator = iterator;
+        }
+
+        public static global::System.Collections.Generic.IEnumerator<T> FromAbi(IntPtr abi)
+        {
+            if (abi == IntPtr.Zero)
+            {
+                return null;
+            }
+            return new FromAbiEnumerator<T>(ObjectReference<IUnknownVftbl>.FromAbi(abi));
+        }
+
+        public static void DisposeAbi(IntPtr abi) => MarshalInterfaceHelper<global::Windows.Foundation.Collections.IIterator<T>>.DisposeAbi(abi);
+
+        private bool m_hadCurrent = true;
+        private T m_current = default!;
+        private bool m_isInitialized = false;
+
+        public T Current
+        {
+            get
+            {
+                // The enumerator has not been advanced to the first element yet.
+                if (!m_isInitialized)
+                    throw new InvalidOperationException(WinRTRuntimeErrorStrings.InvalidOperation_EnumNotStarted);
+                // The enumerator has reached the end of the collection
+                if (!m_hadCurrent)
+                    throw new InvalidOperationException(WinRTRuntimeErrorStrings.InvalidOperation_EnumEnded);
+                return m_current;
+            }
+        }
+
+        object IEnumerator.Current
+        {
+            get
+            {
+                // The enumerator has not been advanced to the first element yet.
+                if (!m_isInitialized)
+                    throw new InvalidOperationException(WinRTRuntimeErrorStrings.InvalidOperation_EnumNotStarted);
+                // The enumerator has reached the end of the collection
+                if (!m_hadCurrent)
+                    throw new InvalidOperationException(WinRTRuntimeErrorStrings.InvalidOperation_EnumEnded);
+                return m_current;
+            }
+        }
+
+        public bool MoveNext()
+        {
+            // If we've passed the end of the iteration, IEnumerable<T> should return false, while
+            // IIterable will fail the interface call
+            if (!m_hadCurrent)
+            {
+                return false;
+            }
+
+            // IIterators start at index 0, rather than -1.  If this is the first call, we need to just
+            // check HasCurrent rather than actually moving to the next element
+            try
+            {
+                if (!m_isInitialized)
+                {
+                    m_hadCurrent = _iterator.HasCurrent;
+                    m_isInitialized = true;
+                }
+                else
+                {
+                    m_hadCurrent = _iterator._MoveNext();
+                }
+
+                // We want to save away the current value for two reasons:
+                //  1. Accessing .Current is cheap on other iterators, so having it be a property which is a
+                //     simple field access preserves the expected performance characteristics (as opposed to
+                //     triggering a COM call every time the property is accessed)
+                //
+                //  2. This allows us to preserve the same semantics as generic collection iteration when iterating
+                //     beyond the end of the collection - namely that Current continues to return the last value
+                //     of the collection
+                if (m_hadCurrent)
+                {
+                    m_current = _iterator._Current;
+                }
+            }
+            catch (Exception e)
+            {
+                // Translate E_CHANGED_STATE into an InvalidOperationException for an updated enumeration
+                if (Marshal.GetHRForException(e) == ExceptionHelpers.E_CHANGED_STATE)
+                {
+                    throw new InvalidOperationException(WinRTRuntimeErrorStrings.InvalidOperation_EnumFailedVersion);
+                }
+                else
+                {
+                    throw;
+                }
+            }
+
+            return m_hadCurrent;
+        }
+
+        public void Reset()
+        {
+            throw new NotSupportedException();
+        }
+
+        public void Dispose()
+        {
+        }
+    }
+
+    internal sealed class IBindableIteratorTypeDetails : IWinRTExposedTypeDetails
+    {
+        public ComWrappers.ComInterfaceEntry[] GetExposedInterfaces()
+        {
+            return new ComWrappers.ComInterfaceEntry[]
+            {
+                    new ComWrappers.ComInterfaceEntry
+                    {
+                        IID = typeof(ABI.Microsoft.UI.Xaml.Interop.IBindableIterator).GUID,
+                        Vtable = ABI.Microsoft.UI.Xaml.Interop.IBindableIterator.AbiToProjectionVftablePtr
+                    }
+            };
+        }
+    }
+
+    // Used to handle the scenario where some enumerators are implemented on internal types and
+    // we can't make them AOT friendly due to we can't reference them.
+    public sealed class ToAbiEnumeratorAdapter<T> : global::System.Collections.Generic.IEnumerator<T>, global::System.Collections.IEnumerator
+    {
+        private readonly global::System.Collections.Generic.IEnumerator<T> m_enumerator;
+
+        internal ToAbiEnumeratorAdapter(global::System.Collections.Generic.IEnumerator<T> enumerator) => m_enumerator = enumerator;
+
+        public T Current => m_enumerator.Current;
+
+        object IEnumerator.Current => m_enumerator.Current;
+
+        public void Dispose() => m_enumerator.Dispose();
+
+        public bool MoveNext() => m_enumerator.MoveNext();
+
+        public void Reset() => m_enumerator.Reset();
+    }
+
+    [DynamicInterfaceCastableImplementation]
+    [Guid("6A79E863-4300-459A-9966-CBB660963EE1")]
+    interface IEnumerator<T> : global::System.Collections.Generic.IEnumerator<T>, global::Windows.Foundation.Collections.IIterator<T>
+    {
+        public static IObjectReference CreateMarshaler(global::System.Collections.Generic.IEnumerator<T> obj) =>
+            obj is null ? null : ComWrappersSupport.CreateCCWForObject<IUnknownVftbl>(obj, PIID);
+
+        public static ObjectReferenceValue CreateMarshaler2(global::System.Collections.Generic.IEnumerator<T> obj) => 
+            ComWrappersSupport.CreateCCWForObjectForMarshaling(obj, PIID);
+
+        public static IntPtr GetAbi(IObjectReference objRef) =>
+            objRef?.ThisPtr ?? IntPtr.Zero;
+
+        public static IntPtr FromManaged(global::System.Collections.Generic.IEnumerator<T> value) =>
+            (value is null) ? IntPtr.Zero : CreateMarshaler2(value).Detach();
+
+        public static void DisposeMarshaler(IObjectReference objRef) => objRef?.Dispose();
+
+        public static void DisposeAbi(IntPtr abi) =>
+            MarshalInterfaceHelper<global::Windows.Foundation.Collections.IIterator<T>>.DisposeAbi(abi);
+
+        public static string GetGuidSignature() => GuidGenerator.GetSignature(typeof(IEnumerator<T>));
+
+        // Limiting projected surface to IBindableIterator as we only create a CCW for it during those scenarios.
+        // In IEnumerator<> scenarios, we use this as a helper for the implementation and don't actually use it to
+        // create a CCW.
+        [global::WinRT.WinRTExposedType(typeof(IBindableIteratorTypeDetails))]
+#pragma warning disable CA2257 // This member is a type (so it cannot be invoked)
+        public sealed class ToAbiHelper : global::Windows.Foundation.Collections.IIterator<T>, global::Microsoft.UI.Xaml.Interop.IBindableIterator
+#pragma warning restore CA2257
+        {
+            private readonly global::System.Collections.Generic.IEnumerator<T> m_enumerator;
+            private bool m_firstItem = true;
+            private bool m_hasCurrent;
+
+            internal ToAbiHelper(global::System.Collections.Generic.IEnumerator<T> enumerator) => m_enumerator = enumerator;
+
+            public T _Current
+            {
+                get
+                {
+                    // IEnumerator starts at item -1, while IIterators start at item 0.  Therefore, if this is the
+                    // first access to the iterator we need to advance to the first item.
+                    if (m_firstItem)
+                    {
+                        m_firstItem = false;
+                        _MoveNext();
+                    }
+
+                    if (!m_hasCurrent)
+                    {
+                        ExceptionHelpers.ThrowExceptionForHR(ExceptionHelpers.E_BOUNDS);
+                    }
+
+                    return m_enumerator.Current;
+                }
+            }
+
+            public bool HasCurrent
+            {
+                get
+                {
+                    // IEnumerator starts at item -1, while IIterators start at item 0.  Therefore, if this is the
+                    // first access to the iterator we need to advance to the first item.
+                    if (m_firstItem)
+                    {
+                        m_firstItem = false;
+                        _MoveNext();
+                    }
+
+                    return m_hasCurrent;
+                }
+            }
+
+            public bool _MoveNext()
+            {
+                try
+                {
+                    m_hasCurrent = m_enumerator.MoveNext();
+                }
+                catch (InvalidOperationException)
+                {
+                    ExceptionHelpers.ThrowExceptionForHR(ExceptionHelpers.E_CHANGED_STATE);
+                }
+
+                return m_hasCurrent;
+            }
+
+            public uint GetMany(ref T[] items)
+            {
+                if (items == null)
+                {
+                    return 0;
+                }
+
+                int index = 0;
+                while (index < items.Length && HasCurrent)
+                {
+                    items[index] = _Current;
+                    _MoveNext();
+                    ++index;
+                }
+
+                if (typeof(T) == typeof(string))
+                {
+                    string[] stringItems = (items as string[])!;
+
+                    // Fill the rest of the array with string.Empty to avoid marshaling failure
+                    for (int i = index; i < items.Length; ++i)
+                        stringItems[i] = string.Empty;
+                }
+
+                return (uint)index;
+            }
+
+            public object Current => _Current;
+
+            public bool MoveNext() => _MoveNext();
+
+            uint global::Microsoft.UI.Xaml.Interop.IBindableIterator.GetMany(ref object[] items)
+            {
+                // Should not be called.
+                throw new NotImplementedException();
+            }
+            uint global::Windows.UI.Xaml.Interop.IBindableIterator.GetMany(ref object[] items)
+            {
+                // Should not be called.
+                throw new NotImplementedException();
+            }
+        }
+
+        public static readonly IntPtr AbiToProjectionVftablePtr;
+        static IEnumerator()
+        {
+            if (RuntimeFeature.IsDynamicCodeCompiled)
+            {
+                // Simple invocation guarded by a direct runtime feature check to help the linker.
+                // See https://github.com/dotnet/runtime/blob/main/docs/design/tools/illink/feature-checks.md.
+#pragma warning disable IL3050 // https://github.com/dotnet/runtime/issues/97273
+                InitFallbackCCWVTableIfNeeded();
+#pragma warning restore IL3050
+
+#if NET8_0_OR_GREATER
+                [RequiresDynamicCode(AttributeMessages.MarshallingOrGenericInstantiationsRequiresDynamicCode)]
+#endif
+#if NET
+                [SuppressMessage("Trimming", "IL2080", Justification = AttributeMessages.AbiTypesNeverHaveConstructors)]
+#endif
+                [MethodImpl(MethodImplOptions.NoInlining)]
+                static void InitFallbackCCWVTableIfNeeded()
+                {
+                    if (IEnumeratorMethods<T>.AbiToProjectionVftablePtr == default)
+                    {
+                        // Handle the compat scenario where the source generator wasn't used or IDIC was used.
+                        var initFallbackCCWVtable = (Action)typeof(IEnumeratorMethods<,>).MakeGenericType(typeof(T), Marshaler<T>.AbiType).
+                            GetMethod("InitFallbackCCWVtable", BindingFlags.NonPublic | BindingFlags.Static).
+                            CreateDelegate(typeof(Action));
+                        initFallbackCCWVtable();
+                    }
+                }
+            }
+
+            AbiToProjectionVftablePtr = IEnumeratorMethods<T>.AbiToProjectionVftablePtr;
+        }
+
+        // This is left here for backwards compat purposes where older generated
+        // projections can be using FindVftblType and using this to cast.
+        [Guid("6A79E863-4300-459A-9966-CBB660963EE1")]
+#pragma warning disable CA2257 // This member is a type (so it cannot be invoked)
+        public unsafe struct Vftbl
+#pragma warning restore CA2257
+        {
+            internal IInspectable.Vftbl IInspectableVftbl;
+
+            public static readonly IntPtr AbiToProjectionVftablePtr = ABI.System.Collections.Generic.IEnumerator<T>.AbiToProjectionVftablePtr;
+
+            public static Guid PIID = ABI.System.Collections.Generic.IEnumerator<T>.PIID;
+        }
+
+        private static readonly ConditionalWeakTable<global::System.Collections.Generic.IEnumerator<T>, ToAbiHelper> _adapterTable = new();
+
+        internal static ToAbiHelper FindAdapter(IntPtr thisPtr)
+        {
+            var __this = global::WinRT.ComWrappersSupport.FindObject<global::System.Collections.Generic.IEnumerator<T>>(thisPtr);
+            return _adapterTable.GetValue(__this, (enumerator) => new ToAbiHelper(enumerator));
+        }
+
+        public static ObjectReference<IUnknownVftbl> ObjRefFromAbi(IntPtr thisPtr)
+        {
+            if (thisPtr == IntPtr.Zero)
+            {
+                return null;
+            }
+            return ObjectReference<IUnknownVftbl>.FromAbi(thisPtr);
+        }
+        public static Guid PIID = IEnumeratorMethods<T>.PIID;
+
+        T global::System.Collections.Generic.IEnumerator<T>.Current
+        {
+            get
+            {
+                var _obj = ((IWinRTObject)this).GetObjectReferenceForType(typeof(global::System.Collections.Generic.IEnumerator<T>).TypeHandle);
+                return IEnumeratorMethods<T>.get_Current(_obj);
+            }
+        }
+
+        bool IEnumerator.MoveNext()
+        {
+            var _obj = ((IWinRTObject)this).GetObjectReferenceForType(typeof(global::System.Collections.Generic.IEnumerator<T>).TypeHandle);
+            return IEnumeratorMethods<T>.MoveNext(_obj);
+        }
+
+        void IEnumerator.Reset()
+        {
+            var _obj = ((IWinRTObject)this).GetObjectReferenceForType(typeof(global::System.Collections.Generic.IEnumerator<T>).TypeHandle);
+            IEnumeratorMethods<T>.Reset(_obj);
+        }
+
+        void IDisposable.Dispose()
+        {
+            var _obj = ((IWinRTObject)this).GetObjectReferenceForType(typeof(global::System.Collections.Generic.IEnumerator<T>).TypeHandle);
+            IEnumeratorMethods<T>.Dispose(_obj);
+        }
+
+        object IEnumerator.Current => Current;
+    }
+
+#if EMBED
+    internal
+#else
+    public
+#endif
+    static class IEnumerator_Delegates
+    {
+        public unsafe delegate int MoveNext_2(IntPtr thisPtr, out byte __return_value__);
+        public unsafe delegate int GetMany_3(IntPtr thisPtr, int __itemsSize, IntPtr items, out uint __return_value__);
+
+        internal unsafe delegate int MoveNext_2_Abi(IntPtr thisPtr, byte* __return_value__);
+        internal unsafe delegate int GetMany_3_Abi(IntPtr thisPtr, int __itemsSize, IntPtr items, uint* __return_value__);
+    }
+}