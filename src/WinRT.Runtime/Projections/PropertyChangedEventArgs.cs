<<<<<<< HEAD
// Copyright (c) Microsoft Corporation.
// Licensed under the MIT License.

using System;
using System.ComponentModel;
using System.Runtime.InteropServices;
using WinRT;
using WinRT.Interop;

namespace ABI.Microsoft.UI.Xaml.Data
{
    [Guid("63D0C952-396B-54F4-AF8C-BA8724A427BF")]
    [StructLayout(LayoutKind.Sequential)]
    internal unsafe struct IPropertyChangedEventArgsVftbl
    {
        internal IInspectable.Vftbl IInspectableVftbl;
        private void* _get_PropertyName_0;
        public delegate* unmanaged[Stdcall]<IntPtr, IntPtr*, int> get_PropertyName_0 => (delegate* unmanaged[Stdcall]<IntPtr, IntPtr*, int>)_get_PropertyName_0;
    }

    internal interface IWinRTPropertyChangedEventArgsRuntimeClassFactory
    {
        IObjectReference CreateInstance(string name, object baseInterface, out IObjectReference innerInterface);
        ObjectReferenceValue CreateInstance(string name);
    }
#if !NET
    [global::WinRT.ObjectReferenceWrapper(nameof(_obj))]
#endif
    [Guid("7C0C27A8-0B41-5070-B160-FC9AE960A36C")]
    internal sealed unsafe class MUXPropertyChangedEventArgsRuntimeClassFactory : IWinRTPropertyChangedEventArgsRuntimeClassFactory
    {
        [Guid("7C0C27A8-0B41-5070-B160-FC9AE960A36C")]
        [StructLayout(LayoutKind.Sequential)]
        public struct Vftbl
        {
            internal IInspectable.Vftbl IInspectableVftbl;
            private void* _CreateInstance_0;
            public delegate* unmanaged[Stdcall]<IntPtr, IntPtr, IntPtr, IntPtr*, IntPtr*, int> CreateInstance_0 => (delegate* unmanaged[Stdcall]<IntPtr, IntPtr, IntPtr, IntPtr*, IntPtr*, int>)_CreateInstance_0;
        }
        public static ObjectReference<Vftbl> FromAbi(IntPtr thisPtr) => ObjectReference<Vftbl>.FromAbi(thisPtr);

        public static implicit operator MUXPropertyChangedEventArgsRuntimeClassFactory(IObjectReference obj) => (obj != null) ? new MUXPropertyChangedEventArgsRuntimeClassFactory(obj) : null;
        public static implicit operator MUXPropertyChangedEventArgsRuntimeClassFactory(ObjectReference<Vftbl> obj) => (obj != null) ? new MUXPropertyChangedEventArgsRuntimeClassFactory(obj) : null;
        private readonly ObjectReference<Vftbl> _obj;
        public IntPtr ThisPtr => _obj.ThisPtr;
        public MUXPropertyChangedEventArgsRuntimeClassFactory(IObjectReference obj) : this(obj.As<Vftbl>()) { }
        public MUXPropertyChangedEventArgsRuntimeClassFactory(ObjectReference<Vftbl> obj)
        {
            _obj = obj;
        }

        public unsafe IObjectReference CreateInstance(string name, object baseInterface, out IObjectReference innerInterface)
        {
            IObjectReference __baseInterface = default;
            IntPtr __innerInterface = default;
            IntPtr __retval = default;
            try
            {
                MarshalString.Pinnable __name = new(name);
                fixed (void* ___name = __name)
                {
                    __baseInterface = MarshalInspectable<object>.CreateMarshaler(baseInterface);
                    global::WinRT.ExceptionHelpers.ThrowExceptionForHR(_obj.Vftbl.CreateInstance_0(ThisPtr, MarshalString.GetAbi(ref __name), MarshalInspectable<object>.GetAbi(__baseInterface), &__innerInterface, &__retval));
                    innerInterface = ObjectReference<IUnknownVftbl>.FromAbi(__innerInterface);
                    return ObjectReference<IUnknownVftbl>.Attach(ref __retval);
                }
            }
            finally
            {
                MarshalInspectable<object>.DisposeMarshaler(__baseInterface);
                MarshalInspectable<object>.DisposeAbi(__innerInterface);
                MarshalInspectable<object>.DisposeAbi(__retval);
            }
        }

        public unsafe ObjectReferenceValue CreateInstance(string name)
        {
            IntPtr __innerInterface = default;
            IntPtr __retval = default;
            try
            {
                MarshalString.Pinnable __name = new(name);
                fixed (void* ___name = __name)
                {
                    global::WinRT.ExceptionHelpers.ThrowExceptionForHR(_obj.Vftbl.CreateInstance_0(ThisPtr, MarshalString.GetAbi(ref __name), IntPtr.Zero, &__innerInterface, &__retval));
                    return new ObjectReferenceValue(__retval);
                }
            }
            finally
            {
                MarshalInspectable<object>.DisposeAbi(__innerInterface);
            }
        }
    }



    [global::WinRT.ObjectReferenceWrapper(nameof(_obj))]
    [Guid("6DCC9C03-E0C7-4EEE-8EA9-37E3406EEB1C")]
    internal sealed unsafe class WUXPropertyChangedEventArgsRuntimeClassFactory : IWinRTPropertyChangedEventArgsRuntimeClassFactory
    {
        [Guid("6DCC9C03-E0C7-4EEE-8EA9-37E3406EEB1C")]
        [StructLayout(LayoutKind.Sequential)]
        public struct Vftbl
        {
            internal IInspectable.Vftbl IInspectableVftbl;
            private void* _CreateInstance_0;
            public delegate* unmanaged[Stdcall]<IntPtr, IntPtr, IntPtr, IntPtr*, IntPtr*, int> CreateInstance_0 => (delegate* unmanaged[Stdcall]<IntPtr, IntPtr, IntPtr, IntPtr*, IntPtr*, int>)_CreateInstance_0;
        }
        public static ObjectReference<Vftbl> FromAbi(IntPtr thisPtr) => ObjectReference<Vftbl>.FromAbi(thisPtr);

        public static implicit operator WUXPropertyChangedEventArgsRuntimeClassFactory(IObjectReference obj) => (obj != null) ? new WUXPropertyChangedEventArgsRuntimeClassFactory(obj) : null;
        public static implicit operator WUXPropertyChangedEventArgsRuntimeClassFactory(ObjectReference<Vftbl> obj) => (obj != null) ? new WUXPropertyChangedEventArgsRuntimeClassFactory(obj) : null;
        private readonly ObjectReference<Vftbl> _obj;
        public IntPtr ThisPtr => _obj.ThisPtr;
        public WUXPropertyChangedEventArgsRuntimeClassFactory(IObjectReference obj) : this(obj.As<Vftbl>()) { }
        public WUXPropertyChangedEventArgsRuntimeClassFactory(ObjectReference<Vftbl> obj)
        {
            _obj = obj;
        }

        public unsafe IObjectReference CreateInstance(string name, object baseInterface, out IObjectReference innerInterface)
        {
            IObjectReference __baseInterface = default;
            IntPtr __innerInterface = default;
            IntPtr __retval = default;
            try
            {
                MarshalString.Pinnable __name = new(name);
                fixed (void* ___name = __name)
                {
                    __baseInterface = MarshalInspectable<object>.CreateMarshaler(baseInterface);
                    global::WinRT.ExceptionHelpers.ThrowExceptionForHR(_obj.Vftbl.CreateInstance_0(ThisPtr, MarshalString.GetAbi(ref __name), MarshalInspectable<object>.GetAbi(__baseInterface), &__innerInterface, &__retval));
                    innerInterface = ObjectReference<IUnknownVftbl>.FromAbi(__innerInterface);
                    return ObjectReference<IUnknownVftbl>.Attach(ref __retval);
                }
            }
            finally
            {
                MarshalInspectable<object>.DisposeMarshaler(__baseInterface);
                MarshalInspectable<object>.DisposeAbi(__innerInterface);
                MarshalInspectable<object>.DisposeAbi(__retval);
            }
        }

        public unsafe ObjectReferenceValue CreateInstance(string name)
        {
            IntPtr __innerInterface = default;
            IntPtr __retval = default;
            try
            {
                MarshalString.Pinnable __name = new(name);
                fixed (void* ___name = __name)
                {
                    global::WinRT.ExceptionHelpers.ThrowExceptionForHR(_obj.Vftbl.CreateInstance_0(ThisPtr, MarshalString.GetAbi(ref __name), IntPtr.Zero, &__innerInterface, &__retval));
                    return new ObjectReferenceValue(__retval);
                }
            }
            finally
            {
                MarshalInspectable<object>.DisposeAbi(__innerInterface);
            }
        }
    }
}

namespace ABI.System.ComponentModel
{
    [EditorBrowsable(EditorBrowsableState.Never)]
    [StructLayout(LayoutKind.Sequential)]
#if EMBED
    internal
#else
    public
#endif
    unsafe struct PropertyChangedEventArgs
    {
        private static ABI.Microsoft.UI.Xaml.Data.IWinRTPropertyChangedEventArgsRuntimeClassFactory Instance =
            FeatureSwitches.IsWuxMode
            ? new ABI.Microsoft.UI.Xaml.Data.WUXPropertyChangedEventArgsRuntimeClassFactory(ActivationFactory.Get("Windows.UI.Xaml.Data.PropertyChangedEventArgs"))
            : new ABI.Microsoft.UI.Xaml.Data.MUXPropertyChangedEventArgsRuntimeClassFactory(ActivationFactory.Get("Microsoft.UI.Xaml.Data.PropertyChangedEventArgs"));

        public static IObjectReference CreateMarshaler(global::System.ComponentModel.PropertyChangedEventArgs value)
        {
            if (value is null)
            {
                return null;
            }

            return Instance.CreateInstance(value.PropertyName, null, out _);
        }

        public static ObjectReferenceValue CreateMarshaler2(global::System.ComponentModel.PropertyChangedEventArgs value)
        {
            if (value is null)
            {
                return new ObjectReferenceValue();
            }

            return Instance.CreateInstance(value.PropertyName);
        }

        public static IntPtr GetAbi(IObjectReference m) => m?.ThisPtr ?? IntPtr.Zero;

        public static global::System.ComponentModel.PropertyChangedEventArgs FromAbi(IntPtr ptr)
        {
            if (ptr == IntPtr.Zero)
            {
                return null;
            }

            IntPtr propertyName = IntPtr.Zero;
            try
            {
                // We can use the Microsoft.UI.Xaml.Data.IPropertyChangedEventArgsVftbl here in both WUX and MUX because the vtables are laid out the same and we know
                // that we have either a MUX or WUX IPropertyChangedEventArgs pointer in ptr.
                ExceptionHelpers.ThrowExceptionForHR((**(ABI.Microsoft.UI.Xaml.Data.IPropertyChangedEventArgsVftbl**)ptr).get_PropertyName_0(ptr, &propertyName));
                return new global::System.ComponentModel.PropertyChangedEventArgs(MarshalString.FromAbi(propertyName));
            }
            finally
            {
                MarshalString.DisposeAbi(propertyName);
            }
        }

        public static unsafe void CopyManaged(global::System.ComponentModel.PropertyChangedEventArgs o, IntPtr dest)
        {
            *(IntPtr*)dest.ToPointer() = CreateMarshaler2(o).Detach();
        }

        public static IntPtr FromManaged(global::System.ComponentModel.PropertyChangedEventArgs value)
        {
            if (value is null)
            {
                return IntPtr.Zero;
            }
            return CreateMarshaler2(value).Detach();
        }

        public static void DisposeMarshaler(IObjectReference m) { m?.Dispose(); }
        public static void DisposeAbi(IntPtr abi) { MarshalInspectable<object>.DisposeAbi(abi); }

        public static unsafe MarshalInterfaceHelper<global::System.ComponentModel.PropertyChangedEventArgs>.MarshalerArray CreateMarshalerArray(global::System.ComponentModel.PropertyChangedEventArgs[] array) => MarshalInterfaceHelper<global::System.ComponentModel.PropertyChangedEventArgs>.CreateMarshalerArray2(array, CreateMarshaler2);
        public static (int length, IntPtr data) GetAbiArray(object box) => MarshalInterfaceHelper<global::System.ComponentModel.PropertyChangedEventArgs>.GetAbiArray(box);
        public static unsafe global::System.ComponentModel.PropertyChangedEventArgs[] FromAbiArray(object box) => MarshalInterfaceHelper<global::System.ComponentModel.PropertyChangedEventArgs>.FromAbiArray(box, FromAbi);
        public static void CopyAbiArray(global::System.ComponentModel.PropertyChangedEventArgs[] array, object box) => MarshalInterfaceHelper<global::System.ComponentModel.PropertyChangedEventArgs>.CopyAbiArray(array, box, FromAbi);
        public static (int length, IntPtr data) FromManagedArray(global::System.ComponentModel.PropertyChangedEventArgs[] array) => MarshalInterfaceHelper<global::System.ComponentModel.PropertyChangedEventArgs>.FromManagedArray(array, FromManaged);
        public static void DisposeMarshalerArray(MarshalInterfaceHelper<global::System.ComponentModel.PropertyChangedEventArgs>.MarshalerArray array) => MarshalInterfaceHelper<global::System.ComponentModel.PropertyChangedEventArgs>.DisposeMarshalerArray(array);
        public static unsafe void DisposeAbiArray(object box) => MarshalInspectable<object>.DisposeAbiArray(box);

        public static string GetGuidSignature()
        {
            if (FeatureSwitches.IsWuxMode)
            {
                return "rc(Windows.UI.Xaml.Data.NotifyPropertyChangedEventArgs;{4f33a9a0-5cf4-47a4-b16f-d7faaf17457e})";
            }

            return "rc(Microsoft.UI.Xaml.Data.NotifyPropertyChangedEventArgs;{4f33a9a0-5cf4-47a4-b16f-d7faaf17457e})";
        }
    }
}
=======
// Copyright (c) Microsoft Corporation.
// Licensed under the MIT License.

using System;
using System.ComponentModel;
using System.Runtime.InteropServices;
using WinRT;
using WinRT.Interop;

namespace ABI.Microsoft.UI.Xaml.Data
{
    [Guid("63D0C952-396B-54F4-AF8C-BA8724A427BF")]
    [StructLayout(LayoutKind.Sequential)]
    internal unsafe struct IPropertyChangedEventArgsVftbl
    {
        internal IInspectable.Vftbl IInspectableVftbl;
        private void* _get_PropertyName_0;
        public delegate* unmanaged[Stdcall]<IntPtr, IntPtr*, int> get_PropertyName_0 => (delegate* unmanaged[Stdcall]<IntPtr, IntPtr*, int>)_get_PropertyName_0;
    }

#if !NET
    [global::WinRT.ObjectReferenceWrapper(nameof(_obj))]
#endif
    [Guid("7C0C27A8-0B41-5070-B160-FC9AE960A36C")]
    internal sealed unsafe class WinRTPropertyChangedEventArgsRuntimeClassFactory
    {
        [Guid("7C0C27A8-0B41-5070-B160-FC9AE960A36C")]
        [StructLayout(LayoutKind.Sequential)]
        public struct Vftbl
        {
            internal IInspectable.Vftbl IInspectableVftbl;
            private void* _CreateInstance_0;
            public delegate* unmanaged[Stdcall]<IntPtr, IntPtr, IntPtr, IntPtr*, IntPtr*, int> CreateInstance_0 => (delegate* unmanaged[Stdcall]<IntPtr, IntPtr, IntPtr, IntPtr*, IntPtr*, int>)_CreateInstance_0;
        }
        public static ObjectReference<Vftbl> FromAbi(IntPtr thisPtr) => ObjectReference<Vftbl>.FromAbi(thisPtr, global::WinRT.Interop.IID.IID_PropertyChangedEventArgsRuntimeClassFactory);

        private readonly ObjectReference<Vftbl> _obj;
        public IntPtr ThisPtr => _obj.ThisPtr;
        public WinRTPropertyChangedEventArgsRuntimeClassFactory(IObjectReference obj) : this(obj.As<Vftbl>(IID.IID_PropertyChangedEventArgsRuntimeClassFactory)) { }
        public WinRTPropertyChangedEventArgsRuntimeClassFactory(ObjectReference<Vftbl> obj)
        {
            _obj = obj;
        }

        public unsafe IObjectReference CreateInstance(string name, object baseInterface, out IObjectReference innerInterface)
        {
            IObjectReference __baseInterface = default;
            IntPtr __innerInterface = default;
            IntPtr __retval = default;
            try
            {
                MarshalString.Pinnable __name = new(name);
                fixed (void* ___name = __name)
                {
                    __baseInterface = MarshalInspectable<object>.CreateMarshaler(baseInterface);
                    global::WinRT.ExceptionHelpers.ThrowExceptionForHR(_obj.Vftbl.CreateInstance_0(ThisPtr, MarshalString.GetAbi(ref __name), MarshalInspectable<object>.GetAbi(__baseInterface), &__innerInterface, &__retval));
                    innerInterface = ObjectReference<IUnknownVftbl>.FromAbi(__innerInterface, IID.IID_IUnknown);
                    return ObjectReference<IUnknownVftbl>.Attach(ref __retval, IID.IID_IUnknown);
                }
            }
            finally
            {
                MarshalInspectable<object>.DisposeMarshaler(__baseInterface);
                MarshalInspectable<object>.DisposeAbi(__innerInterface);
                MarshalInspectable<object>.DisposeAbi(__retval);
            }
        }

        public unsafe ObjectReferenceValue CreateInstance(string name)
        {
            IntPtr __innerInterface = default;
            IntPtr __retval = default;
            try
            {
                MarshalString.Pinnable __name = new(name);
                fixed (void* ___name = __name)
                {
                    global::WinRT.ExceptionHelpers.ThrowExceptionForHR(_obj.Vftbl.CreateInstance_0(ThisPtr, MarshalString.GetAbi(ref __name), IntPtr.Zero, &__innerInterface, &__retval));
                    return new ObjectReferenceValue(__retval);
                }
            }
            finally
            {
                MarshalInspectable<object>.DisposeAbi(__innerInterface);
            }
        }

    }
}

namespace ABI.System.ComponentModel
{
    [EditorBrowsable(EditorBrowsableState.Never)]
    [StructLayout(LayoutKind.Sequential)]
#if EMBED
    internal
#else
    public
#endif
    unsafe struct PropertyChangedEventArgs
    {
        private static readonly ABI.Microsoft.UI.Xaml.Data.WinRTPropertyChangedEventArgsRuntimeClassFactory Instance = new(ActivationFactory.Get("Microsoft.UI.Xaml.Data.PropertyChangedEventArgs"));

        public static IObjectReference CreateMarshaler(global::System.ComponentModel.PropertyChangedEventArgs value)
        {
            if (value is null)
            {
                return null;
            }

            return Instance.CreateInstance(value.PropertyName, null, out _);
        }

        public static ObjectReferenceValue CreateMarshaler2(global::System.ComponentModel.PropertyChangedEventArgs value)
        {
            if (value is null)
            {
                return new ObjectReferenceValue();
            }

            return Instance.CreateInstance(value.PropertyName);
        }

        public static IntPtr GetAbi(IObjectReference m) => m?.ThisPtr ?? IntPtr.Zero;

        public static global::System.ComponentModel.PropertyChangedEventArgs FromAbi(IntPtr ptr)
        {
            if (ptr == IntPtr.Zero)
            {
                return null;
            }

            IntPtr propertyName = IntPtr.Zero;
            try
            {
                ExceptionHelpers.ThrowExceptionForHR((**(ABI.Microsoft.UI.Xaml.Data.IPropertyChangedEventArgsVftbl**)ptr).get_PropertyName_0(ptr, &propertyName));
                return new global::System.ComponentModel.PropertyChangedEventArgs(MarshalString.FromAbi(propertyName));
            }
            finally
            {
                MarshalString.DisposeAbi(propertyName);
            }
        }

        public static unsafe void CopyManaged(global::System.ComponentModel.PropertyChangedEventArgs o, IntPtr dest)
        {
            *(IntPtr*)dest.ToPointer() = CreateMarshaler2(o).Detach();
        }

        public static IntPtr FromManaged(global::System.ComponentModel.PropertyChangedEventArgs value)
        {
            if (value is null)
            {
                return IntPtr.Zero;
            }
            return CreateMarshaler2(value).Detach();
        }

        public static void DisposeMarshaler(IObjectReference m) { m?.Dispose(); }
        public static void DisposeAbi(IntPtr abi) { MarshalInspectable<object>.DisposeAbi(abi); }

        public static unsafe MarshalInterfaceHelper<global::System.ComponentModel.PropertyChangedEventArgs>.MarshalerArray CreateMarshalerArray(global::System.ComponentModel.PropertyChangedEventArgs[] array) => MarshalInterfaceHelper<global::System.ComponentModel.PropertyChangedEventArgs>.CreateMarshalerArray2(array, CreateMarshaler2);
        public static (int length, IntPtr data) GetAbiArray(object box) => MarshalInterfaceHelper<global::System.ComponentModel.PropertyChangedEventArgs>.GetAbiArray(box);
        public static unsafe global::System.ComponentModel.PropertyChangedEventArgs[] FromAbiArray(object box) => MarshalInterfaceHelper<global::System.ComponentModel.PropertyChangedEventArgs>.FromAbiArray(box, FromAbi);
        public static void CopyAbiArray(global::System.ComponentModel.PropertyChangedEventArgs[] array, object box) => MarshalInterfaceHelper<global::System.ComponentModel.PropertyChangedEventArgs>.CopyAbiArray(array, box, FromAbi);
        public static (int length, IntPtr data) FromManagedArray(global::System.ComponentModel.PropertyChangedEventArgs[] array) => MarshalInterfaceHelper<global::System.ComponentModel.PropertyChangedEventArgs>.FromManagedArray(array, FromManaged);
        public static void DisposeMarshalerArray(MarshalInterfaceHelper<global::System.ComponentModel.PropertyChangedEventArgs>.MarshalerArray array) => MarshalInterfaceHelper<global::System.ComponentModel.PropertyChangedEventArgs>.DisposeMarshalerArray(array);
        public static unsafe void DisposeAbiArray(object box) => MarshalInspectable<object>.DisposeAbiArray(box);

        public static string GetGuidSignature()
        {
            return "rc(Microsoft.UI.Xaml.Data.NotifyPropertyChangedEventArgs;{4f33a9a0-5cf4-47a4-b16f-d7faaf17457e})";
        }
    }
}
>>>>>>> 33c536a8
<|MERGE_RESOLUTION|>--- conflicted
+++ resolved
@@ -1,4 +1,3 @@
-<<<<<<< HEAD
 // Copyright (c) Microsoft Corporation.
 // Licensed under the MIT License.
 
@@ -38,13 +37,13 @@
             private void* _CreateInstance_0;
             public delegate* unmanaged[Stdcall]<IntPtr, IntPtr, IntPtr, IntPtr*, IntPtr*, int> CreateInstance_0 => (delegate* unmanaged[Stdcall]<IntPtr, IntPtr, IntPtr, IntPtr*, IntPtr*, int>)_CreateInstance_0;
         }
-        public static ObjectReference<Vftbl> FromAbi(IntPtr thisPtr) => ObjectReference<Vftbl>.FromAbi(thisPtr);
+        public static ObjectReference<Vftbl> FromAbi(IntPtr thisPtr) => ObjectReference<Vftbl>.FromAbi(thisPtr, global::WinRT.Interop.IID.IID_MUX_PropertyChangedEventArgsRuntimeClassFactory);
 
         public static implicit operator MUXPropertyChangedEventArgsRuntimeClassFactory(IObjectReference obj) => (obj != null) ? new MUXPropertyChangedEventArgsRuntimeClassFactory(obj) : null;
         public static implicit operator MUXPropertyChangedEventArgsRuntimeClassFactory(ObjectReference<Vftbl> obj) => (obj != null) ? new MUXPropertyChangedEventArgsRuntimeClassFactory(obj) : null;
         private readonly ObjectReference<Vftbl> _obj;
         public IntPtr ThisPtr => _obj.ThisPtr;
-        public MUXPropertyChangedEventArgsRuntimeClassFactory(IObjectReference obj) : this(obj.As<Vftbl>()) { }
+        public MUXPropertyChangedEventArgsRuntimeClassFactory(IObjectReference obj) : this(obj.As<Vftbl>(IID.IID_MUX_PropertyChangedEventArgsRuntimeClassFactory)) { }
         public MUXPropertyChangedEventArgsRuntimeClassFactory(ObjectReference<Vftbl> obj)
         {
             _obj = obj;
@@ -62,8 +61,8 @@
                 {
                     __baseInterface = MarshalInspectable<object>.CreateMarshaler(baseInterface);
                     global::WinRT.ExceptionHelpers.ThrowExceptionForHR(_obj.Vftbl.CreateInstance_0(ThisPtr, MarshalString.GetAbi(ref __name), MarshalInspectable<object>.GetAbi(__baseInterface), &__innerInterface, &__retval));
-                    innerInterface = ObjectReference<IUnknownVftbl>.FromAbi(__innerInterface);
-                    return ObjectReference<IUnknownVftbl>.Attach(ref __retval);
+                    innerInterface = ObjectReference<IUnknownVftbl>.FromAbi(__innerInterface, IID.IID_IUnknown);
+                    return ObjectReference<IUnknownVftbl>.Attach(ref __retval, IID.IID_IUnknown);
                 }
             }
             finally
@@ -108,13 +107,11 @@
             private void* _CreateInstance_0;
             public delegate* unmanaged[Stdcall]<IntPtr, IntPtr, IntPtr, IntPtr*, IntPtr*, int> CreateInstance_0 => (delegate* unmanaged[Stdcall]<IntPtr, IntPtr, IntPtr, IntPtr*, IntPtr*, int>)_CreateInstance_0;
         }
-        public static ObjectReference<Vftbl> FromAbi(IntPtr thisPtr) => ObjectReference<Vftbl>.FromAbi(thisPtr);
-
-        public static implicit operator WUXPropertyChangedEventArgsRuntimeClassFactory(IObjectReference obj) => (obj != null) ? new WUXPropertyChangedEventArgsRuntimeClassFactory(obj) : null;
-        public static implicit operator WUXPropertyChangedEventArgsRuntimeClassFactory(ObjectReference<Vftbl> obj) => (obj != null) ? new WUXPropertyChangedEventArgsRuntimeClassFactory(obj) : null;
+        public static ObjectReference<Vftbl> FromAbi(IntPtr thisPtr) => ObjectReference<Vftbl>.FromAbi(thisPtr, IID.IID_WUX_PropertyChangedEventArgsRuntimeClassFactory);
+
         private readonly ObjectReference<Vftbl> _obj;
         public IntPtr ThisPtr => _obj.ThisPtr;
-        public WUXPropertyChangedEventArgsRuntimeClassFactory(IObjectReference obj) : this(obj.As<Vftbl>()) { }
+        public WUXPropertyChangedEventArgsRuntimeClassFactory(IObjectReference obj) : this(obj.As<Vftbl>(IID.IID_WUX_PropertyChangedEventArgsRuntimeClassFactory)) { }
         public WUXPropertyChangedEventArgsRuntimeClassFactory(ObjectReference<Vftbl> obj)
         {
             _obj = obj;
@@ -132,8 +129,8 @@
                 {
                     __baseInterface = MarshalInspectable<object>.CreateMarshaler(baseInterface);
                     global::WinRT.ExceptionHelpers.ThrowExceptionForHR(_obj.Vftbl.CreateInstance_0(ThisPtr, MarshalString.GetAbi(ref __name), MarshalInspectable<object>.GetAbi(__baseInterface), &__innerInterface, &__retval));
-                    innerInterface = ObjectReference<IUnknownVftbl>.FromAbi(__innerInterface);
-                    return ObjectReference<IUnknownVftbl>.Attach(ref __retval);
+                    innerInterface = ObjectReference<IUnknownVftbl>.FromAbi(__innerInterface, IID.IID_IUnknown);
+                    return ObjectReference<IUnknownVftbl>.Attach(ref __retval, IID.IID_IUnknown);
                 }
             }
             finally
@@ -162,6 +159,7 @@
                 MarshalInspectable<object>.DisposeAbi(__innerInterface);
             }
         }
+
     }
 }
 
@@ -176,7 +174,7 @@
 #endif
     unsafe struct PropertyChangedEventArgs
     {
-        private static ABI.Microsoft.UI.Xaml.Data.IWinRTPropertyChangedEventArgsRuntimeClassFactory Instance =
+        private static readonly ABI.Microsoft.UI.Xaml.Data.IWinRTPropertyChangedEventArgsRuntimeClassFactory Instance =
             FeatureSwitches.IsWuxMode
             ? new ABI.Microsoft.UI.Xaml.Data.WUXPropertyChangedEventArgsRuntimeClassFactory(ActivationFactory.Get("Windows.UI.Xaml.Data.PropertyChangedEventArgs"))
             : new ABI.Microsoft.UI.Xaml.Data.MUXPropertyChangedEventArgsRuntimeClassFactory(ActivationFactory.Get("Microsoft.UI.Xaml.Data.PropertyChangedEventArgs"));
@@ -259,181 +257,4 @@
             return "rc(Microsoft.UI.Xaml.Data.NotifyPropertyChangedEventArgs;{4f33a9a0-5cf4-47a4-b16f-d7faaf17457e})";
         }
     }
-}
-=======
-// Copyright (c) Microsoft Corporation.
-// Licensed under the MIT License.
-
-using System;
-using System.ComponentModel;
-using System.Runtime.InteropServices;
-using WinRT;
-using WinRT.Interop;
-
-namespace ABI.Microsoft.UI.Xaml.Data
-{
-    [Guid("63D0C952-396B-54F4-AF8C-BA8724A427BF")]
-    [StructLayout(LayoutKind.Sequential)]
-    internal unsafe struct IPropertyChangedEventArgsVftbl
-    {
-        internal IInspectable.Vftbl IInspectableVftbl;
-        private void* _get_PropertyName_0;
-        public delegate* unmanaged[Stdcall]<IntPtr, IntPtr*, int> get_PropertyName_0 => (delegate* unmanaged[Stdcall]<IntPtr, IntPtr*, int>)_get_PropertyName_0;
-    }
-
-#if !NET
-    [global::WinRT.ObjectReferenceWrapper(nameof(_obj))]
-#endif
-    [Guid("7C0C27A8-0B41-5070-B160-FC9AE960A36C")]
-    internal sealed unsafe class WinRTPropertyChangedEventArgsRuntimeClassFactory
-    {
-        [Guid("7C0C27A8-0B41-5070-B160-FC9AE960A36C")]
-        [StructLayout(LayoutKind.Sequential)]
-        public struct Vftbl
-        {
-            internal IInspectable.Vftbl IInspectableVftbl;
-            private void* _CreateInstance_0;
-            public delegate* unmanaged[Stdcall]<IntPtr, IntPtr, IntPtr, IntPtr*, IntPtr*, int> CreateInstance_0 => (delegate* unmanaged[Stdcall]<IntPtr, IntPtr, IntPtr, IntPtr*, IntPtr*, int>)_CreateInstance_0;
-        }
-        public static ObjectReference<Vftbl> FromAbi(IntPtr thisPtr) => ObjectReference<Vftbl>.FromAbi(thisPtr, global::WinRT.Interop.IID.IID_PropertyChangedEventArgsRuntimeClassFactory);
-
-        private readonly ObjectReference<Vftbl> _obj;
-        public IntPtr ThisPtr => _obj.ThisPtr;
-        public WinRTPropertyChangedEventArgsRuntimeClassFactory(IObjectReference obj) : this(obj.As<Vftbl>(IID.IID_PropertyChangedEventArgsRuntimeClassFactory)) { }
-        public WinRTPropertyChangedEventArgsRuntimeClassFactory(ObjectReference<Vftbl> obj)
-        {
-            _obj = obj;
-        }
-
-        public unsafe IObjectReference CreateInstance(string name, object baseInterface, out IObjectReference innerInterface)
-        {
-            IObjectReference __baseInterface = default;
-            IntPtr __innerInterface = default;
-            IntPtr __retval = default;
-            try
-            {
-                MarshalString.Pinnable __name = new(name);
-                fixed (void* ___name = __name)
-                {
-                    __baseInterface = MarshalInspectable<object>.CreateMarshaler(baseInterface);
-                    global::WinRT.ExceptionHelpers.ThrowExceptionForHR(_obj.Vftbl.CreateInstance_0(ThisPtr, MarshalString.GetAbi(ref __name), MarshalInspectable<object>.GetAbi(__baseInterface), &__innerInterface, &__retval));
-                    innerInterface = ObjectReference<IUnknownVftbl>.FromAbi(__innerInterface, IID.IID_IUnknown);
-                    return ObjectReference<IUnknownVftbl>.Attach(ref __retval, IID.IID_IUnknown);
-                }
-            }
-            finally
-            {
-                MarshalInspectable<object>.DisposeMarshaler(__baseInterface);
-                MarshalInspectable<object>.DisposeAbi(__innerInterface);
-                MarshalInspectable<object>.DisposeAbi(__retval);
-            }
-        }
-
-        public unsafe ObjectReferenceValue CreateInstance(string name)
-        {
-            IntPtr __innerInterface = default;
-            IntPtr __retval = default;
-            try
-            {
-                MarshalString.Pinnable __name = new(name);
-                fixed (void* ___name = __name)
-                {
-                    global::WinRT.ExceptionHelpers.ThrowExceptionForHR(_obj.Vftbl.CreateInstance_0(ThisPtr, MarshalString.GetAbi(ref __name), IntPtr.Zero, &__innerInterface, &__retval));
-                    return new ObjectReferenceValue(__retval);
-                }
-            }
-            finally
-            {
-                MarshalInspectable<object>.DisposeAbi(__innerInterface);
-            }
-        }
-
-    }
-}
-
-namespace ABI.System.ComponentModel
-{
-    [EditorBrowsable(EditorBrowsableState.Never)]
-    [StructLayout(LayoutKind.Sequential)]
-#if EMBED
-    internal
-#else
-    public
-#endif
-    unsafe struct PropertyChangedEventArgs
-    {
-        private static readonly ABI.Microsoft.UI.Xaml.Data.WinRTPropertyChangedEventArgsRuntimeClassFactory Instance = new(ActivationFactory.Get("Microsoft.UI.Xaml.Data.PropertyChangedEventArgs"));
-
-        public static IObjectReference CreateMarshaler(global::System.ComponentModel.PropertyChangedEventArgs value)
-        {
-            if (value is null)
-            {
-                return null;
-            }
-
-            return Instance.CreateInstance(value.PropertyName, null, out _);
-        }
-
-        public static ObjectReferenceValue CreateMarshaler2(global::System.ComponentModel.PropertyChangedEventArgs value)
-        {
-            if (value is null)
-            {
-                return new ObjectReferenceValue();
-            }
-
-            return Instance.CreateInstance(value.PropertyName);
-        }
-
-        public static IntPtr GetAbi(IObjectReference m) => m?.ThisPtr ?? IntPtr.Zero;
-
-        public static global::System.ComponentModel.PropertyChangedEventArgs FromAbi(IntPtr ptr)
-        {
-            if (ptr == IntPtr.Zero)
-            {
-                return null;
-            }
-
-            IntPtr propertyName = IntPtr.Zero;
-            try
-            {
-                ExceptionHelpers.ThrowExceptionForHR((**(ABI.Microsoft.UI.Xaml.Data.IPropertyChangedEventArgsVftbl**)ptr).get_PropertyName_0(ptr, &propertyName));
-                return new global::System.ComponentModel.PropertyChangedEventArgs(MarshalString.FromAbi(propertyName));
-            }
-            finally
-            {
-                MarshalString.DisposeAbi(propertyName);
-            }
-        }
-
-        public static unsafe void CopyManaged(global::System.ComponentModel.PropertyChangedEventArgs o, IntPtr dest)
-        {
-            *(IntPtr*)dest.ToPointer() = CreateMarshaler2(o).Detach();
-        }
-
-        public static IntPtr FromManaged(global::System.ComponentModel.PropertyChangedEventArgs value)
-        {
-            if (value is null)
-            {
-                return IntPtr.Zero;
-            }
-            return CreateMarshaler2(value).Detach();
-        }
-
-        public static void DisposeMarshaler(IObjectReference m) { m?.Dispose(); }
-        public static void DisposeAbi(IntPtr abi) { MarshalInspectable<object>.DisposeAbi(abi); }
-
-        public static unsafe MarshalInterfaceHelper<global::System.ComponentModel.PropertyChangedEventArgs>.MarshalerArray CreateMarshalerArray(global::System.ComponentModel.PropertyChangedEventArgs[] array) => MarshalInterfaceHelper<global::System.ComponentModel.PropertyChangedEventArgs>.CreateMarshalerArray2(array, CreateMarshaler2);
-        public static (int length, IntPtr data) GetAbiArray(object box) => MarshalInterfaceHelper<global::System.ComponentModel.PropertyChangedEventArgs>.GetAbiArray(box);
-        public static unsafe global::System.ComponentModel.PropertyChangedEventArgs[] FromAbiArray(object box) => MarshalInterfaceHelper<global::System.ComponentModel.PropertyChangedEventArgs>.FromAbiArray(box, FromAbi);
-        public static void CopyAbiArray(global::System.ComponentModel.PropertyChangedEventArgs[] array, object box) => MarshalInterfaceHelper<global::System.ComponentModel.PropertyChangedEventArgs>.CopyAbiArray(array, box, FromAbi);
-        public static (int length, IntPtr data) FromManagedArray(global::System.ComponentModel.PropertyChangedEventArgs[] array) => MarshalInterfaceHelper<global::System.ComponentModel.PropertyChangedEventArgs>.FromManagedArray(array, FromManaged);
-        public static void DisposeMarshalerArray(MarshalInterfaceHelper<global::System.ComponentModel.PropertyChangedEventArgs>.MarshalerArray array) => MarshalInterfaceHelper<global::System.ComponentModel.PropertyChangedEventArgs>.DisposeMarshalerArray(array);
-        public static unsafe void DisposeAbiArray(object box) => MarshalInspectable<object>.DisposeAbiArray(box);
-
-        public static string GetGuidSignature()
-        {
-            return "rc(Microsoft.UI.Xaml.Data.NotifyPropertyChangedEventArgs;{4f33a9a0-5cf4-47a4-b16f-d7faaf17457e})";
-        }
-    }
-}
->>>>>>> 33c536a8
+}