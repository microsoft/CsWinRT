--- conflicted
+++ resolved
@@ -1,558 +1,222 @@
-// Copyright (c) Microsoft Corporation.
-<<<<<<< HEAD
-// Licensed under the MIT License.
-
-using ABI.Microsoft.UI.Xaml.Interop;
-using System;
-using System.ComponentModel;
-using System.Runtime.InteropServices;
-using WinRT;
-using WinRT.Interop;
-
-namespace ABI.Microsoft.UI.Xaml.Interop
-{
-#if !NET
-    [global::WinRT.ObjectReferenceWrapper(nameof(_obj))]
-#endif
-    [Guid("DA049FF2-D2E0-5FE8-8C7B-F87F26060B6F")]
-    [WuxMuxProjectedType(wuxIID: "4cf68d33-e3f2-4964-b85e-945b4f7e2f21", muxIID: "DA049FF2-D2E0-5FE8-8C7B-F87F26060B6F")]
-    internal sealed unsafe class INotifyCollectionChangedEventArgs
-    {
-        [Guid("DA049FF2-D2E0-5FE8-8C7B-F87F26060B6F")]
-        [StructLayout(LayoutKind.Sequential)]
-        [WuxMuxProjectedType(wuxIID: "4cf68d33-e3f2-4964-b85e-945b4f7e2f21", muxIID: "DA049FF2-D2E0-5FE8-8C7B-F87F26060B6F")]
-        public struct Vftbl
-        {
-            internal IInspectable.Vftbl IInspectableVftbl;
-            private void* _get_Action_0;
-            public delegate* unmanaged[Stdcall]<IntPtr, global::System.Collections.Specialized.NotifyCollectionChangedAction*, int> get_Action_0 => (delegate* unmanaged[Stdcall]<IntPtr, global::System.Collections.Specialized.NotifyCollectionChangedAction*, int>)_get_Action_0;
-            private void* _get_NewItems_1;
-            public delegate* unmanaged[Stdcall]<IntPtr, IntPtr*, int> get_NewItems_1 => (delegate* unmanaged[Stdcall]<IntPtr, IntPtr*, int>)_get_NewItems_1;
-            private void* _get_OldItems_2;
-            public delegate* unmanaged[Stdcall]<IntPtr, IntPtr*, int> get_OldItems_2 => (delegate* unmanaged[Stdcall]<IntPtr, IntPtr*, int>)_get_OldItems_2;
-            private void* _get_NewStartingIndex_3;
-            public delegate* unmanaged[Stdcall]<IntPtr, int*, int> get_NewStartingIndex_3 => (delegate* unmanaged[Stdcall]<IntPtr, int*, int>)_get_NewStartingIndex_3;
-            private void* _get_OldStartingIndex_4;
-            public delegate* unmanaged[Stdcall]<IntPtr, int*, int> get_OldStartingIndex_4 => (delegate* unmanaged[Stdcall]<IntPtr, int*, int>)_get_OldStartingIndex_4;
-        }
-        internal static ObjectReference<Vftbl> FromAbi(IntPtr thisPtr) => ObjectReference<Vftbl>.FromAbi(thisPtr);
-
-        public static implicit operator INotifyCollectionChangedEventArgs(IObjectReference obj) => (obj != null) ? new INotifyCollectionChangedEventArgs(obj) : null;
-        private readonly ObjectReference<Vftbl> _obj;
-        public IObjectReference ObjRef { get => _obj; }
-        public IntPtr ThisPtr => _obj.ThisPtr;
-        public INotifyCollectionChangedEventArgs(IObjectReference obj) : this(obj.As<Vftbl>()) { }
-        internal INotifyCollectionChangedEventArgs(ObjectReference<Vftbl> obj)
-        {
-            _obj = obj;
-        }
-
-        public unsafe global::System.Collections.Specialized.NotifyCollectionChangedAction Action
-        {
-            get
-            {
-                global::System.Collections.Specialized.NotifyCollectionChangedAction __retval = default;
-                global::WinRT.ExceptionHelpers.ThrowExceptionForHR(_obj.Vftbl.get_Action_0(ThisPtr, &__retval));
-                return __retval;
-            }
-        }
-
-        public unsafe global::System.Collections.IList NewItems
-        {
-            get
-            {
-                IntPtr __retval = default;
-                try
-                {
-                    global::WinRT.ExceptionHelpers.ThrowExceptionForHR(_obj.Vftbl.get_NewItems_1(ThisPtr, &__retval));
-                    return MarshalInterface<global::System.Collections.IList>.FromAbi(__retval);
-                }
-                finally
-                {
-                    MarshalInterface<global::System.Collections.IList>.DisposeAbi(__retval);
-                }
-            }
-        }
-
-        public unsafe int NewStartingIndex
-        {
-            get
-            {
-                int __retval = default;
-                global::WinRT.ExceptionHelpers.ThrowExceptionForHR(_obj.Vftbl.get_NewStartingIndex_3(ThisPtr, &__retval));
-                return __retval;
-            }
-        }
-
-        public unsafe global::System.Collections.IList OldItems
-        {
-            get
-            {
-                IntPtr __retval = default;
-                try
-                {
-                    global::WinRT.ExceptionHelpers.ThrowExceptionForHR(_obj.Vftbl.get_OldItems_2(ThisPtr, &__retval));
-                    return MarshalInterface<global::System.Collections.IList>.FromAbi(__retval);
-                }
-                finally
-                {
-                    MarshalInterface<global::System.Collections.IList>.DisposeAbi(__retval);
-                }
-            }
-        }
-
-        public unsafe int OldStartingIndex
-        {
-            get
-            {
-                int __retval = default;
-                global::WinRT.ExceptionHelpers.ThrowExceptionForHR(_obj.Vftbl.get_OldStartingIndex_4(ThisPtr, &__retval));
-                return __retval;
-            }
-        }
-    }
-
-    internal interface IWinRTNotifyCollectionChangedEventArgsRuntimeClassFactory
-    {
-        IObjectReference CreateInstanceWithAllParameters(global::System.Collections.Specialized.NotifyCollectionChangedAction action, global::System.Collections.IList newItems, global::System.Collections.IList oldItems, int newIndex, int oldIndex, object baseInterface, out IObjectReference innerInterface);
-        ObjectReferenceValue CreateInstanceWithAllParameters(global::System.Collections.Specialized.NotifyCollectionChangedAction action, global::System.Collections.IList newItems, global::System.Collections.IList oldItems, int newIndex, int oldIndex);
-    }
-
-#if !NET
-    [global::WinRT.ObjectReferenceWrapper(nameof(_obj))]
-#endif
-    [Guid("5108EBA4-4892-5A20-8374-A96815E0FD27")]
-    internal sealed unsafe class MUXNotifyCollectionChangedEventArgsRuntimeClassFactory : IWinRTNotifyCollectionChangedEventArgsRuntimeClassFactory
-    {
-        [Guid("5108EBA4-4892-5A20-8374-A96815E0FD27")]
-        [StructLayout(LayoutKind.Sequential)]
-        public struct Vftbl
-        {
-            internal IInspectable.Vftbl IInspectableVftbl;
-            private void* _CreateInstanceWithAllParameters_0;
-            public delegate* unmanaged[Stdcall]<IntPtr, global::System.Collections.Specialized.NotifyCollectionChangedAction, IntPtr, IntPtr, int, int, IntPtr, IntPtr*, IntPtr*, int> CreateInstanceWithAllParameters_0 => (delegate* unmanaged[Stdcall]<IntPtr, global::System.Collections.Specialized.NotifyCollectionChangedAction, IntPtr, IntPtr, int, int, IntPtr, IntPtr*, IntPtr*, int>)_CreateInstanceWithAllParameters_0;
-        }
-        public static ObjectReference<Vftbl> FromAbi(IntPtr thisPtr) => ObjectReference<Vftbl>.FromAbi(thisPtr);
-
-        public static implicit operator MUXNotifyCollectionChangedEventArgsRuntimeClassFactory(IObjectReference obj) => (obj != null) ? new MUXNotifyCollectionChangedEventArgsRuntimeClassFactory(obj) : null;
-        public static implicit operator MUXNotifyCollectionChangedEventArgsRuntimeClassFactory(ObjectReference<Vftbl> obj) => (obj != null) ? new MUXNotifyCollectionChangedEventArgsRuntimeClassFactory(obj) : null;
-        private readonly ObjectReference<Vftbl> _obj;
-        public IntPtr ThisPtr => _obj.ThisPtr;
-        public ObjectReference<I> AsInterface<I>() => _obj.As<I>();
-        public A As<A>() => _obj.AsType<A>();
-        public MUXNotifyCollectionChangedEventArgsRuntimeClassFactory(IObjectReference obj) : this(obj.As<Vftbl>()) { }
-        public MUXNotifyCollectionChangedEventArgsRuntimeClassFactory(ObjectReference<Vftbl> obj)
-        {
-            _obj = obj;
-        }
-
-        public unsafe IObjectReference CreateInstanceWithAllParameters(global::System.Collections.Specialized.NotifyCollectionChangedAction action, global::System.Collections.IList newItems, global::System.Collections.IList oldItems, int newIndex, int oldIndex, object baseInterface, out IObjectReference innerInterface)
-        {
-            ObjectReferenceValue __newItems = default;
-            ObjectReferenceValue __oldItems = default;
-            ObjectReferenceValue __baseInterface = default;
-            IntPtr __innerInterface = default;
-            IntPtr __retval = default;
-            try
-            {
-                __newItems = MarshalInterface<global::System.Collections.IList>.CreateMarshaler2(newItems);
-                __oldItems = MarshalInterface<global::System.Collections.IList>.CreateMarshaler2(oldItems);
-                __baseInterface = MarshalInspectable<object>.CreateMarshaler2(baseInterface);
-                global::WinRT.ExceptionHelpers.ThrowExceptionForHR(_obj.Vftbl.CreateInstanceWithAllParameters_0(ThisPtr, action, MarshalInterface<global::System.Collections.IList>.GetAbi(__newItems), MarshalInterface<global::System.Collections.IList>.GetAbi(__oldItems), newIndex, oldIndex, MarshalInspectable<object>.GetAbi(__baseInterface), &__innerInterface, &__retval));
-                innerInterface = ObjectReference<IUnknownVftbl>.FromAbi(__innerInterface);
-                return ObjectReference<IUnknownVftbl>.FromAbi(__retval);
-            }
-            finally
-            {
-                MarshalInterface<global::System.Collections.IList>.DisposeMarshaler(__newItems);
-                MarshalInterface<global::System.Collections.IList>.DisposeMarshaler(__oldItems);
-                MarshalInspectable<object>.DisposeMarshaler(__baseInterface);
-                MarshalInspectable<object>.DisposeAbi(__innerInterface);
-                MarshalInspectable<object>.DisposeAbi(__retval);
-            }
-        }
-
-        public unsafe ObjectReferenceValue CreateInstanceWithAllParameters(global::System.Collections.Specialized.NotifyCollectionChangedAction action, global::System.Collections.IList newItems, global::System.Collections.IList oldItems, int newIndex, int oldIndex)
-        {
-            ObjectReferenceValue __newItems = default;
-            ObjectReferenceValue __oldItems = default;
-            IntPtr __innerInterface = default;
-            IntPtr __retval = default;
-            try
-            {
-                __newItems = MarshalInterface<global::System.Collections.IList>.CreateMarshaler2(newItems);
-                __oldItems = MarshalInterface<global::System.Collections.IList>.CreateMarshaler2(oldItems);
-                global::WinRT.ExceptionHelpers.ThrowExceptionForHR(_obj.Vftbl.CreateInstanceWithAllParameters_0(ThisPtr, action, MarshalInterface<global::System.Collections.IList>.GetAbi(__newItems), MarshalInterface<global::System.Collections.IList>.GetAbi(__oldItems), newIndex, oldIndex, IntPtr.Zero, &__innerInterface, &__retval));
-                return new ObjectReferenceValue(__retval);
-            }
-            finally
-            {
-                __newItems.Dispose();
-                __oldItems.Dispose();
-                MarshalInspectable<object>.DisposeAbi(__innerInterface);
-            }
-        }
-    }
-
-    [global::WinRT.ObjectReferenceWrapper(nameof(_obj))]
-    [Guid("b30c3e3a-df8d-44a5-9a38-7ac0d08ce63d")]
-    internal sealed unsafe class WUXNotifyCollectionChangedEventArgsRuntimeClassFactory : IWinRTNotifyCollectionChangedEventArgsRuntimeClassFactory
-    {
-        [Guid("b30c3e3a-df8d-44a5-9a38-7ac0d08ce63d")]
-        [StructLayout(LayoutKind.Sequential)]
-        public struct Vftbl
-        {
-            internal IInspectable.Vftbl IInspectableVftbl;
-            private void* _CreateInstanceWithAllParameters_0;
-            public delegate* unmanaged[Stdcall]<IntPtr, global::System.Collections.Specialized.NotifyCollectionChangedAction, IntPtr, IntPtr, int, int, IntPtr, IntPtr*, IntPtr*, int> CreateInstanceWithAllParameters_0 => (delegate* unmanaged[Stdcall]<IntPtr, global::System.Collections.Specialized.NotifyCollectionChangedAction, IntPtr, IntPtr, int, int, IntPtr, IntPtr*, IntPtr*, int>)_CreateInstanceWithAllParameters_0;
-=======
-// Licensed under the MIT License.
-
-using ABI.Microsoft.UI.Xaml.Interop;
-using System;
-using System.ComponentModel;
-using System.Runtime.CompilerServices;
-using System.Runtime.InteropServices;
-using WinRT;
-using WinRT.Interop;
-
-namespace ABI.Microsoft.UI.Xaml.Interop
-{
-#if !NET
-    [global::WinRT.ObjectReferenceWrapper(nameof(_obj))]
-#endif
-    [Guid("5108EBA4-4892-5A20-8374-A96815E0FD27")]
-    internal sealed unsafe class WinRTNotifyCollectionChangedEventArgsRuntimeClassFactory
-    {
-        private readonly IObjectReference _obj;
-        public IntPtr ThisPtr => _obj.ThisPtr;
-
-        public readonly static WinRTNotifyCollectionChangedEventArgsRuntimeClassFactory Instance = new();
-
-        private WinRTNotifyCollectionChangedEventArgsRuntimeClassFactory()
-        {
-#if NET
-            _obj = ActivationFactory.Get("Microsoft.UI.Xaml.Interop.NotifyCollectionChangedEventArgs", IID.IID_INotifyCollectionChangedEventArgsFactory);
-#else
-            _obj = ActivationFactory.Get<IUnknownVftbl>("Microsoft.UI.Xaml.Interop.NotifyCollectionChangedEventArgs", IID.IID_INotifyCollectionChangedEventArgsFactory);
-#endif
-        }
-
-        public unsafe ObjectReferenceValue CreateInstanceWithAllParameters(global::System.Collections.Specialized.NotifyCollectionChangedAction action, global::System.Collections.IList newItems, global::System.Collections.IList oldItems, int newIndex, int oldIndex)
-        {
-            ObjectReferenceValue __newItems = default;
-            ObjectReferenceValue __oldItems = default;
-            IntPtr __innerInterface = default;
-            IntPtr __retval = default;
-            try
-            {
-#if NET
-                __newItems = MarshalInterface<global::System.Collections.IList>.CreateMarshaler2(newItems, global::ABI.System.Collections.IListMethods.IID);
-                __oldItems = MarshalInterface<global::System.Collections.IList>.CreateMarshaler2(oldItems, global::ABI.System.Collections.IListMethods.IID);
-#else
-                __newItems = MarshalInterface<global::System.Collections.IList>.CreateMarshaler2(newItems);
-                __oldItems = MarshalInterface<global::System.Collections.IList>.CreateMarshaler2(oldItems);
-#endif
-                global::WinRT.ExceptionHelpers.ThrowExceptionForHR((*(delegate* unmanaged[Stdcall]<IntPtr, global::System.Collections.Specialized.NotifyCollectionChangedAction, IntPtr, IntPtr, int, int, IntPtr, IntPtr*, IntPtr*, int>**)ThisPtr)[6](
-                    ThisPtr,
-                    action,
-                    MarshalInterface<global::System.Collections.IList>.GetAbi(__newItems),
-                    MarshalInterface<global::System.Collections.IList>.GetAbi(__oldItems),
-                    newIndex,
-                    oldIndex,
-                    IntPtr.Zero,
-                    &__innerInterface,
-                    &__retval));
-                return new ObjectReferenceValue(__retval);
-            }
-            finally
-            {
-                __newItems.Dispose();
-                __oldItems.Dispose();
-                MarshalInspectable<object>.DisposeAbi(__innerInterface);
-            }
-        }
-    }
-}
-
-namespace ABI.System.Collections.Specialized
-{
-    [EditorBrowsable(EditorBrowsableState.Never)]
-    [StructLayout(LayoutKind.Sequential)]
-#if EMBED
-    internal
-#else
-    public
-#endif
-    struct NotifyCollectionChangedEventArgs
-    {
-        public static IObjectReference CreateMarshaler(global::System.Collections.Specialized.NotifyCollectionChangedEventArgs value)
-        {
-            if (value is null)
-            {
-                return null;
-            }
-
-            ObjectReferenceValue _value = default;
-            try
-            {
-                _value = CreateMarshaler2(value);
-                return ObjectReference<IUnknownVftbl>.FromAbi(_value.GetAbi());
-            }
-            finally
-            {
-                _value.Dispose();
-            }
->>>>>>> 96ee1def
-        }
-        public static ObjectReference<Vftbl> FromAbi(IntPtr thisPtr) => ObjectReference<Vftbl>.FromAbi(thisPtr);
-
-<<<<<<< HEAD
-        public static implicit operator WUXNotifyCollectionChangedEventArgsRuntimeClassFactory(IObjectReference obj) => (obj != null) ? new WUXNotifyCollectionChangedEventArgsRuntimeClassFactory(obj) : null;
-        public static implicit operator WUXNotifyCollectionChangedEventArgsRuntimeClassFactory(ObjectReference<Vftbl> obj) => (obj != null) ? new WUXNotifyCollectionChangedEventArgsRuntimeClassFactory(obj) : null;
-        private readonly ObjectReference<Vftbl> _obj;
-        public IntPtr ThisPtr => _obj.ThisPtr;
-        public WUXNotifyCollectionChangedEventArgsRuntimeClassFactory(IObjectReference obj) : this(obj.As<Vftbl>()) { }
-        public WUXNotifyCollectionChangedEventArgsRuntimeClassFactory(ObjectReference<Vftbl> obj)
-        {
-            _obj = obj;
-        }
-
-        public unsafe IObjectReference CreateInstanceWithAllParameters(global::System.Collections.Specialized.NotifyCollectionChangedAction action, global::System.Collections.IList newItems, global::System.Collections.IList oldItems, int newIndex, int oldIndex, object baseInterface, out IObjectReference innerInterface)
-        {
-            ObjectReferenceValue __newItems = default;
-            ObjectReferenceValue __oldItems = default;
-            ObjectReferenceValue __baseInterface = default;
-            IntPtr __innerInterface = default;
-            IntPtr __retval = default;
-            try
-            {
-                __newItems = MarshalInterface<global::System.Collections.IList>.CreateMarshaler2(newItems);
-                __oldItems = MarshalInterface<global::System.Collections.IList>.CreateMarshaler2(oldItems);
-                __baseInterface = MarshalInspectable<object>.CreateMarshaler2(baseInterface);
-                global::WinRT.ExceptionHelpers.ThrowExceptionForHR(_obj.Vftbl.CreateInstanceWithAllParameters_0(ThisPtr, action, MarshalInterface<global::System.Collections.IList>.GetAbi(__newItems), MarshalInterface<global::System.Collections.IList>.GetAbi(__oldItems), newIndex, oldIndex, MarshalInspectable<object>.GetAbi(__baseInterface), &__innerInterface, &__retval));
-                innerInterface = ObjectReference<IUnknownVftbl>.FromAbi(__innerInterface);
-                return ObjectReference<IUnknownVftbl>.FromAbi(__retval);
-            }
-            finally
-            {
-                MarshalInterface<global::System.Collections.IList>.DisposeMarshaler(__newItems);
-                MarshalInterface<global::System.Collections.IList>.DisposeMarshaler(__oldItems);
-                MarshalInspectable<object>.DisposeMarshaler(__baseInterface);
-                MarshalInspectable<object>.DisposeAbi(__innerInterface);
-                MarshalInspectable<object>.DisposeAbi(__retval);
-            }
-        }
-
-        public unsafe ObjectReferenceValue CreateInstanceWithAllParameters(global::System.Collections.Specialized.NotifyCollectionChangedAction action, global::System.Collections.IList newItems, global::System.Collections.IList oldItems, int newIndex, int oldIndex)
-        {
-            ObjectReferenceValue __newItems = default;
-            ObjectReferenceValue __oldItems = default;
-            IntPtr __innerInterface = default;
-            IntPtr __retval = default;
-            try
-            {
-                __newItems = MarshalInterface<global::System.Collections.IList>.CreateMarshaler2(newItems);
-                __oldItems = MarshalInterface<global::System.Collections.IList>.CreateMarshaler2(oldItems);
-                global::WinRT.ExceptionHelpers.ThrowExceptionForHR(_obj.Vftbl.CreateInstanceWithAllParameters_0(ThisPtr, action, MarshalInterface<global::System.Collections.IList>.GetAbi(__newItems), MarshalInterface<global::System.Collections.IList>.GetAbi(__oldItems), newIndex, oldIndex, IntPtr.Zero, &__innerInterface, &__retval));
-                return new ObjectReferenceValue(__retval);
-            }
-            finally
-            {
-                __newItems.Dispose();
-                __oldItems.Dispose();
-                MarshalInspectable<object>.DisposeAbi(__innerInterface);
-            }
-        }
-    }
-}
-
-namespace ABI.System.Collections.Specialized
-{
-    [EditorBrowsable(EditorBrowsableState.Never)]
-    [StructLayout(LayoutKind.Sequential)]
-#if EMBED
-    internal
-#else
-    public
-#endif
-    struct NotifyCollectionChangedEventArgs
-    {
-        private static IWinRTNotifyCollectionChangedEventArgsRuntimeClassFactory Instance = 
-            Projections.UiXamlModeSetting == Projections.UiXamlMode.WindowsUiXaml
-            ? new WUXNotifyCollectionChangedEventArgsRuntimeClassFactory(ActivationFactory.Get("Windows.UI.Xaml.Interop.NotifyCollectionChangedEventArgs"))
-            : new MUXNotifyCollectionChangedEventArgsRuntimeClassFactory(ActivationFactory.Get("Microsoft.UI.Xaml.Interop.NotifyCollectionChangedEventArgs"));
-
-        public static IObjectReference CreateMarshaler(global::System.Collections.Specialized.NotifyCollectionChangedEventArgs value)
-        {
-            if (value is null)
-            {
-                return null;
-            }
-
-            return Instance.CreateInstanceWithAllParameters(value.Action, value.NewItems, value.OldItems, value.NewStartingIndex, value.OldStartingIndex, null, out _);
-        }
-
-        public static ObjectReferenceValue CreateMarshaler2(global::System.Collections.Specialized.NotifyCollectionChangedEventArgs value)
-        {
-            if (value is null)
-            {
-                return new ObjectReferenceValue();
-            }
-
-            return Instance.CreateInstanceWithAllParameters(value.Action, value.NewItems, value.OldItems, value.NewStartingIndex, value.OldStartingIndex);
-        }
-
-        public static IntPtr GetAbi(IObjectReference m) => m?.ThisPtr ?? IntPtr.Zero;
-
-        public static global::System.Collections.Specialized.NotifyCollectionChangedEventArgs FromAbi(IntPtr ptr)
-        {
-            if (ptr == IntPtr.Zero)
-            {
-                return null;
-            }
-
-            INotifyCollectionChangedEventArgs args = INotifyCollectionChangedEventArgs.FromAbi(ptr);
-            return CreateNotifyCollectionChangedEventArgs(args.Action, args.NewItems, args.OldItems, args.NewStartingIndex, args.OldStartingIndex);
-        }
-
-        private static global::System.Collections.Specialized.NotifyCollectionChangedEventArgs CreateNotifyCollectionChangedEventArgs(
-            global::System.Collections.Specialized.NotifyCollectionChangedAction action,
-            global::System.Collections.IList newItems,
-            global::System.Collections.IList oldItems,
-            int newStartingIndex,
-            int oldStartingIndex) =>
-            action switch
-            {
-                global::System.Collections.Specialized.NotifyCollectionChangedAction.Add => new global::System.Collections.Specialized.NotifyCollectionChangedEventArgs(action, newItems, newStartingIndex),
-                global::System.Collections.Specialized.NotifyCollectionChangedAction.Remove => new global::System.Collections.Specialized.NotifyCollectionChangedEventArgs(action, oldItems, oldStartingIndex),
-                global::System.Collections.Specialized.NotifyCollectionChangedAction.Replace => new global::System.Collections.Specialized.NotifyCollectionChangedEventArgs(action, newItems, oldItems, newStartingIndex),
-                global::System.Collections.Specialized.NotifyCollectionChangedAction.Move => new global::System.Collections.Specialized.NotifyCollectionChangedEventArgs(action, newItems, newStartingIndex, oldStartingIndex),
-                global::System.Collections.Specialized.NotifyCollectionChangedAction.Reset => new global::System.Collections.Specialized.NotifyCollectionChangedEventArgs(global::System.Collections.Specialized.NotifyCollectionChangedAction.Reset),
-                _ => throw new ArgumentException(),
-            };
-
-        public static unsafe void CopyManaged(global::System.Collections.Specialized.NotifyCollectionChangedEventArgs o, IntPtr dest)
-        {
-            *(IntPtr*)dest.ToPointer() = CreateMarshaler2(o).Detach();
-        }
-
-        public static IntPtr FromManaged(global::System.Collections.Specialized.NotifyCollectionChangedEventArgs value)
-        {
-            if (value is null)
-            {
-                return IntPtr.Zero;
-            }
-            return CreateMarshaler2(value).Detach();
-        }
-
-        public static void DisposeMarshaler(IObjectReference m) { m?.Dispose(); }
-=======
-        public static ObjectReferenceValue CreateMarshaler2(global::System.Collections.Specialized.NotifyCollectionChangedEventArgs value)
-        {
-            if (value is null)
-            {
-                return new ObjectReferenceValue();
-            }
-
-            return WinRTNotifyCollectionChangedEventArgsRuntimeClassFactory.Instance.CreateInstanceWithAllParameters(value.Action, value.NewItems, value.OldItems, value.NewStartingIndex, value.OldStartingIndex);
-        }
-
-        public static IntPtr GetAbi(IObjectReference m) => m?.ThisPtr ?? IntPtr.Zero;
-
-        public static global::System.Collections.Specialized.NotifyCollectionChangedEventArgs FromAbi(IntPtr ptr)
-        {
-            if (ptr == IntPtr.Zero)
-            {
-                return null;
-            }
-
-            return CreateNotifyCollectionChangedEventArgs(ptr);
-        }
-
-        private static unsafe global::System.Collections.Specialized.NotifyCollectionChangedEventArgs CreateNotifyCollectionChangedEventArgs(IntPtr ptr)
-        {
-            IntPtr thisPtr = default;
-            global::System.Collections.Specialized.NotifyCollectionChangedAction action = default;
-            IntPtr newItems = default;
-            IntPtr oldItems = default;
-            int newStartingIndex = default;
-            int oldStartingIndex = default;
-
-            try
-            {
-                // Call can come from CreateObject which means it might not be on the right interface.
-                global::WinRT.ExceptionHelpers.ThrowExceptionForHR(Marshal.QueryInterface(ptr, ref Unsafe.AsRef(in IID.IID_INotifyCollectionChangedEventArgs), out thisPtr));
-
-                global::WinRT.ExceptionHelpers.ThrowExceptionForHR((*(delegate* unmanaged[Stdcall]<IntPtr, global::System.Collections.Specialized.NotifyCollectionChangedAction*, int>**)thisPtr)[6](thisPtr, &action));
-                global::WinRT.ExceptionHelpers.ThrowExceptionForHR((*(delegate* unmanaged[Stdcall]<IntPtr, IntPtr*, int>**)thisPtr)[7](thisPtr, &newItems));
-                global::WinRT.ExceptionHelpers.ThrowExceptionForHR((*(delegate* unmanaged[Stdcall]<IntPtr, IntPtr*, int>**)thisPtr)[8](thisPtr, &oldItems));
-                global::WinRT.ExceptionHelpers.ThrowExceptionForHR((*(delegate* unmanaged[Stdcall]<IntPtr, int*, int>**)thisPtr)[9](thisPtr, &newStartingIndex));
-                global::WinRT.ExceptionHelpers.ThrowExceptionForHR((*(delegate* unmanaged[Stdcall]<IntPtr, int*, int>**)thisPtr)[10](thisPtr, &oldStartingIndex));
-                return CreateNotifyCollectionChangedEventArgs(
-                    action,
-                    MarshalInterface<global::System.Collections.IList>.FromAbi(newItems),
-                    MarshalInterface<global::System.Collections.IList>.FromAbi(oldItems),
-                    newStartingIndex,
-                    oldStartingIndex);
-            }
-            finally
-            {
-                MarshalInterface<global::System.Collections.IList>.DisposeAbi(newItems);
-                MarshalInterface<global::System.Collections.IList>.DisposeAbi(oldItems);
-                Marshal.Release(thisPtr);
-            }
-        }
-
-        private static global::System.Collections.Specialized.NotifyCollectionChangedEventArgs CreateNotifyCollectionChangedEventArgs(
-            global::System.Collections.Specialized.NotifyCollectionChangedAction action,
-            global::System.Collections.IList newItems,
-            global::System.Collections.IList oldItems,
-            int newStartingIndex,
-            int oldStartingIndex) =>
-            action switch
-            {
-                global::System.Collections.Specialized.NotifyCollectionChangedAction.Add => new global::System.Collections.Specialized.NotifyCollectionChangedEventArgs(action, newItems, newStartingIndex),
-                global::System.Collections.Specialized.NotifyCollectionChangedAction.Remove => new global::System.Collections.Specialized.NotifyCollectionChangedEventArgs(action, oldItems, oldStartingIndex),
-                global::System.Collections.Specialized.NotifyCollectionChangedAction.Replace => new global::System.Collections.Specialized.NotifyCollectionChangedEventArgs(action, newItems, oldItems, newStartingIndex),
-                global::System.Collections.Specialized.NotifyCollectionChangedAction.Move => new global::System.Collections.Specialized.NotifyCollectionChangedEventArgs(action, newItems, newStartingIndex, oldStartingIndex),
-                global::System.Collections.Specialized.NotifyCollectionChangedAction.Reset => new global::System.Collections.Specialized.NotifyCollectionChangedEventArgs(global::System.Collections.Specialized.NotifyCollectionChangedAction.Reset),
-                _ => throw new ArgumentException(),
-            };
-
-        public static unsafe void CopyManaged(global::System.Collections.Specialized.NotifyCollectionChangedEventArgs o, IntPtr dest)
-        {
-            *(IntPtr*)dest.ToPointer() = CreateMarshaler2(o).Detach();
-        }
-
-        public static IntPtr FromManaged(global::System.Collections.Specialized.NotifyCollectionChangedEventArgs value)
-        {
-            if (value is null)
-            {
-                return IntPtr.Zero;
-            }
-            return CreateMarshaler2(value).Detach();
-        }
-
-        public static void DisposeMarshaler(IObjectReference m) { m?.Dispose(); }
->>>>>>> 96ee1def
-        public static void DisposeAbi(IntPtr abi) { MarshalInspectable<object>.DisposeAbi(abi); }
-
-        public static unsafe MarshalInterfaceHelper<global::System.Collections.Specialized.NotifyCollectionChangedEventArgs>.MarshalerArray CreateMarshalerArray(global::System.Collections.Specialized.NotifyCollectionChangedEventArgs[] array) => MarshalInterfaceHelper<global::System.Collections.Specialized.NotifyCollectionChangedEventArgs>.CreateMarshalerArray2(array, CreateMarshaler2);
-        public static (int length, IntPtr data) GetAbiArray(object box) => MarshalInterfaceHelper<global::System.Collections.Specialized.NotifyCollectionChangedEventArgs>.GetAbiArray(box);
-        public static unsafe global::System.Collections.Specialized.NotifyCollectionChangedEventArgs[] FromAbiArray(object box) => MarshalInterfaceHelper<global::System.Collections.Specialized.NotifyCollectionChangedEventArgs>.FromAbiArray(box, FromAbi);
-        public static void CopyAbiArray(global::System.Collections.Specialized.NotifyCollectionChangedEventArgs[] array, object box) => MarshalInterfaceHelper<global::System.Collections.Specialized.NotifyCollectionChangedEventArgs>.CopyAbiArray(array, box, FromAbi);
-        public static (int length, IntPtr data) FromManagedArray(global::System.Collections.Specialized.NotifyCollectionChangedEventArgs[] array) => MarshalInterfaceHelper<global::System.Collections.Specialized.NotifyCollectionChangedEventArgs>.FromManagedArray(array, FromManaged);
-        public static void DisposeMarshalerArray(MarshalInterfaceHelper<global::System.Collections.Specialized.NotifyCollectionChangedEventArgs>.MarshalerArray array) => MarshalInterfaceHelper<global::System.Collections.Specialized.NotifyCollectionChangedEventArgs>.DisposeMarshalerArray(array);
-        public static unsafe void DisposeAbiArray(object box) => MarshalInspectable<object>.DisposeAbiArray(box);
-
-        public static string GetGuidSignature()
-        {
-            if (Projections.UiXamlModeSetting == Projections.UiXamlMode.WindowsUiXaml)
-            {
-                return "rc(Windows.UI.Xaml.Interop.NotifyCollectionChangedEventArgs;{4cf68d33-e3f2-4964-b85e-945b4f7e2f21})";
-            }
-            return "rc(Microsoft.UI.Xaml.Interop.NotifyCollectionChangedEventArgs;{4cf68d33-e3f2-4964-b85e-945b4f7e2f21})";
-        }
-    }
-}
+// Copyright (c) Microsoft Corporation.
+// Licensed under the MIT License.
+
+using ABI.Microsoft.UI.Xaml.Interop;
+using System;
+using System.ComponentModel;
+using System.Runtime.CompilerServices;
+using System.Runtime.InteropServices;
+using WinRT;
+using WinRT.Interop;
+
+namespace ABI.Microsoft.UI.Xaml.Interop
+{
+#if !NET
+    [global::WinRT.ObjectReferenceWrapper(nameof(_obj))]
+#endif
+    [Guid("5108EBA4-4892-5A20-8374-A96815E0FD27")]
+    internal sealed unsafe class WinRTNotifyCollectionChangedEventArgsRuntimeClassFactory
+    {
+        private readonly IObjectReference _obj;
+        public IntPtr ThisPtr => _obj.ThisPtr;
+
+        private static readonly Guid Factory_IID = 
+            Projections.UiXamlModeSetting == Projections.UiXamlMode.WindowsUiXaml
+                ? IID.IID_WUX_INotifyCollectionChangedEventArgsFactory
+                : IID.IID_MUX_INotifyCollectionChangedEventArgsFactory;
+
+        public readonly static WinRTNotifyCollectionChangedEventArgsRuntimeClassFactory Instance = new();
+
+        private WinRTNotifyCollectionChangedEventArgsRuntimeClassFactory()
+        {
+#if NET
+            _obj = Projections.UiXamlModeSetting == Projections.UiXamlMode.WindowsUiXaml
+                ? ActivationFactory.Get("Windows.UI.Xaml.Interop.NotifyCollectionChangedEventArgs")
+                : ActivationFactory.Get("Microsoft.UI.Xaml.Interop.NotifyCollectionChangedEventArgs");
+#else
+            _obj = Projections.UiXamlModeSetting == Projections.UiXamlMode.WindowsUiXaml
+                ? ActivationFactory.Get<IUnknownVftbl>("Windows.UI.Xaml.Interop.NotifyCollectionChangedEventArgs", Factory_IID)
+                : ActivationFactory.Get<IUnknownVftbl>("Microsoft.UI.Xaml.Interop.NotifyCollectionChangedEventArgs", Factory_IID);
+#endif
+        }
+
+        public unsafe ObjectReferenceValue CreateInstanceWithAllParameters(global::System.Collections.Specialized.NotifyCollectionChangedAction action, global::System.Collections.IList newItems, global::System.Collections.IList oldItems, int newIndex, int oldIndex)
+        {
+            ObjectReferenceValue __newItems = default;
+            ObjectReferenceValue __oldItems = default;
+            IntPtr __innerInterface = default;
+            IntPtr __retval = default;
+            try
+            {
+#if NET
+                __newItems = MarshalInterface<global::System.Collections.IList>.CreateMarshaler2(newItems, global::ABI.System.Collections.IListMethods.IID);
+                __oldItems = MarshalInterface<global::System.Collections.IList>.CreateMarshaler2(oldItems, global::ABI.System.Collections.IListMethods.IID);
+#else
+                __newItems = MarshalInterface<global::System.Collections.IList>.CreateMarshaler2(newItems);
+                __oldItems = MarshalInterface<global::System.Collections.IList>.CreateMarshaler2(oldItems);
+#endif
+                global::WinRT.ExceptionHelpers.ThrowExceptionForHR((*(delegate* unmanaged[Stdcall]<IntPtr, global::System.Collections.Specialized.NotifyCollectionChangedAction, IntPtr, IntPtr, int, int, IntPtr, IntPtr*, IntPtr*, int>**)ThisPtr)[6](
+                    ThisPtr,
+                    action,
+                    MarshalInterface<global::System.Collections.IList>.GetAbi(__newItems),
+                    MarshalInterface<global::System.Collections.IList>.GetAbi(__oldItems),
+                    newIndex,
+                    oldIndex,
+                    IntPtr.Zero,
+                    &__innerInterface,
+                    &__retval));
+                return new ObjectReferenceValue(__retval);
+            }
+            finally
+            {
+                __newItems.Dispose();
+                __oldItems.Dispose();
+                MarshalInspectable<object>.DisposeAbi(__innerInterface);
+            }
+        }
+    }
+}
+
+namespace ABI.System.Collections.Specialized
+{
+    [EditorBrowsable(EditorBrowsableState.Never)]
+    [StructLayout(LayoutKind.Sequential)]
+    [WuxMuxProjectedType(wuxIID: "4cf68d33-e3f2-4964-b85e-945b4f7e2f21", muxIID: "DA049FF2-D2E0-5FE8-8C7B-F87F26060B6F")]
+#if EMBED
+    internal
+#else
+    public
+#endif
+    struct NotifyCollectionChangedEventArgs
+    {
+        private static readonly Guid Interface_IID = 
+            Projections.UiXamlModeSetting == Projections.UiXamlMode.WindowsUiXaml
+                ? IID.IID_WUX_INotifyCollectionChangedEventArgs
+                : IID.IID_MUX_INotifyCollectionChangedEventArgs;
+
+        public static IObjectReference CreateMarshaler(global::System.Collections.Specialized.NotifyCollectionChangedEventArgs value)
+        {
+            if (value is null)
+            {
+                return null;
+            }
+
+            ObjectReferenceValue _value = default;
+            try
+            {
+                _value = CreateMarshaler2(value);
+                return ObjectReference<IUnknownVftbl>.FromAbi(_value.GetAbi());
+            }
+            finally
+            {
+                _value.Dispose();
+            }
+        }
+
+        public static ObjectReferenceValue CreateMarshaler2(global::System.Collections.Specialized.NotifyCollectionChangedEventArgs value)
+        {
+            if (value is null)
+            {
+                return new ObjectReferenceValue();
+            }
+
+            return WinRTNotifyCollectionChangedEventArgsRuntimeClassFactory.Instance.CreateInstanceWithAllParameters(value.Action, value.NewItems, value.OldItems, value.NewStartingIndex, value.OldStartingIndex);
+        }
+
+        public static IntPtr GetAbi(IObjectReference m) => m?.ThisPtr ?? IntPtr.Zero;
+
+        public static global::System.Collections.Specialized.NotifyCollectionChangedEventArgs FromAbi(IntPtr ptr)
+        {
+            if (ptr == IntPtr.Zero)
+            {
+                return null;
+            }
+
+            return CreateNotifyCollectionChangedEventArgs(ptr);
+        }
+
+        private static unsafe global::System.Collections.Specialized.NotifyCollectionChangedEventArgs CreateNotifyCollectionChangedEventArgs(IntPtr ptr)
+        {
+            IntPtr thisPtr = default;
+            global::System.Collections.Specialized.NotifyCollectionChangedAction action = default;
+            IntPtr newItems = default;
+            IntPtr oldItems = default;
+            int newStartingIndex = default;
+            int oldStartingIndex = default;
+
+            try
+            {
+                // Call can come from CreateObject which means it might not be on the right interface.
+                global::WinRT.ExceptionHelpers.ThrowExceptionForHR(Marshal.QueryInterface(ptr, ref Unsafe.AsRef(in Interface_IID), out thisPtr));
+
+                global::WinRT.ExceptionHelpers.ThrowExceptionForHR((*(delegate* unmanaged[Stdcall]<IntPtr, global::System.Collections.Specialized.NotifyCollectionChangedAction*, int>**)thisPtr)[6](thisPtr, &action));
+                global::WinRT.ExceptionHelpers.ThrowExceptionForHR((*(delegate* unmanaged[Stdcall]<IntPtr, IntPtr*, int>**)thisPtr)[7](thisPtr, &newItems));
+                global::WinRT.ExceptionHelpers.ThrowExceptionForHR((*(delegate* unmanaged[Stdcall]<IntPtr, IntPtr*, int>**)thisPtr)[8](thisPtr, &oldItems));
+                global::WinRT.ExceptionHelpers.ThrowExceptionForHR((*(delegate* unmanaged[Stdcall]<IntPtr, int*, int>**)thisPtr)[9](thisPtr, &newStartingIndex));
+                global::WinRT.ExceptionHelpers.ThrowExceptionForHR((*(delegate* unmanaged[Stdcall]<IntPtr, int*, int>**)thisPtr)[10](thisPtr, &oldStartingIndex));
+                return CreateNotifyCollectionChangedEventArgs(
+                    action,
+                    MarshalInterface<global::System.Collections.IList>.FromAbi(newItems),
+                    MarshalInterface<global::System.Collections.IList>.FromAbi(oldItems),
+                    newStartingIndex,
+                    oldStartingIndex);
+            }
+            finally
+            {
+                MarshalInterface<global::System.Collections.IList>.DisposeAbi(newItems);
+                MarshalInterface<global::System.Collections.IList>.DisposeAbi(oldItems);
+                Marshal.Release(thisPtr);
+            }
+        }
+
+        private static global::System.Collections.Specialized.NotifyCollectionChangedEventArgs CreateNotifyCollectionChangedEventArgs(
+            global::System.Collections.Specialized.NotifyCollectionChangedAction action,
+            global::System.Collections.IList newItems,
+            global::System.Collections.IList oldItems,
+            int newStartingIndex,
+            int oldStartingIndex) =>
+            action switch
+            {
+                global::System.Collections.Specialized.NotifyCollectionChangedAction.Add => new global::System.Collections.Specialized.NotifyCollectionChangedEventArgs(action, newItems, newStartingIndex),
+                global::System.Collections.Specialized.NotifyCollectionChangedAction.Remove => new global::System.Collections.Specialized.NotifyCollectionChangedEventArgs(action, oldItems, oldStartingIndex),
+                global::System.Collections.Specialized.NotifyCollectionChangedAction.Replace => new global::System.Collections.Specialized.NotifyCollectionChangedEventArgs(action, newItems, oldItems, newStartingIndex),
+                global::System.Collections.Specialized.NotifyCollectionChangedAction.Move => new global::System.Collections.Specialized.NotifyCollectionChangedEventArgs(action, newItems, newStartingIndex, oldStartingIndex),
+                global::System.Collections.Specialized.NotifyCollectionChangedAction.Reset => new global::System.Collections.Specialized.NotifyCollectionChangedEventArgs(global::System.Collections.Specialized.NotifyCollectionChangedAction.Reset),
+                _ => throw new ArgumentException(),
+            };
+
+        public static unsafe void CopyManaged(global::System.Collections.Specialized.NotifyCollectionChangedEventArgs o, IntPtr dest)
+        {
+            *(IntPtr*)dest.ToPointer() = CreateMarshaler2(o).Detach();
+        }
+
+        public static IntPtr FromManaged(global::System.Collections.Specialized.NotifyCollectionChangedEventArgs value)
+        {
+            if (value is null)
+            {
+                return IntPtr.Zero;
+            }
+            return CreateMarshaler2(value).Detach();
+        }
+
+        public static void DisposeMarshaler(IObjectReference m) { m?.Dispose(); }
+        public static void DisposeAbi(IntPtr abi) { MarshalInspectable<object>.DisposeAbi(abi); }
+
+        public static unsafe MarshalInterfaceHelper<global::System.Collections.Specialized.NotifyCollectionChangedEventArgs>.MarshalerArray CreateMarshalerArray(global::System.Collections.Specialized.NotifyCollectionChangedEventArgs[] array) => MarshalInterfaceHelper<global::System.Collections.Specialized.NotifyCollectionChangedEventArgs>.CreateMarshalerArray2(array, CreateMarshaler2);
+        public static (int length, IntPtr data) GetAbiArray(object box) => MarshalInterfaceHelper<global::System.Collections.Specialized.NotifyCollectionChangedEventArgs>.GetAbiArray(box);
+        public static unsafe global::System.Collections.Specialized.NotifyCollectionChangedEventArgs[] FromAbiArray(object box) => MarshalInterfaceHelper<global::System.Collections.Specialized.NotifyCollectionChangedEventArgs>.FromAbiArray(box, FromAbi);
+        public static void CopyAbiArray(global::System.Collections.Specialized.NotifyCollectionChangedEventArgs[] array, object box) => MarshalInterfaceHelper<global::System.Collections.Specialized.NotifyCollectionChangedEventArgs>.CopyAbiArray(array, box, FromAbi);
+        public static (int length, IntPtr data) FromManagedArray(global::System.Collections.Specialized.NotifyCollectionChangedEventArgs[] array) => MarshalInterfaceHelper<global::System.Collections.Specialized.NotifyCollectionChangedEventArgs>.FromManagedArray(array, FromManaged);
+        public static void DisposeMarshalerArray(MarshalInterfaceHelper<global::System.Collections.Specialized.NotifyCollectionChangedEventArgs>.MarshalerArray array) => MarshalInterfaceHelper<global::System.Collections.Specialized.NotifyCollectionChangedEventArgs>.DisposeMarshalerArray(array);
+        public static unsafe void DisposeAbiArray(object box) => MarshalInspectable<object>.DisposeAbiArray(box);
+
+        public static string GetGuidSignature()
+        {
+            if (Projections.UiXamlModeSetting == Projections.UiXamlMode.WindowsUiXaml)
+            {
+                return "rc(Windows.UI.Xaml.Interop.NotifyCollectionChangedEventArgs;{4cf68d33-e3f2-4964-b85e-945b4f7e2f21})";
+            }
+            return "rc(Microsoft.UI.Xaml.Interop.NotifyCollectionChangedEventArgs;{4cf68d33-e3f2-4964-b85e-945b4f7e2f21})";
+        }
+    }
+}