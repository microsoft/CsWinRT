<!--
***********************************************************************************************
Copyright (C) Microsoft Corporation. All rights reserved.
***********************************************************************************************
-->
<Project ToolsVersion="14.0" xmlns="http://schemas.microsoft.com/developer/msbuild/2003">

  <PropertyGroup>
    <CsWinRTMessageImportance Condition="'$(CsWinRTMessageImportance)' == ''">normal</CsWinRTMessageImportance>
    <CsWinRTCommandVerbosity Condition="'$(CsWinRTMessageImportance)' == 'high'">-verbose</CsWinRTCommandVerbosity>
    <ResolveAssemblyReferencesDependsOn Condition="'$(CsWinRTRemoveWindowsReference)'!='false'">$(ResolveAssemblyReferencesDependsOn);CsWinRTRemoveWindowsReference</ResolveAssemblyReferencesDependsOn>
    <CsWinRTEnabled Condition="'$(CsWinRTEnabled)' == ''">true</CsWinRTEnabled>
    <CsWinRTEnabled Condition="'$(CsWinRTEnabled)' != 'true'">false</CsWinRTEnabled>
    <CsWinRTGenerateProjection Condition="!$(CsWinRTEnabled)">false</CsWinRTGenerateProjection>
    <CsWinRTGenerateProjection Condition="'$(CsWinRTGenerateProjection)' == ''">true</CsWinRTGenerateProjection>
    <AllowUnsafeBlocks Condition="$(CsWinRTEnabled)">true</AllowUnsafeBlocks>
    <CoreCompileDependsOn>CsWinRTIncludeProjection;CsWinRTRemoveWinMDReferences;$(CoreCompileDependsOn)</CoreCompileDependsOn>
    <TrackFileAccess Condition="'$(CsWinRTComponent)' != 'true'">false</TrackFileAccess>
    <CsWinRTAotOptimizerEnabled Condition="'$(CsWinRTAotOptimizerEnabled)' == '' and $([MSBuild]::GetTargetFrameworkVersion('$(TargetFramework)')) >= 6">true</CsWinRTAotOptimizerEnabled>
    <CsWinRTAotOptimizerEnabled Condition="'$(CsWinRTAotOptimizerEnabled)' != 'true'">false</CsWinRTAotOptimizerEnabled>

    <!--
      If the AOT optimizer is enabled, and we're publishing with NativeAOT, automatically set CsWinRTAotExportsEnabled as well.
      Only do this if the property is not already set by the user, so we respect any existing preference.
    -->
    <CsWinRTAotExportsEnabled Condition="'$(CsWinRTAotExportsEnabled)' == '' and '$(CsWinRTAotOptimizerEnabled)' == 'true' and '$(PublishAot)' == 'true'">true</CsWinRTAotExportsEnabled>
    <CsWinRTAotExportsEnabled Condition="'$(CsWinRTAotExportsEnabled)' != 'true'">false</CsWinRTAotExportsEnabled>
  </PropertyGroup>

  <ItemGroup>
    <CompilerVisibleProperty Include="CsWinRTAotOptimizerEnabled" />
    <CompilerVisibleProperty Include="CsWinRTAotExportsEnabled" />
  </ItemGroup>

  <Import Project="$(MSBuildThisFileDirectory)Microsoft.Windows.CsWinRT.Embedded.targets" Condition="'$(CsWinRTEmbedded)' == 'true'"/>
  
  <Target Name="CsWinRTNet5EOL" Condition="$([MSBuild]::GetTargetFrameworkVersion('$(TargetFramework)')) == 5" BeforeTargets="CsWinRTPrepareProjection">
    <Error Text="Support for .NET 5 ended with C#/WinRT 2.0. For .NET 5 support, use C#/WinRT version 1.6.5. See https://github.com/microsoft/CsWinRT/discussions/1232" />
  </Target>

  <!-- Remove WinRT.Host.dll and WinRT.Host.Shim.dll references -->
  <Target Name="CsWinRTRemoveHostingDllReferences" AfterTargets="ResolvePackageAssets" BeforeTargets="ResolveLockFileAnalyzers" Outputs="@(Reference)">
    <PropertyGroup>
      <CsWinRTPkg-Net6Dir>$(CsWinRTPath)lib\net6.0</CsWinRTPkg-Net6Dir>
      <CsWinRTPkg-NativeDir>$(CsWinRTPath)runtimes\**\native</CsWinRTPkg-NativeDir>
    </PropertyGroup>
    <ItemGroup>
     <ReferenceCopyLocalPaths        Remove="$(CsWinRTPkg-NativeDir)\WinRT.Host.dll"/>
     <RuntimeCopyLocalItems          Remove="$(CsWinRTPkg-NativeDir)\WinRT.Host.dll"/>
     <RuntimeTargetsCopyLocalItems   Remove="$(CsWinRTPkg-NativeDir)\WinRT.Host.dll"/>
     <Reference                      Remove="$(CsWinRTPkg-Net6Dir)\WinRT.Host.Shim.dll"/>
     <ResolvedCompileFileDefinitions Remove="$(CsWinRTPkg-Net6Dir)\WinRT.Host.Shim.dll"/>
     <RuntimeCopyLocalItems          Remove="$(CsWinRTPkg-Net6Dir)\WinRT.Host.Shim.dll"/>
    </ItemGroup>
  </Target>

  <!-- Remove Windows.Winmd reference to prevent compile collisions-->
  <Target Name="CsWinRTRemoveWindowsReference" Outputs="@(Reference)" Condition="$(CsWinRTEnabled)">
   <ItemGroup>
     <Reference Remove="Windows"/>
   </ItemGroup>
  </Target>

  <Target Name="CsWinRTRemoveWinMDReferences" BeforeTargets="BeforeCompile" AfterTargets="ResolveReferences">
    <ItemGroup>
      <!--Move winmd references into private item group to prevent subsequent winmd reference errors-->
      <CsWinRTRemovedReferences Include="@(ReferencePath)" Condition="'%(ReferencePath.Extension)' == '.winmd'" />
      <CsWinRTInputs Include="@(CsWinRTRemovedReferences)"/>

      <!--Prevent NETSDK1130 errors from winmd references-->
      <ReferencePath Remove="@(ReferencePath)" Condition="'%(ReferencePath.Extension)' == '.winmd'" />
      <ReferencePathWithRefAssemblies Remove="@(CsWinRTRemovedReferences)" 
        Condition="'%(CsWinRTRemovedReferences.Filename)%(CsWinRTRemovedReferences.Extension)' == '%(ReferencePathWithRefAssemblies.Filename)%(ReferencePathWithRefAssemblies.Extension)'" />
      <!--Do not publish projection source winmds -->
      <ReferenceCopyLocalPaths Remove="@(CsWinRTRemovedReferences)" />
      <!--Remove winmd references from deps.json to prevent CLR failing unit test execution-->
      <ReferenceDependencyPaths Remove="@(ReferenceDependencyPaths)" Condition="%(ReferenceDependencyPaths.Extension) == '.winmd'"/>
    </ItemGroup>
  </Target>

  <Target Name="CsWinRTPrepareProjection" DependsOnTargets="$(CsWinRTPrepareProjectionDependsOn)" Outputs="$(CsWinRTGeneratedFilesDir)">
    <PropertyGroup>
      <CsWinRTGeneratedFilesDir Condition="'$(CsWinRTGeneratedFilesDir)' == '' and '$(GeneratedFilesDir)' != ''">$(GeneratedFilesDir)\CsWinRT\</CsWinRTGeneratedFilesDir>
      <CsWinRTGeneratedFilesDir Condition="'$(CsWinRTGeneratedFilesDir)' == ''">$([MSBuild]::NormalizeDirectory('$(MSBuildProjectDirectory)', '$(IntermediateOutputPath)', 'Generated Files', 'CsWinRT'))</CsWinRTGeneratedFilesDir>
    </PropertyGroup>
  </Target>

  <Target Name="CsWinRTCleanGenerateProjectionOutputs">
    <Delete Files="$(CsWinRTGeneratedFilesDir)cswinrt.rsp" />
    <Delete Files="$(CsWinRTGeneratedFilesDir)cswinrt_internal.rsp" />
  </Target>

  <Target Name="CsWinRTGenerateProjection"
          DependsOnTargets="CsWinRTPrepareProjection;CsWinRTRemoveWinMDReferences"
          Condition="'$(CsWinRTGenerateProjection)' == 'true'"
          Inputs="$(MSBuildAllProjects);@(CsWinRTInputs);$(CsWinRTExe);$(CsWinRTExcludes);$(CsWinRTIncludes);$(CsWinRTExcludesPrivate);$(CsWinRTIncludesPrivate);$(CsWinRTFilters);$(CsWinRTWindowsMetadata)"
          Outputs="$(CsWinRTGeneratedFilesDir)cswinrt.rsp">

    <PropertyGroup>
      <CsWinRTResponseFile>$(CsWinRTGeneratedFilesDir)cswinrt.rsp</CsWinRTResponseFile>
      <CsWinRTResponseFilePrivateProjection>$(CsWinRTGeneratedFilesDir)cswinrt_internal.rsp</CsWinRTResponseFilePrivateProjection>
      <!-- %40 is an MSBuild escape code for the @ character; 
       https://docs.microsoft.com/en-us/previous-versions/visualstudio/visual-studio-2015/msbuild/msbuild-special-characters?view=vs-2015&redirectedfrom=MSDN 
  -->
      <CsWinRTCommand>"$(CsWinRTExe)" %40"$(CsWinRTResponseFile)"</CsWinRTCommand>
      <CsWinRTCommandPrivateProjection>"$(CsWinRTExe)" %40"$(CsWinRTResponseFilePrivateProjection)"</CsWinRTCommandPrivateProjection>
      <CsWinRTWindowsMetadata Condition="'$(CsWinRTWindowsMetadata)' == ''">$(WindowsSDKVersion.TrimEnd('\'))</CsWinRTWindowsMetadata>
      <CsWinRTWindowsMetadata Condition="'$(CsWinRTWindowsMetadata)' == ''">$(TargetPlatformVersion)</CsWinRTWindowsMetadata>
      <CsWinRTWindowsMetadataInput Condition="'$(CsWinRTWindowsMetadata)' != ''">-input $(CsWinRTWindowsMetadata)</CsWinRTWindowsMetadataInput>
    </PropertyGroup>

    <ItemGroup>
      <CsWinRTDetectWindowsMetadata Include="@(CsWinRTInputs)" Condition="'%(CsWinRTInputs.Filename)%(CsWinRTInputs.Extension)' == 'Windows.Foundation.FoundationContract.winmd'"></CsWinRTDetectWindowsMetadata>
      <CsWinRTDetectWindowsMetadata Include="@(CsWinRTInputs)" Condition="'%(CsWinRTInputs.Filename)%(CsWinRTInputs.Extension)' == 'Windows.winmd'"></CsWinRTDetectWindowsMetadata>
    </ItemGroup>

    <Error Condition="'$(CsWinRTParams)$(CsWinRTFilters)$(CsWinRTWindowsMetadata)@(CsWinRTDetectWindowsMetadata)' == ''"
      Text="Windows Metadata not provided or detected.  See https://github.com/microsoft/CsWinRT/tree/master/nuget/readme.md" />

    <PropertyGroup>
      <CsWinRTExcludes Condition="'$(CsWinRTExcludes)' == ''">Windows;Microsoft</CsWinRTExcludes>
      <CsWinRTExcludesPrivate Condition="'$(CsWinRTExcludesPrivate)' == ''">Windows;Microsoft</CsWinRTExcludesPrivate>
    </PropertyGroup>

    <!-- Inputs set by users -->
    <ItemGroup>
      <CsWinRTExcludePrivateItems Include="$(CsWinRTExcludesPrivate)"/>
      <CsWinRTIncludePrivateItems Include="$(CsWinRTIncludesPrivate)"/>
    </ItemGroup>

    <ItemGroup>
      <CsWinRTExcludeItems Include="$(CsWinRTExcludes)"/>
      <CsWinRTIncludeItems Include="$(CsWinRTIncludes)"/>
    </ItemGroup>

    <PropertyGroup>
      <CsWinRTPrivateFilters Condition="'$(CsWinRTPrivateFilters)' == ''">
@(CsWinRTExcludePrivateItems->'-exclude %(Identity)', '&#x0d;&#x0a;')
@(CsWinRTIncludePrivateItems->'-include %(Identity)', '&#x0d;&#x0a;')
      </CsWinRTPrivateFilters>

      <CsWinRTFilters Condition="'$(CsWinRTFilters)' == ''">
@(CsWinRTExcludeItems->'-exclude %(Identity)', '&#x0d;&#x0a;')
@(CsWinRTIncludeItems->'-include %(Identity)', '&#x0d;&#x0a;')
      </CsWinRTFilters>

      <CsWinRTInteropMetadata Condition="'$(CsWinRTInteropMetadata)' == ''">$([MSBuild]::NormalizePath('$(MSBuildThisFileDirectory)', '..\metadata\WinRT.Interop.winmd'))</CsWinRTInteropMetadata>
      <CsWinRTIncludeWinRTInterop Condition="$(CsWinRTFilters.Contains('-include Windows&#x0d;&#x0a;')) or $(CsWinRTFilters.Contains('-include Windows&#x0a;'))">
-input $(CsWinRTInteropMetadata)
-include WinRT.Interop
      </CsWinRTIncludeWinRTInterop>


      <CsWinRTPrivateIncludeWinRTInterop Condition="$(CsWinRTPrivateFilters.Contains('-include Windows&#x0d;&#x0a;')) or $(CsWinRTPrivateFilters.Contains('-include Windows&#x0a;'))">
-input $(CsWinRTInteropMetadata)
-include WinRT.Interop
      </CsWinRTPrivateIncludeWinRTInterop>

      <CsWinRTInternalProjection Condition="'$(CsWinRTPrivateProjection)' == 'true'">-internal</CsWinRTInternalProjection>
      <CsWinRTEmbeddedProjection Condition="'$(CsWinRTEmbedded)' == 'true'">-embedded</CsWinRTEmbeddedProjection>
      <CsWinRTEmbeddedEnums Condition="'$(CsWinRTEmbeddedPublicEnums)' == 'true'">-public_enums</CsWinRTEmbeddedEnums>
      <CsWinRTExeTFM Condition="$([MSBuild]::GetTargetFrameworkVersion('$(TargetFramework)')) == 5">net5.0</CsWinRTExeTFM>
      <CsWinRTExeTFM Condition="$([MSBuild]::GetTargetFrameworkVersion('$(TargetFramework)')) == 6">net6.0</CsWinRTExeTFM>
      <CsWinRTExeTFM Condition="$([MSBuild]::GetTargetFrameworkVersion('$(TargetFramework)')) == 7">net7.0</CsWinRTExeTFM>
      <CsWinRTExeTFM Condition="$([MSBuild]::GetTargetFrameworkVersion('$(TargetFramework)')) >= 8">net8.0</CsWinRTExeTFM>
      <CsWinRTExeTFM Condition="'$(CsWinRTExeTFM)' == ''">netstandard2.0</CsWinRTExeTFM>

      <CsWinRTParams Condition="'$(CsWinRTParams)' == ''">
$(CsWinRTCommandVerbosity)
-target $(CsWinRTExeTFM)
$(CsWinRTWindowsMetadataInput)
-input @(CsWinRTInputs->'"%(FullPath)"', ' ')
-output "$(CsWinRTGeneratedFilesDir.TrimEnd('\'))"
$(CsWinRTFilters)
$(CsWinRTIncludeWinRTInterop)
$(CsWinRTEmbeddedProjection)
$(CsWinRTEmbeddedEnums)
      </CsWinRTParams>

      <CsWinRTPrivateParams Condition="'$(CsWinRTPrivateParams)' == ''">
$(CsWinRTCommandVerbosity)
-target $(CsWinRTExeTFM)
$(CsWinRTWindowsMetadataInput)
-input @(CsWinRTInputs->'"%(FullPath)"', ' ')
-output "$(CsWinRTGeneratedFilesDir.TrimEnd('\'))"
$(CsWinRTPrivateFilters)
$(CsWinRTPrivateIncludeWinRTInterop)
$(CsWinRTInternalProjection)
      </CsWinRTPrivateParams>
    </PropertyGroup>

    <!-- 
      During a design-time build, generation of the CsWinRT projection might fail (e.g. input .winmds might
      not exist if a full build hasn't completed yet). To avoid causing a design-time build break, which can 
      put the design-time build results of dependent projects into a bad state, we want the build to continue
      if cswinrt.exe encounters an error during a design-time build.
    -->
    <PropertyGroup>
      <CsWinRTContinueOnError>false</CsWinRTContinueOnError>
      <CsWinRTContinueOnError Condition="'$(DesignTimeBuild)' == 'true' OR '$(BuildingProject)' != 'true'">true</CsWinRTContinueOnError>
    </PropertyGroup>

    <ItemGroup>
      <CsWinRTFilesToDelete Include="$(CsWinRTGeneratedFilesDir)*.cs"/>
    </ItemGroup>
    <Delete Files="@(CsWinRTFilesToDelete)" />
    <MakeDir Directories="$(CsWinRTGeneratedFilesDir)" />
    <WriteLinesToFile File="$(CsWinRTResponseFile)" Lines="$(CsWinRTParams)" Overwrite="true" />
    <WriteLinesToFile File="$(CsWinRTResponseFilePrivateProjection)" Lines="$(CsWinRTPrivateParams)" Overwrite="true" />
    <Message Text="$(CsWinRTCommand)" Importance="$(CsWinRTMessageImportance)" />
    <Exec Command="$(CsWinRTCommand)" ContinueOnError="$(CsWinRTContinueOnError)" />

    <Message Text="$(CsWinRTCommandPrivateProjection)" Importance="$(CsWinRTMessageImportance)" />
    <Exec Command="$(CsWinRTCommandPrivateProjection)" ContinueOnError="$(CsWinRTContinueOnError)" Condition="'$(CsWinRTPrivateProjection)' == 'true'"/>

    <ItemGroup Condition="'$(CsWinRTComponent)' != 'true' and Exists('$(CsWinRTResponseFile)')">
      <UpToDateCheckInput Include="@(CsWinRTInputs)" Set="WinMDs" />
      <UpToDateCheckInput Include="$(CsWinRTExe)" Set="WinMDs" />
      <UpToDateCheckBuilt Include="$(CsWinRTResponseFile)" Set="WinMDs" />
    </ItemGroup>

    <!-- Clean the output file if the target failed to indicate it needs to be rebuild -->
    <OnError ExecuteTargets="CsWinRTCleanGenerateProjectionOutputs" />
  </Target>

  <!-- Note: GenerateTargetFrameworkMonikerAttribute is conditional upon @(Compile) not being empty -->
  <Target Name="CsWinRTIncludeProjection" BeforeTargets="BeforeCompile;GenerateTargetFrameworkMonikerAttribute" DependsOnTargets="CsWinRTGenerateProjection" Condition="$(CsWinRTEnabled)">
    <ItemGroup>
      <Compile Include="$(CsWinRTGeneratedFilesDir)*.cs" Exclude="@(Compile)" />
    </ItemGroup>
  </Target>

  <Import Project="$(MSBuildThisFileDirectory)Microsoft.Windows.CsWinRT.Prerelease.targets" Condition="Exists('$(MSBuildThisFileDirectory)Microsoft.Windows.CsWinRT.Prerelease.targets')"/>
  <Import Project="$(MSBuildThisFileDirectory)Microsoft.Windows.CsWinRT.Authoring.targets" Condition="'$(CsWinRTComponent)' == 'true'"/>
  <Import Project="$(MSBuildThisFileDirectory)Microsoft.Windows.CsWinRT.IIDOptimizer.targets" Condition="'$(CsWinRTIIDOptimizerOptOut)' != 'true'"/>

  <!-- Default values for all custom CsWinRT runtime feature switches -->
  <PropertyGroup>
    <CsWinRTEnableDynamicObjectsSupport Condition="'$(CsWinRTEnableDynamicObjectsSupport)' == ''">true</CsWinRTEnableDynamicObjectsSupport>
    <CsWinRTUseExceptionResourceKeys Condition="'$(CsWinRTUseExceptionResourceKeys)' == ''">false</CsWinRTUseExceptionResourceKeys>
    <CsWinRTEnableDefaultCustomTypeMappings Condition="'$(CsWinRTEnableDefaultCustomTypeMappings)' == ''">true</CsWinRTEnableDefaultCustomTypeMappings>
  </PropertyGroup>

  <!--
    Configuration for the feature switches (to support IL trimming).
    See the 'ILLink.Substitutions.xml' file for more details on that.
  -->
  <ItemGroup>

    <!-- CSWINRT_ENABLE_DYNAMIC_OBJECTS_SUPPORT switch -->
    <RuntimeHostConfigurationOption Include="CSWINRT_ENABLE_DYNAMIC_OBJECTS_SUPPORT"
                                    Value="$(CsWinRTEnableDynamicObjectsSupport)"
                                    Trim="true" />

    <!-- CSWINRT_USE_EXCEPTION_RESOURCE_KEYS switch -->
    <RuntimeHostConfigurationOption Include="CSWINRT_USE_EXCEPTION_RESOURCE_KEYS"
                                    Value="$(CsWinRTUseExceptionResourceKeys)"
                                    Trim="true" />
<<<<<<< HEAD

    <!-- CSWINRT_USE_WINDOWS_UI_XAML_PROJECTIONS switch-->
    <RuntimeHostConfigurationOption Include="CSWINRT_USE_WINDOWS_UI_XAML_PROJECTIONS" Condition="'$(CsWinRTUIXamlProjections)' == 'WindowsUIXaml'">
      <Value>true</Value>
      <Trim>true</Trim>
    </RuntimeHostConfigurationOption>
    <RuntimeHostConfigurationOption Include="CSWINRT_USE_WINDOWS_UI_XAML_PROJECTIONS" Condition="'$(CsWinRTUIXamlProjections)' != 'WindowsUIXaml'">
      <Value>false</Value>
      <Trim>true</Trim>
    </RuntimeHostConfigurationOption>
=======
                                  
    <!-- CSWINRT_ENABLE_DEFAULT_CUSTOM_TYPE_MAPPINGS switch -->
    <RuntimeHostConfigurationOption Include="CSWINRT_ENABLE_DEFAULT_CUSTOM_TYPE_MAPPINGS"
                                    Value="$(CsWinRTEnableDefaultCustomTypeMappings)"
                                    Trim="true" />
>>>>>>> af9870a6
  </ItemGroup>

</Project><|MERGE_RESOLUTION|>--- conflicted
+++ resolved
@@ -256,7 +256,6 @@
     <RuntimeHostConfigurationOption Include="CSWINRT_USE_EXCEPTION_RESOURCE_KEYS"
                                     Value="$(CsWinRTUseExceptionResourceKeys)"
                                     Trim="true" />
-<<<<<<< HEAD
 
     <!-- CSWINRT_USE_WINDOWS_UI_XAML_PROJECTIONS switch-->
     <RuntimeHostConfigurationOption Include="CSWINRT_USE_WINDOWS_UI_XAML_PROJECTIONS" Condition="'$(CsWinRTUIXamlProjections)' == 'WindowsUIXaml'">
@@ -267,13 +266,11 @@
       <Value>false</Value>
       <Trim>true</Trim>
     </RuntimeHostConfigurationOption>
-=======
                                   
     <!-- CSWINRT_ENABLE_DEFAULT_CUSTOM_TYPE_MAPPINGS switch -->
     <RuntimeHostConfigurationOption Include="CSWINRT_ENABLE_DEFAULT_CUSTOM_TYPE_MAPPINGS"
                                     Value="$(CsWinRTEnableDefaultCustomTypeMappings)"
                                     Trim="true" />
->>>>>>> af9870a6
   </ItemGroup>
 
 </Project>