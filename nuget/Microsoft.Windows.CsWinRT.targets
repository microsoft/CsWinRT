<!--
***********************************************************************************************
Copyright (C) Microsoft Corporation. All rights reserved.
***********************************************************************************************
-->
<Project ToolsVersion="14.0" xmlns="http://schemas.microsoft.com/developer/msbuild/2003">

  <PropertyGroup>
    <CsWinRTMessageImportance Condition="'$(CsWinRTMessageImportance)' == ''">normal</CsWinRTMessageImportance>
    <CsWinRTCommandVerbosity Condition="'$(CsWinRTMessageImportance)' == 'high'">-verbose</CsWinRTCommandVerbosity>
    <ResolveAssemblyReferencesDependsOn Condition="'$(CsWinRTRemoveWindowsReference)'!='false'">$(ResolveAssemblyReferencesDependsOn);CsWinRTRemoveWindowsReference</ResolveAssemblyReferencesDependsOn>
    <CsWinRTEnabled Condition="'$(CsWinRTEnabled)' == ''">true</CsWinRTEnabled>
    <CsWinRTEnabled Condition="'$(CsWinRTEnabled)' != 'true'">false</CsWinRTEnabled>
    <CsWinRTGenerateProjection Condition="!$(CsWinRTEnabled)">false</CsWinRTGenerateProjection>
    <CsWinRTGenerateProjection Condition="'$(CsWinRTGenerateProjection)' == ''">true</CsWinRTGenerateProjection>
    <AllowUnsafeBlocks Condition="'$(CsWinRTComponent)' == 'true'">true</AllowUnsafeBlocks>
    <AllowUnsafeBlocks Condition="$(CsWinRTEnabled)">true</AllowUnsafeBlocks>
    <CoreCompileDependsOn>CsWinRTIncludeProjection;CsWinRTRemoveWinMDReferences;$(CoreCompileDependsOn)</CoreCompileDependsOn>
    <TrackFileAccess Condition="'$(CsWinRTComponent)' != 'true'">false</TrackFileAccess> 
    <!-- Make sure WinRT.Runtime.dll and Microsoft.Windows.SDK.NET.dll get binplaced with authored component's dll -->
    <CopyLocalLockFileAssemblies Condition="'$(CsWinRTComponent)' == 'true'">true</CopyLocalLockFileAssemblies>
  </PropertyGroup>

  <!-- Remove WinRT.Host.dll and WinRT.Host.Shim.dll references -->
  <Target Name="CsWinRTRemoveHostingDllReferences" AfterTargets="ResolvePackageAssets" BeforeTargets="ResolveLockFileAnalyzers" Outputs="@(Reference)">
    <PropertyGroup>
      <CsWinRTPkg-Net5Dir>$(CsWinRTPath)lib\net5.0</CsWinRTPkg-Net5Dir>
      <CsWinRTPkg-NativeDir>$(CsWinRTPath)runtimes\**\native</CsWinRTPkg-NativeDir>
    </PropertyGroup>
    <ItemGroup>
     <ReferenceCopyLocalPaths        Remove="$(CsWinRTPkg-NativeDir)\WinRT.Host.dll"/>
     <RuntimeCopyLocalItems          Remove="$(CsWinRTPkg-NativeDir)\WinRT.Host.dll"/>
     <RuntimeTargetsCopyLocalItems   Remove="$(CsWinRTPkg-NativeDir)\WinRT.Host.dll"/>
     <Reference                      Remove="$(CsWinRTPkg-Net5Dir)\WinRT.Host.Shim.dll"/>
     <ResolvedCompileFileDefinitions Remove="$(CsWinRTPkg-Net5Dir)\WinRT.Host.Shim.dll"/>
     <RuntimeCopyLocalItems          Remove="$(CsWinRTPkg-Net5Dir)\WinRT.Host.Shim.dll"/>
    </ItemGroup>
  </Target>

  <!-- Remove Windows.Winmd reference to prevent compile collisions-->
  <Target Name="CsWinRTRemoveWindowsReference" Outputs="@(Reference)" Condition="$(CsWinRTEnabled)">
   <ItemGroup>
     <Reference Remove="Windows"/>
   </ItemGroup>
  </Target>

  <Target Name="CsWinRTRemoveWinMDReferences" BeforeTargets="BeforeCompile" AfterTargets="ResolveReferences">
    <ItemGroup>
      <!--Move winmd references into private item group to prevent subsequent winmd reference errors-->
      <CsWinRTRemovedReferences Include="@(ReferencePath)" Condition="'%(ReferencePath.Extension)' == '.winmd'" />
      <CsWinRTInputs Include="@(CsWinRTRemovedReferences)"/>

      <!--Prevent NETSDK1130 errors from winmd references-->
      <ReferencePath Remove="@(ReferencePath)" Condition="'%(ReferencePath.Extension)' == '.winmd'" />
      <ReferencePathWithRefAssemblies Remove="@(CsWinRTRemovedReferences)" 
        Condition="'%(CsWinRTRemovedReferences.Filename)%(CsWinRTRemovedReferences.Extension)' == '%(ReferencePathWithRefAssemblies.Filename)%(ReferencePathWithRefAssemblies.Extension)'" />
      <!--Do not publish projection source winmds -->
      <ReferenceCopyLocalPaths Remove="@(CsWinRTRemovedReferences)" />
      <!--Remove winmd references from deps.json to prevent CLR failing unit test execution-->
      <ReferenceDependencyPaths Remove="@(ReferenceDependencyPaths)" Condition="%(ReferenceDependencyPaths.Extension) == '.winmd'"/>
    </ItemGroup>
  </Target>

  <Target Name="CsWinRTPrepareProjection" DependsOnTargets="$(CsWinRTPrepareProjectionDependsOn)" Outputs="$(CsWinRTGeneratedFilesDir)">
    <PropertyGroup>
      <CsWinRTGeneratedFilesDir Condition="'$(CsWinRTGeneratedFilesDir)' == ''">$(GeneratedFilesDir)</CsWinRTGeneratedFilesDir>
      <CsWinRTGeneratedFilesDir Condition="'$(CsWinRTGeneratedFilesDir)' == ''">$([MSBuild]::NormalizeDirectory('$(MSBuildProjectDirectory)', '$(IntermediateOutputPath)', 'Generated Files'))</CsWinRTGeneratedFilesDir>
    </PropertyGroup>
  </Target>

  <Target Name="CsWinRTGenerateProjection" DependsOnTargets="CsWinRTPrepareProjection;CsWinRTRemoveWinMDReferences" Condition="'$(CsWinRTGenerateProjection)' == 'true'">
    <PropertyGroup>
      <CsWinRTResponseFile>$(CsWinRTGeneratedFilesDir)cswinrt.rsp</CsWinRTResponseFile>
	  <CsWinRTCommand>"$(CsWinRTExe)" %40"$(CsWinRTResponseFile)"</CsWinRTCommand>
      <CsWinRTWindowsMetadata Condition="'$(CsWinRTWindowsMetadata)' == ''">$(WindowsSDKVersion.TrimEnd('\'))</CsWinRTWindowsMetadata>
      <CsWinRTWindowsMetadataInput Condition="'$(CsWinRTWindowsMetadata)' != ''">-input $(CsWinRTWindowsMetadata)</CsWinRTWindowsMetadataInput>
    </PropertyGroup>
    <ItemGroup>
      <CsWinRTDetectWindowsMetadata Include="@(CsWinRTInputs)" Condition="'%(CsWinRTInputs.Filename)%(CsWinRTInputs.Extension)' == 'Windows.Foundation.FoundationContract.winmd'"></CsWinRTDetectWindowsMetadata>
      <CsWinRTDetectWindowsMetadata Include="@(CsWinRTInputs)" Condition="'%(CsWinRTInputs.Filename)%(CsWinRTInputs.Extension)' == 'Windows.winmd'"></CsWinRTDetectWindowsMetadata>
    </ItemGroup>
    <Error Condition="'$(CsWinRTParams)$(CsWinRTFilters)$(CsWinRTWindowsMetadata)@(CsWinRTDetectWindowsMetadata)' == ''"
      Text="Windows Metadata not provided or detected.  See https://github.com/microsoft/CsWinRT/tree/master/nuget/readme.md" />
    <PropertyGroup>
      <CsWinRTExcludes Condition="'$(CsWinRTExcludes)' == ''">Windows;Microsoft</CsWinRTExcludes>
    </PropertyGroup>
    <ItemGroup>
      <CsWinRTExcludeItems Include="$(CsWinRTExcludes)"/>
      <CsWinRTIncludeItems Include="$(CsWinRTIncludes)"/>
    </ItemGroup>
    <PropertyGroup>
      <CsWinRTFilters Condition="'$(CsWinRTFilters)' == ''">
@(CsWinRTExcludeItems->'-exclude %(Identity)', '&#x0d;&#x0a;')
@(CsWinRTIncludeItems->'-include %(Identity)', '&#x0d;&#x0a;')
      </CsWinRTFilters> 
      <CsWinRTParams Condition="'$(CsWinRTParams)' == ''">
$(CsWinRTCommandVerbosity)
-target $(TargetFramework)
$(CsWinRTWindowsMetadataInput)
-input @(CsWinRTInputs->'"%(FullPath)"', ' ')
-output "$(CsWinRTGeneratedFilesDir.TrimEnd('\'))"
$(CsWinRTFilters)
      </CsWinRTParams>
    </PropertyGroup>
    <MakeDir Directories="$(CsWinRTGeneratedFilesDir)" />
    <WriteLinesToFile File="$(CsWinRTResponseFile)" Lines="$(CsWinRTParams)" Overwrite="true" WriteOnlyWhenDifferent="true" />
    <Message Text="$(CsWinRTCommand)" Importance="$(CsWinRTMessageImportance)" />
    <Exec Command="$(CsWinRTCommand)" />
  </Target>
  
  <Target Name="CsWinRTIncludeProjection" BeforeTargets="BeforeCompile" DependsOnTargets="CsWinRTGenerateProjection" Condition="$(CsWinRTEnabled)">
    <ItemGroup>
      <Compile Include="$(CsWinRTGeneratedFilesDir)*.cs" Exclude="@(Compile)" />
    </ItemGroup>
  </Target>

  <ItemGroup Condition="'$(CsWinRTComponent)' == 'true'">
    <CompilerVisibleProperty Include="AssemblyName" />
    <CompilerVisibleProperty Include="AssemblyVersion" />
    <CompilerVisibleProperty Include="CsWinRTComponent" />
    <CompilerVisibleProperty Include="CsWinRTEnableLogging" />
    <CompilerVisibleProperty Include="CsWinRTGeneratedFilesDir" />
    <CompilerVisibleProperty Include="CsWinRTExe" />
    <CompilerVisibleProperty Include="CsWinRTKeepGeneratedSources" />
    <CompilerVisibleProperty Include="CsWinRTWindowsMetadata" />
    <CompilerVisibleProperty Include="CsWinRTGenerateProjection" />
    <CompilerVisibleProperty Include="CsWinRTAuthoringInputs" />
  </ItemGroup>

  <!-- Note this runs before the msbuild editor config file is generated because that is what is used to pass properties to the source generator. -->
  <Target Name="CsWinRTSetAuthoringWinMDs" BeforeTargets="GenerateMSBuildEditorConfigFile;GenerateMSBuildEditorConfigFileCore" DependsOnTargets="CsWinRTRemoveWinMDReferences;GetAssemblyVersion;CsWinRTPrepareProjection" Condition="$(CsWinRTEnabled) And '$(CsWinRTComponent)' == 'true'">
    <PropertyGroup>
      <CsWinRTAuthoringInputs>$(CsWinRTAuthoringInputs) @(CsWinRTInputs->'"%(FullPath)"', ' ') @(CsWinRTAuthoringWinMDs->'"%(FullPath)"', ' ')</CsWinRTAuthoringInputs>
    </PropertyGroup>
  </Target>
  
  <Import Project="$(MSBuildThisFileDirectory)Microsoft.Windows.CsWinRT.Prerelease.targets" Condition="Exists('$(MSBuildThisFileDirectory)Microsoft.Windows.CsWinRT.Prerelease.targets')"/>
<<<<<<< HEAD
  <Import Project="$(MSBuildThisFileDirectory)Microsoft.Windows.CsWinRT.Authoring.targets" Condition="Exists('$(MSBuildThisFileDirectory)Microsoft.Windows.CsWinRT.Authoring.targets')"/>
=======

  <!-- Copy Authored winmd to output folder -->
  <Target Name="CsWinRTPlaceWinMDInOutputFolder" Condition="'$(CsWinRTComponent)' == 'true'" BeforeTargets="AfterBuild">
    <Copy SourceFiles="$(CsWinRTGeneratedFilesDir)\$(AssemblyName).winmd" DestinationFolder="$(TargetDir)" UseHardlinksIfPossible="false" SkipUnchangedFiles="true" />
  </Target>

  <!-- When an authored component makes a nupkg, add the necessary hosting assets to the package -->
  <Target Name="CsWinRTIncludeHostDlls"  Condition="'$(CsWinRTComponent)' == 'true'" BeforeTargets="AfterBuild" Outputs="@(Content)">
    <ItemGroup>
      <Content Include="$(TargetDir)$(AssemblyName).winmd"
               Pack="true"
               PackagePath="winmd" />
      
      <!-- The authored component gets the WinRT.Runtime and NET.SDK dlls from ReferenceCopyLocalPaths 
            (because CopyLocalLockFileAssemblies == true) and $(TargetPath) has the assembly (e.g. PackageId.dll) -->
      <Content Include="$(CsWinRTPath)lib\net5.0\WinRT.Host.Shim.dll;@(ReferenceCopyLocalPaths);$(TargetPath)"
               Pack="true"
               PackagePath="lib\native" />

      <!-- Custom targets that copy dlls for consumers of the authored component.
           `buildTransitive\` is for PackageReference, `build\` is for packages.config -->
      <Content Include="$(CsWinRTPath)buildTransitive\Microsoft.Windows.CsWinRT.Authoring.targets"
               Pack="true"
               PackagePath="buildTransitive\$(AssemblyName).targets;build\$(AssemblyName).targets"/>

      <!-- WinRT.Host.dll is architecture specific -->
      <!-- x64 --> 
      <Content Condition="Exists('$(CsWinRTPath)runtimes\win-x64\native\WinRT.Host.dll')" 
               Include="$(CsWinRTPath)runtimes\win-x64\native\WinRT.Host.dll"
               Pack="true"
               PackagePath="runtimes\win-x64\native"/>
      <!-- x86 --> 
      <Content Condition="Exists('$(CsWinRTPath)runtimes\win-x86\native\WinRT.Host.dll')" 
               Include="$(CsWinRTPath)runtimes\win-x86\native\WinRT.Host.dll"
               Pack="true"
               PackagePath="runtimes\win-x86\native"/>
      <!-- arm --> 
      <Content Condition="Exists('$(CsWinRTPath)runtimes\win-arm\native\WinRT.Host.dll')" 
               Include="$(CsWinRTPath)runtimes\win-arm\native\WinRT.Host.dll"
               Pack="true"
               PackagePath="runtimes\win-arm\native"/>
      <!-- arm64 --> 
      <Content Condition="Exists('$(CsWinRTPath)runtimes\win-arm64\native\WinRT.Host.dll')" 
               Include="$(CsWinRTPath)runtimes\win-arm64\native\WinRT.Host.dll"
               Pack="true"
               PackagePath="runtimes\win-arm64\native"/>
   </ItemGroup>
  </Target>
>>>>>>> e2b86a32

</Project><|MERGE_RESOLUTION|>--- conflicted
+++ resolved
@@ -135,57 +135,6 @@
   </Target>
   
   <Import Project="$(MSBuildThisFileDirectory)Microsoft.Windows.CsWinRT.Prerelease.targets" Condition="Exists('$(MSBuildThisFileDirectory)Microsoft.Windows.CsWinRT.Prerelease.targets')"/>
-<<<<<<< HEAD
   <Import Project="$(MSBuildThisFileDirectory)Microsoft.Windows.CsWinRT.Authoring.targets" Condition="Exists('$(MSBuildThisFileDirectory)Microsoft.Windows.CsWinRT.Authoring.targets')"/>
-=======
-
-  <!-- Copy Authored winmd to output folder -->
-  <Target Name="CsWinRTPlaceWinMDInOutputFolder" Condition="'$(CsWinRTComponent)' == 'true'" BeforeTargets="AfterBuild">
-    <Copy SourceFiles="$(CsWinRTGeneratedFilesDir)\$(AssemblyName).winmd" DestinationFolder="$(TargetDir)" UseHardlinksIfPossible="false" SkipUnchangedFiles="true" />
-  </Target>
-
-  <!-- When an authored component makes a nupkg, add the necessary hosting assets to the package -->
-  <Target Name="CsWinRTIncludeHostDlls"  Condition="'$(CsWinRTComponent)' == 'true'" BeforeTargets="AfterBuild" Outputs="@(Content)">
-    <ItemGroup>
-      <Content Include="$(TargetDir)$(AssemblyName).winmd"
-               Pack="true"
-               PackagePath="winmd" />
-      
-      <!-- The authored component gets the WinRT.Runtime and NET.SDK dlls from ReferenceCopyLocalPaths 
-            (because CopyLocalLockFileAssemblies == true) and $(TargetPath) has the assembly (e.g. PackageId.dll) -->
-      <Content Include="$(CsWinRTPath)lib\net5.0\WinRT.Host.Shim.dll;@(ReferenceCopyLocalPaths);$(TargetPath)"
-               Pack="true"
-               PackagePath="lib\native" />
-
-      <!-- Custom targets that copy dlls for consumers of the authored component.
-           `buildTransitive\` is for PackageReference, `build\` is for packages.config -->
-      <Content Include="$(CsWinRTPath)buildTransitive\Microsoft.Windows.CsWinRT.Authoring.targets"
-               Pack="true"
-               PackagePath="buildTransitive\$(AssemblyName).targets;build\$(AssemblyName).targets"/>
-
-      <!-- WinRT.Host.dll is architecture specific -->
-      <!-- x64 --> 
-      <Content Condition="Exists('$(CsWinRTPath)runtimes\win-x64\native\WinRT.Host.dll')" 
-               Include="$(CsWinRTPath)runtimes\win-x64\native\WinRT.Host.dll"
-               Pack="true"
-               PackagePath="runtimes\win-x64\native"/>
-      <!-- x86 --> 
-      <Content Condition="Exists('$(CsWinRTPath)runtimes\win-x86\native\WinRT.Host.dll')" 
-               Include="$(CsWinRTPath)runtimes\win-x86\native\WinRT.Host.dll"
-               Pack="true"
-               PackagePath="runtimes\win-x86\native"/>
-      <!-- arm --> 
-      <Content Condition="Exists('$(CsWinRTPath)runtimes\win-arm\native\WinRT.Host.dll')" 
-               Include="$(CsWinRTPath)runtimes\win-arm\native\WinRT.Host.dll"
-               Pack="true"
-               PackagePath="runtimes\win-arm\native"/>
-      <!-- arm64 --> 
-      <Content Condition="Exists('$(CsWinRTPath)runtimes\win-arm64\native\WinRT.Host.dll')" 
-               Include="$(CsWinRTPath)runtimes\win-arm64\native\WinRT.Host.dll"
-               Pack="true"
-               PackagePath="runtimes\win-arm64\native"/>
-   </ItemGroup>
-  </Target>
->>>>>>> e2b86a32
 
 </Project>