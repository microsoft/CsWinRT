--- conflicted
+++ resolved
@@ -32,33 +32,24 @@
     <file src="readme.txt"/>
     <file src="$net5_runtime$" target="lib\net5.0\"/>
     <file src="$source_generator$" target="analyzers\dotnet\cs\"/>
-<<<<<<< HEAD
-    <file src="$winrt_host_x64$" target ="runtimes\win-x64\native"/>
-    <file src="$winrt_host_x86$" target ="runtimes\win-x86\native"/>
-    <file src="$winrt_host_arm$" target ="runtimes\win-arm\native"/>
-    <file src="$winrt_host_arm64$" target ="runtimes\win-arm64\native"/>
-=======
     <file src="$winrt_host_x64$" target ="hosting\x64\native"/>
     <file src="$winrt_host_x86$" target ="hosting\x86\native"/>
     <file src="$winrt_host_arm$" target ="hosting\arm\native"/>
     <file src="$winrt_host_arm64$" target ="hosting\arm64\native"/>
-    <file src="$winrt_host_resource_x64$" target ="hosting\x64\native\en-us"/>
-    <file src="$winrt_host_resource_x86$" target ="hosting\x86\native\en-us"/>
-    <file src="$winrt_host_resource_arm$" target ="hosting\arm\native\en-us"/>
-    <file src="$winrt_host_resource_arm64$" target ="hosting\arm64\native\en-us"/>
->>>>>>> 7d8e45cb
     <file src="$winrt_shim$" target ="lib\net5.0\"/>
 
-    <!-- Localized resources for error strings --> 
-    
-    <file src="..\src\Authoring\WinRT.Host\MUI\**" target ="runtimes\win-x64\native"/>
-    <file src="..\src\Authoring\WinRT.Host\MUI\**" target ="runtimes\win-x86\native"/>
-    <file src="..\src\Authoring\WinRT.Host\MUI\**" target ="runtimes\win-arm\native"/>
-    <file src="..\src\Authoring\WinRT.Host\MUI\**" target ="runtimes\win-arm64\native"/>
-    <file src="$winrt_host_resource_x64$" target ="runtimes\win-x64\native\en-US"/>
-    <file src="$winrt_host_resource_x86$" target ="runtimes\win-x86\native\en-US"/>
-    <file src="$winrt_host_resource_arm$" target ="runtimes\win-arm\native\en-US"/>
-    <file src="$winrt_host_resource_arm64$" target ="runtimes\win-arm64\native\en-US"/>
+    <!-- Localized resources for error strings 
+         The paths here leads to a folder of folders, 
+           wherein the folders are the resources for a particular locale/cultures. 
+         E.g. fr-FR/WinRT.Host.dll.mui -->
+    <file src="..\src\Authoring\WinRT.Host\MUI\**" target ="hosting\x64\native"/>
+    <file src="..\src\Authoring\WinRT.Host\MUI\**" target ="hosting\x86\native"/>
+    <file src="..\src\Authoring\WinRT.Host\MUI\**" target ="hosting\arm\native"/>
+    <file src="..\src\Authoring\WinRT.Host\MUI\**" target ="hosting\arm64\native"/>
+    <file src="$winrt_host_resource_x64$" target ="hosting\x64\native\en-US"/>
+    <file src="$winrt_host_resource_x86$" target ="hosting\x86\native\en-US"/>
+    <file src="$winrt_host_resource_arm$" target ="hosting\arm\native\en-US"/>
+    <file src="$winrt_host_resource_arm64$" target ="hosting\arm64\native\en-US"/>
 
     <file src="..\src\WinRT.Runtime\ResX\**" target ="lib\net5.0\"/>
     <file src="..\src\Authoring\WinRT.SourceGenerator\ResX\**" target ="analyzers\dotnet\cs\"/>
