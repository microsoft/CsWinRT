﻿using Microsoft.CodeAnalysis;
using Microsoft.CodeAnalysis.CSharp;
using Microsoft.CodeAnalysis.CSharp.Syntax;
using Microsoft.CodeAnalysis.Text;
using System;
using System.Collections.Generic;
using System.Diagnostics;
using System.IO;
using System.Linq;
using System.Reflection.Metadata;
using System.Reflection.Metadata.Ecma335;
using System.Reflection.PortableExecutable;
using System.Text;

namespace Generator
{
    [Generator]
    public class SourceGenerator : ISourceGenerator
    {
        private string _tempFolder;

        private string GetAssemblyName(GeneratorExecutionContext context)
        {
            context.AnalyzerConfigOptions.GlobalOptions.TryGetValue("build_property.AssemblyName", out var assemblyName);
            return assemblyName;
        }

        private string GetAssemblyVersion(GeneratorExecutionContext context)
        {
            context.AnalyzerConfigOptions.GlobalOptions.TryGetValue("build_property.AssemblyVersion", out var assemblyVersion);
            return assemblyVersion;
        }

        public static string GetGeneratedFilesDir(GeneratorExecutionContext context)
        {
            // TODO: determine correct location to write to.
            context.AnalyzerConfigOptions.GlobalOptions.TryGetValue("build_property.GeneratedFilesDir", out var generatedFilesDir);
            Directory.CreateDirectory(generatedFilesDir);
            return generatedFilesDir;
        }

        private static bool IsCsWinRTComponent(GeneratorExecutionContext context)
        {
            if (context.AnalyzerConfigOptions.GlobalOptions.TryGetValue("build_property.CsWinRTComponent", out var isCsWinRTComponentStr))
            {
                return bool.TryParse(isCsWinRTComponentStr, out var isCsWinRTComponent) && isCsWinRTComponent;
            }

            return false;
        }

        private static string GetCsWinRTExe(GeneratorExecutionContext context)
        {
            context.AnalyzerConfigOptions.GlobalOptions.TryGetValue("build_property.CsWinRTExe", out var cswinrtExe);
            return cswinrtExe;
        }

        private string GetTempFolder(bool clearSourceFilesFromFolder = false)
        {
            if(_tempFolder == null || !File.Exists(_tempFolder))
            {
                string outputDir = Path.Combine(Path.GetTempPath(), "CsWinRT", Path.GetRandomFileName()).TrimEnd('\\');
                Directory.CreateDirectory(outputDir);
                _tempFolder = outputDir;
                Logger.Log("Created temp folder: " + _tempFolder);
            }

            if (clearSourceFilesFromFolder)
            {
                foreach (var file in Directory.GetFiles(_tempFolder, "*.cs", SearchOption.TopDirectoryOnly))
                {
                    Logger.Log("Clearing " + file);
                    File.Delete(file);
                }
            }

            return _tempFolder;
        }

        private void GenerateSources(GeneratorExecutionContext context)
        {
            string cswinrtExe = GetCsWinRTExe(context);
            string assemblyName = GetAssemblyName(context);
            string winmdFile = GetWinmdOutputFile(context);
            string outputDir = GetTempFolder(true);
            // TODO: make it a property with a list of WinMDs
            string additionalWinMds = "10.0.18362.0";

            string arguments = string.Format("-component -input \"{0}\" -input {1} -include {2} -output \"{3}\" -verbose", winmdFile, additionalWinMds, assemblyName, outputDir);
            Logger.Log("Running " + cswinrtExe + " " + arguments);

            var processInfo = new ProcessStartInfo
            {
                FileName = cswinrtExe,
                Arguments = arguments,
                UseShellExecute = false,
                RedirectStandardOutput = true,
                RedirectStandardError = true,
                WindowStyle = ProcessWindowStyle.Hidden,
                CreateNoWindow = true
            };

            using var cswinrtProcess = Process.Start(processInfo);
            Logger.Log(cswinrtProcess.StandardOutput.ReadToEnd());
            Logger.Log(cswinrtProcess.StandardError.ReadToEnd());
            cswinrtProcess.WaitForExit();

            foreach(var file in Directory.GetFiles(outputDir, "*.cs", SearchOption.TopDirectoryOnly))
            {
                Logger.Log("Adding " + file);
                context.AddSource(Path.GetFileNameWithoutExtension(file), SourceText.From(File.ReadAllText(file), Encoding.UTF8));
            }

            // Directory.Delete(outputDir, true);
        }

        private string GetWinmdOutputFile(GeneratorExecutionContext context)
        {
            return Path.Combine(GetGeneratedFilesDir(context), GetAssemblyName(context) + ".winmd");
        }

        private void GenerateWinMD(MetadataBuilder metadataBuilder, string outputFile)
        {
            Logger.Log("Writing " + outputFile);
            var managedPeBuilder = new ManagedPEBuilder(
                new PEHeaderBuilder(
                    machine: Machine.I386,
                    imageCharacteristics: Characteristics.ExecutableImage | Characteristics.Dll | Characteristics.Bit32Machine),
                new MetadataRootBuilder(metadataBuilder, "WindowsRuntime 1.4"),
                new BlobBuilder(),
                flags: CorFlags.ILOnly);

            var peBlob = new BlobBuilder();
            managedPeBuilder.Serialize(peBlob);

            using var fs = new FileStream(outputFile, FileMode.Create, FileAccess.Write);
            peBlob.WriteContentTo(fs);
        }

        private static string diagnosticsLink = "https://docs.microsoft.com/en-us/previous-versions/hh977010(v=vs.110)";

        private static DiagnosticDescriptor AsyncRule = MakeRule(
            "WME1084",
            "Async Interfaces Rule",
            "Runtime component class {0} cannot implement async interface {1}; use AsyncInfo class methods instead of async interfaces");

        private static DiagnosticDescriptor ClassConstructorRule = MakeRule(
            "WME1099",
            "Class Constructor Rule",
            "Runtime component class {0} cannot have multiple constructors of the same arity {1}");

        private static DiagnosticDescriptor ParameterNamedValueRule = MakeRule(
            "WME1092",
            "Parameter Named Value Rule",
            ("The method {0} has a parameter named {1} which is the same as the default return value name. " 
            + "Consider using another name for the parameter or use the System.Runtime.InteropServices.WindowsRuntime.ReturnValueNameAttribute " 
            + "to explicitly specify the name of the return value."));

<<<<<<< HEAD
=======
        private static DiagnosticDescriptor StructHasPropertyRule = MakeRule(
            "WME1060(a)",
            "Property in a Struct",
            "The structure {0} has a property {1}. In Windows Runtime, structures can only contain public fields of basic types, enums and structures.");
       
        private static DiagnosticDescriptor StructHasPrivateFieldRule = MakeRule(
            "WME1060(b)",
            "Private field in struct",
            ("Structure {0} has private field. All fields must be public for Windows Runtime structures."));

        private static DiagnosticDescriptor StructHasInvalidFieldRule = MakeRule(
            "WME1060",
            "Invalid field in struct",
            ("Structure {0} has field {1} of type {2}. {2} is not a valid Windows Runtime field type. Each field " +
             "in a Windows Runtime structure can only be UInt8, Int16, UInt16, Int32, UInt32, Int64, UInt64, Single, Double, Boolean, String, Enum, or itself a structure.") ); 


>>>>>>> 398b27e9
        private static DiagnosticDescriptor MakeRule(string id, string title, string messageFormat) 
        {
            return new DiagnosticDescriptor(
                id: id,
                title: title,
                messageFormat: messageFormat,
                category: "Usage",
                /* Warnings dont fail command line build; winmd generation is prevented regardless of severity.
                 * Make this error when making final touches on this deliverable. */
                defaultSeverity: DiagnosticSeverity.Warning,
                isEnabledByDefault: true,
                helpLinkUri: diagnosticsLink);
        }

        static private string[] ProhibitedAsyncInterfaces = {
                "Windows.Foundation.IAsyncAction", 
                "Windows.Foundation.IAsyncActionWithProgress`1",
                "Windows.Foundation.IAsyncOperation`1",
                "Windows.Foundation.IAsyncOperationWithProgress`2"
        };

        /* SameAsyncInterface uses the proper ISymbol equality check on the OriginalDefinition of the given symbols */
        private bool SameAsyncInterface(INamedTypeSymbol interfaceA, INamedTypeSymbol interfaceB)
        {   
            /* Using OriginalDefinition b/c the generic field of the metadata type has the template name, e.g. `TProgress`
             * and the actual interface will have a concrete type, e.g. `int` */
            return SymbolEqualityComparer.Default.Equals(interfaceA.OriginalDefinition, interfaceB.OriginalDefinition);
        }

        /* ClassImplementsAsyncInterface returns true if the class represented by the symbol
           implements any of the interfaces defined in ProhibitedAsyncInterfaces */
        private bool ImplementsAsyncInterface(GeneratorExecutionContext context, INamedTypeSymbol classSymbol, ClassDeclarationSyntax classDeclaration)
        { 
            foreach (string prohibitedInterface in ProhibitedAsyncInterfaces)
            {
                INamedTypeSymbol asyncInterface = context.Compilation.GetTypeByMetadataName(prohibitedInterface);
                foreach (INamedTypeSymbol interfaceImplemented in classSymbol.AllInterfaces)
                {
                    if (SameAsyncInterface(interfaceImplemented, asyncInterface))
                    { 
                        context.ReportDiagnostic(Diagnostic.Create(AsyncRule, classDeclaration.GetLocation(), classDeclaration.Identifier, interfaceImplemented));
                        return true; 
                        /* By exiting early, we only report diagnostic for first prohibited interface we see. 
                        If a class implemented 2 (or more) such interfaces, then we would only report diagnostic error for the first one. 
                        could thread `found` variable from CatchWinRTDiagnostics here as well, if we want more diagnostics reported */
                    }
                }
            }
            return false;
        }

        /* HasMultipleConstructorsOfSameArity keeps track of the arity of all constructors seen, 
         * and reports the diagnostic (and exits) as soon as a duplicate is seen. */
        private bool HasMultipleConstructorsOfSameArity(GeneratorExecutionContext context, ClassDeclarationSyntax classDeclaration)
        {
            IEnumerable<ConstructorDeclarationSyntax> constructors = classDeclaration.ChildNodes().OfType<ConstructorDeclarationSyntax>();
            
            /* more performant data structure? or use a Set, in order to not have to call Contains()? */
            IList<int> aritiesSeenSoFar = new List<int>();

            foreach (ConstructorDeclarationSyntax constructor in constructors)
            {
                int arity = constructor.ParameterList.Parameters.Count;

                if (aritiesSeenSoFar.Contains(arity))
                {
                    context.ReportDiagnostic(Diagnostic.Create(ClassConstructorRule, constructor.GetLocation(), classDeclaration.Identifier, arity));
                    return true;
                }
                else
                {
                    aritiesSeenSoFar.Add(arity);
                }
            }
            return false;
        }

        /* HasParameterNamedValue */
        private bool HasReturnValueNameConflict(GeneratorExecutionContext context, ClassDeclarationSyntax classDeclaration)
        {
            IEnumerable<MethodDeclarationSyntax> methods = classDeclaration.ChildNodes().OfType<MethodDeclarationSyntax>();

            foreach (MethodDeclarationSyntax method in methods)
            {
                foreach (ParameterSyntax parameter in method.ParameterList.Parameters)
                {
                    if (parameter.Identifier.Value.Equals("__retval"))
                    {
                        context.ReportDiagnostic(Diagnostic.Create(ParameterNamedValueRule, parameter.GetLocation(), method.Identifier, parameter.Identifier));
                        return true;
                    }
                }
            }
            return false;
        }

<<<<<<< HEAD
=======
        private bool StructHasPropertyField(GeneratorExecutionContext context, StructDeclarationSyntax structDeclaration)
        { 
            var propertyDeclarations = structDeclaration.DescendantNodes().OfType<PropertyDeclarationSyntax>();
            if (propertyDeclarations.Any())
            {
                context.ReportDiagnostic(Diagnostic.Create(StructHasPropertyRule, structDeclaration.GetLocation(), structDeclaration.Identifier, propertyDeclarations.First().Identifier));
                return true;
            }
            return false;
        }

        private bool StructHasInvalidFields(GeneratorExecutionContext context, FieldDeclarationSyntax field, StructDeclarationSyntax structDeclaration, List<string> classNames)
        {
            bool found = false; 

            if (field.GetFirstToken().ToString().Equals("private")) // hmm
            {
                context.ReportDiagnostic(Diagnostic.Create(StructHasPrivateFieldRule, field.GetLocation(), structDeclaration.Identifier));
                found |= true;
            } 
            foreach (var variable in field.DescendantNodes().OfType<VariableDeclarationSyntax>())
            {
                var type = variable.Type;
                var typeStr = type.ToString();

                List<string> invalidTypes = new List<string> { "object", "byte", "dynamic" };
                invalidTypes.AddRange(classNames);
                
                if (invalidTypes.Contains(typeStr))
                { 
                    context.ReportDiagnostic(Diagnostic.Create(StructHasInvalidFieldRule,
                            variable.GetLocation(),
                            structDeclaration.Identifier,
                            field.ToString(),
                            typeStr));
                }
            }
            return found;
        }

>>>>>>> 398b27e9
        private bool CatchWinRTDiagnostics(GeneratorExecutionContext context)
        {
            bool found = false; 
            
            foreach (SyntaxTree tree in context.Compilation.SyntaxTrees)
            {
                var model = context.Compilation.GetSemanticModel(tree);
<<<<<<< HEAD
                var classes = tree.GetRoot().DescendantNodes().OfType<ClassDeclarationSyntax>();

                /* look for... */
                foreach (ClassDeclarationSyntax classDeclaration in classes)
                {                       
                    /* parameters named value*/
                    /* TODO: make sure property accessors do not have a parameter named returnValue*/
                    found |= HasReturnValueNameConflict(context, classDeclaration);

=======
                var nodes = tree.GetRoot().DescendantNodes();

                var classes = nodes.OfType<ClassDeclarationSyntax>();
                var structs = nodes.OfType<StructDeclarationSyntax>();

                // Used in checking structure fields 
                List<string> classNames = new List<string>();

                /* look for... */
                foreach (ClassDeclarationSyntax classDeclaration in classes)
                {
                    classNames.Add(classDeclaration.Identifier.ToString());

                    /* parameters named __retval*/
                    found |= HasReturnValueNameConflict(context, classDeclaration);
>>>>>>> 398b27e9

                    /* multiple constructors of the same arity */
                    found |= HasMultipleConstructorsOfSameArity(context, classDeclaration);
                    
                    /* implementing async interfaces */
                    var classSymbol = model.GetDeclaredSymbol(classDeclaration);
                    found |= ImplementsAsyncInterface(context, classSymbol, classDeclaration);
                }
<<<<<<< HEAD
=======

                foreach (StructDeclarationSyntax structDeclaration in structs)
                {
                    found |= StructHasPropertyField(context, structDeclaration);

                    var fields = structDeclaration.DescendantNodes().OfType<FieldDeclarationSyntax>();
                    foreach (var field in fields)
                    {
                        found |= StructHasInvalidFields(context, field, structDeclaration, classNames);
                    }
                }
>>>>>>> 398b27e9
            }
            return found;
        }

        public void Execute(GeneratorExecutionContext context)
        {
            if (!IsCsWinRTComponent(context))
            {
                return;
            }

            Logger.Initialize(context);

            if (CatchWinRTDiagnostics(context))
            {
                Logger.Log("Exiting early -- found errors in authored runtime component.");
                Logger.Close();
                return;
            }

            try
            {
                string assembly = GetAssemblyName(context);
                string version = GetAssemblyVersion(context);
                MetadataBuilder metadataBuilder = new MetadataBuilder();

                var writer = new WinRTTypeWriter(
                    assembly,
                    version,
                    metadataBuilder);

                foreach (SyntaxTree tree in context.Compilation.SyntaxTrees)
                {
                    writer.Model = context.Compilation.GetSemanticModel(tree);
                    writer.Visit(tree.GetRoot());
                }
                writer.FinalizeGeneration();

                string winmdFile = GetWinmdOutputFile(context);

                GenerateWinMD(metadataBuilder, winmdFile);
                GenerateSources(context);
            }
            catch(Exception e)
            {
                Logger.Log(e.ToString());
                if(e.InnerException != null)
                {
                    Logger.Log(e.InnerException.ToString());
                }
                Logger.Close();
                throw;
            }

            Logger.Log("Done");
            Logger.Close();
        }

        public void Initialize(GeneratorInitializationContext context)
        {
        }
    }
}
<|MERGE_RESOLUTION|>--- conflicted
+++ resolved
@@ -1,436 +1,415 @@
-﻿using Microsoft.CodeAnalysis;
-using Microsoft.CodeAnalysis.CSharp;
-using Microsoft.CodeAnalysis.CSharp.Syntax;
-using Microsoft.CodeAnalysis.Text;
-using System;
-using System.Collections.Generic;
-using System.Diagnostics;
-using System.IO;
-using System.Linq;
-using System.Reflection.Metadata;
-using System.Reflection.Metadata.Ecma335;
-using System.Reflection.PortableExecutable;
-using System.Text;
-
-namespace Generator
-{
-    [Generator]
-    public class SourceGenerator : ISourceGenerator
-    {
-        private string _tempFolder;
-
-        private string GetAssemblyName(GeneratorExecutionContext context)
-        {
-            context.AnalyzerConfigOptions.GlobalOptions.TryGetValue("build_property.AssemblyName", out var assemblyName);
-            return assemblyName;
-        }
-
-        private string GetAssemblyVersion(GeneratorExecutionContext context)
-        {
-            context.AnalyzerConfigOptions.GlobalOptions.TryGetValue("build_property.AssemblyVersion", out var assemblyVersion);
-            return assemblyVersion;
-        }
-
-        public static string GetGeneratedFilesDir(GeneratorExecutionContext context)
-        {
-            // TODO: determine correct location to write to.
-            context.AnalyzerConfigOptions.GlobalOptions.TryGetValue("build_property.GeneratedFilesDir", out var generatedFilesDir);
-            Directory.CreateDirectory(generatedFilesDir);
-            return generatedFilesDir;
-        }
-
-        private static bool IsCsWinRTComponent(GeneratorExecutionContext context)
-        {
-            if (context.AnalyzerConfigOptions.GlobalOptions.TryGetValue("build_property.CsWinRTComponent", out var isCsWinRTComponentStr))
-            {
-                return bool.TryParse(isCsWinRTComponentStr, out var isCsWinRTComponent) && isCsWinRTComponent;
-            }
-
-            return false;
-        }
-
-        private static string GetCsWinRTExe(GeneratorExecutionContext context)
-        {
-            context.AnalyzerConfigOptions.GlobalOptions.TryGetValue("build_property.CsWinRTExe", out var cswinrtExe);
-            return cswinrtExe;
-        }
-
-        private string GetTempFolder(bool clearSourceFilesFromFolder = false)
-        {
-            if(_tempFolder == null || !File.Exists(_tempFolder))
-            {
-                string outputDir = Path.Combine(Path.GetTempPath(), "CsWinRT", Path.GetRandomFileName()).TrimEnd('\\');
-                Directory.CreateDirectory(outputDir);
-                _tempFolder = outputDir;
-                Logger.Log("Created temp folder: " + _tempFolder);
-            }
-
-            if (clearSourceFilesFromFolder)
-            {
-                foreach (var file in Directory.GetFiles(_tempFolder, "*.cs", SearchOption.TopDirectoryOnly))
-                {
-                    Logger.Log("Clearing " + file);
-                    File.Delete(file);
-                }
-            }
-
-            return _tempFolder;
-        }
-
-        private void GenerateSources(GeneratorExecutionContext context)
-        {
-            string cswinrtExe = GetCsWinRTExe(context);
-            string assemblyName = GetAssemblyName(context);
-            string winmdFile = GetWinmdOutputFile(context);
-            string outputDir = GetTempFolder(true);
-            // TODO: make it a property with a list of WinMDs
-            string additionalWinMds = "10.0.18362.0";
-
-            string arguments = string.Format("-component -input \"{0}\" -input {1} -include {2} -output \"{3}\" -verbose", winmdFile, additionalWinMds, assemblyName, outputDir);
-            Logger.Log("Running " + cswinrtExe + " " + arguments);
-
-            var processInfo = new ProcessStartInfo
-            {
-                FileName = cswinrtExe,
-                Arguments = arguments,
-                UseShellExecute = false,
-                RedirectStandardOutput = true,
-                RedirectStandardError = true,
-                WindowStyle = ProcessWindowStyle.Hidden,
-                CreateNoWindow = true
-            };
-
-            using var cswinrtProcess = Process.Start(processInfo);
-            Logger.Log(cswinrtProcess.StandardOutput.ReadToEnd());
-            Logger.Log(cswinrtProcess.StandardError.ReadToEnd());
-            cswinrtProcess.WaitForExit();
-
-            foreach(var file in Directory.GetFiles(outputDir, "*.cs", SearchOption.TopDirectoryOnly))
-            {
-                Logger.Log("Adding " + file);
-                context.AddSource(Path.GetFileNameWithoutExtension(file), SourceText.From(File.ReadAllText(file), Encoding.UTF8));
-            }
-
-            // Directory.Delete(outputDir, true);
-        }
-
-        private string GetWinmdOutputFile(GeneratorExecutionContext context)
-        {
-            return Path.Combine(GetGeneratedFilesDir(context), GetAssemblyName(context) + ".winmd");
-        }
-
-        private void GenerateWinMD(MetadataBuilder metadataBuilder, string outputFile)
-        {
-            Logger.Log("Writing " + outputFile);
-            var managedPeBuilder = new ManagedPEBuilder(
-                new PEHeaderBuilder(
-                    machine: Machine.I386,
-                    imageCharacteristics: Characteristics.ExecutableImage | Characteristics.Dll | Characteristics.Bit32Machine),
-                new MetadataRootBuilder(metadataBuilder, "WindowsRuntime 1.4"),
-                new BlobBuilder(),
-                flags: CorFlags.ILOnly);
-
-            var peBlob = new BlobBuilder();
-            managedPeBuilder.Serialize(peBlob);
-
-            using var fs = new FileStream(outputFile, FileMode.Create, FileAccess.Write);
-            peBlob.WriteContentTo(fs);
-        }
-
-        private static string diagnosticsLink = "https://docs.microsoft.com/en-us/previous-versions/hh977010(v=vs.110)";
-
-        private static DiagnosticDescriptor AsyncRule = MakeRule(
-            "WME1084",
-            "Async Interfaces Rule",
-            "Runtime component class {0} cannot implement async interface {1}; use AsyncInfo class methods instead of async interfaces");
-
-        private static DiagnosticDescriptor ClassConstructorRule = MakeRule(
-            "WME1099",
-            "Class Constructor Rule",
-            "Runtime component class {0} cannot have multiple constructors of the same arity {1}");
-
-        private static DiagnosticDescriptor ParameterNamedValueRule = MakeRule(
-            "WME1092",
-            "Parameter Named Value Rule",
-            ("The method {0} has a parameter named {1} which is the same as the default return value name. " 
-            + "Consider using another name for the parameter or use the System.Runtime.InteropServices.WindowsRuntime.ReturnValueNameAttribute " 
-            + "to explicitly specify the name of the return value."));
-
-<<<<<<< HEAD
-=======
-        private static DiagnosticDescriptor StructHasPropertyRule = MakeRule(
-            "WME1060(a)",
-            "Property in a Struct",
-            "The structure {0} has a property {1}. In Windows Runtime, structures can only contain public fields of basic types, enums and structures.");
-       
-        private static DiagnosticDescriptor StructHasPrivateFieldRule = MakeRule(
-            "WME1060(b)",
-            "Private field in struct",
-            ("Structure {0} has private field. All fields must be public for Windows Runtime structures."));
-
-        private static DiagnosticDescriptor StructHasInvalidFieldRule = MakeRule(
-            "WME1060",
-            "Invalid field in struct",
-            ("Structure {0} has field {1} of type {2}. {2} is not a valid Windows Runtime field type. Each field " +
-             "in a Windows Runtime structure can only be UInt8, Int16, UInt16, Int32, UInt32, Int64, UInt64, Single, Double, Boolean, String, Enum, or itself a structure.") ); 
-
-
->>>>>>> 398b27e9
-        private static DiagnosticDescriptor MakeRule(string id, string title, string messageFormat) 
-        {
-            return new DiagnosticDescriptor(
-                id: id,
-                title: title,
-                messageFormat: messageFormat,
-                category: "Usage",
-                /* Warnings dont fail command line build; winmd generation is prevented regardless of severity.
-                 * Make this error when making final touches on this deliverable. */
-                defaultSeverity: DiagnosticSeverity.Warning,
-                isEnabledByDefault: true,
-                helpLinkUri: diagnosticsLink);
-        }
-
-        static private string[] ProhibitedAsyncInterfaces = {
-                "Windows.Foundation.IAsyncAction", 
-                "Windows.Foundation.IAsyncActionWithProgress`1",
-                "Windows.Foundation.IAsyncOperation`1",
-                "Windows.Foundation.IAsyncOperationWithProgress`2"
-        };
-
-        /* SameAsyncInterface uses the proper ISymbol equality check on the OriginalDefinition of the given symbols */
-        private bool SameAsyncInterface(INamedTypeSymbol interfaceA, INamedTypeSymbol interfaceB)
-        {   
-            /* Using OriginalDefinition b/c the generic field of the metadata type has the template name, e.g. `TProgress`
-             * and the actual interface will have a concrete type, e.g. `int` */
-            return SymbolEqualityComparer.Default.Equals(interfaceA.OriginalDefinition, interfaceB.OriginalDefinition);
-        }
-
-        /* ClassImplementsAsyncInterface returns true if the class represented by the symbol
-           implements any of the interfaces defined in ProhibitedAsyncInterfaces */
-        private bool ImplementsAsyncInterface(GeneratorExecutionContext context, INamedTypeSymbol classSymbol, ClassDeclarationSyntax classDeclaration)
-        { 
-            foreach (string prohibitedInterface in ProhibitedAsyncInterfaces)
-            {
-                INamedTypeSymbol asyncInterface = context.Compilation.GetTypeByMetadataName(prohibitedInterface);
-                foreach (INamedTypeSymbol interfaceImplemented in classSymbol.AllInterfaces)
-                {
-                    if (SameAsyncInterface(interfaceImplemented, asyncInterface))
-                    { 
-                        context.ReportDiagnostic(Diagnostic.Create(AsyncRule, classDeclaration.GetLocation(), classDeclaration.Identifier, interfaceImplemented));
-                        return true; 
-                        /* By exiting early, we only report diagnostic for first prohibited interface we see. 
-                        If a class implemented 2 (or more) such interfaces, then we would only report diagnostic error for the first one. 
-                        could thread `found` variable from CatchWinRTDiagnostics here as well, if we want more diagnostics reported */
-                    }
-                }
-            }
-            return false;
-        }
-
-        /* HasMultipleConstructorsOfSameArity keeps track of the arity of all constructors seen, 
-         * and reports the diagnostic (and exits) as soon as a duplicate is seen. */
-        private bool HasMultipleConstructorsOfSameArity(GeneratorExecutionContext context, ClassDeclarationSyntax classDeclaration)
-        {
-            IEnumerable<ConstructorDeclarationSyntax> constructors = classDeclaration.ChildNodes().OfType<ConstructorDeclarationSyntax>();
-            
-            /* more performant data structure? or use a Set, in order to not have to call Contains()? */
-            IList<int> aritiesSeenSoFar = new List<int>();
-
-            foreach (ConstructorDeclarationSyntax constructor in constructors)
-            {
-                int arity = constructor.ParameterList.Parameters.Count;
-
-                if (aritiesSeenSoFar.Contains(arity))
-                {
-                    context.ReportDiagnostic(Diagnostic.Create(ClassConstructorRule, constructor.GetLocation(), classDeclaration.Identifier, arity));
-                    return true;
-                }
-                else
-                {
-                    aritiesSeenSoFar.Add(arity);
-                }
-            }
-            return false;
-        }
-
-        /* HasParameterNamedValue */
-        private bool HasReturnValueNameConflict(GeneratorExecutionContext context, ClassDeclarationSyntax classDeclaration)
-        {
-            IEnumerable<MethodDeclarationSyntax> methods = classDeclaration.ChildNodes().OfType<MethodDeclarationSyntax>();
-
-            foreach (MethodDeclarationSyntax method in methods)
-            {
-                foreach (ParameterSyntax parameter in method.ParameterList.Parameters)
-                {
-                    if (parameter.Identifier.Value.Equals("__retval"))
-                    {
-                        context.ReportDiagnostic(Diagnostic.Create(ParameterNamedValueRule, parameter.GetLocation(), method.Identifier, parameter.Identifier));
-                        return true;
-                    }
-                }
-            }
-            return false;
-        }
-
-<<<<<<< HEAD
-=======
-        private bool StructHasPropertyField(GeneratorExecutionContext context, StructDeclarationSyntax structDeclaration)
-        { 
-            var propertyDeclarations = structDeclaration.DescendantNodes().OfType<PropertyDeclarationSyntax>();
-            if (propertyDeclarations.Any())
-            {
-                context.ReportDiagnostic(Diagnostic.Create(StructHasPropertyRule, structDeclaration.GetLocation(), structDeclaration.Identifier, propertyDeclarations.First().Identifier));
-                return true;
-            }
-            return false;
-        }
-
-        private bool StructHasInvalidFields(GeneratorExecutionContext context, FieldDeclarationSyntax field, StructDeclarationSyntax structDeclaration, List<string> classNames)
-        {
-            bool found = false; 
-
-            if (field.GetFirstToken().ToString().Equals("private")) // hmm
-            {
-                context.ReportDiagnostic(Diagnostic.Create(StructHasPrivateFieldRule, field.GetLocation(), structDeclaration.Identifier));
-                found |= true;
-            } 
-            foreach (var variable in field.DescendantNodes().OfType<VariableDeclarationSyntax>())
-            {
-                var type = variable.Type;
-                var typeStr = type.ToString();
-
-                List<string> invalidTypes = new List<string> { "object", "byte", "dynamic" };
-                invalidTypes.AddRange(classNames);
-                
-                if (invalidTypes.Contains(typeStr))
-                { 
-                    context.ReportDiagnostic(Diagnostic.Create(StructHasInvalidFieldRule,
-                            variable.GetLocation(),
-                            structDeclaration.Identifier,
-                            field.ToString(),
-                            typeStr));
-                }
-            }
-            return found;
-        }
-
->>>>>>> 398b27e9
-        private bool CatchWinRTDiagnostics(GeneratorExecutionContext context)
-        {
-            bool found = false; 
-            
-            foreach (SyntaxTree tree in context.Compilation.SyntaxTrees)
-            {
-                var model = context.Compilation.GetSemanticModel(tree);
-<<<<<<< HEAD
-                var classes = tree.GetRoot().DescendantNodes().OfType<ClassDeclarationSyntax>();
-
-                /* look for... */
-                foreach (ClassDeclarationSyntax classDeclaration in classes)
-                {                       
-                    /* parameters named value*/
-                    /* TODO: make sure property accessors do not have a parameter named returnValue*/
-                    found |= HasReturnValueNameConflict(context, classDeclaration);
-
-=======
-                var nodes = tree.GetRoot().DescendantNodes();
-
-                var classes = nodes.OfType<ClassDeclarationSyntax>();
-                var structs = nodes.OfType<StructDeclarationSyntax>();
-
-                // Used in checking structure fields 
-                List<string> classNames = new List<string>();
-
-                /* look for... */
-                foreach (ClassDeclarationSyntax classDeclaration in classes)
-                {
-                    classNames.Add(classDeclaration.Identifier.ToString());
-
-                    /* parameters named __retval*/
-                    found |= HasReturnValueNameConflict(context, classDeclaration);
->>>>>>> 398b27e9
-
-                    /* multiple constructors of the same arity */
-                    found |= HasMultipleConstructorsOfSameArity(context, classDeclaration);
-                    
-                    /* implementing async interfaces */
-                    var classSymbol = model.GetDeclaredSymbol(classDeclaration);
-                    found |= ImplementsAsyncInterface(context, classSymbol, classDeclaration);
-                }
-<<<<<<< HEAD
-=======
-
-                foreach (StructDeclarationSyntax structDeclaration in structs)
-                {
-                    found |= StructHasPropertyField(context, structDeclaration);
-
-                    var fields = structDeclaration.DescendantNodes().OfType<FieldDeclarationSyntax>();
-                    foreach (var field in fields)
-                    {
-                        found |= StructHasInvalidFields(context, field, structDeclaration, classNames);
-                    }
-                }
->>>>>>> 398b27e9
-            }
-            return found;
-        }
-
-        public void Execute(GeneratorExecutionContext context)
-        {
-            if (!IsCsWinRTComponent(context))
-            {
-                return;
-            }
-
-            Logger.Initialize(context);
-
-            if (CatchWinRTDiagnostics(context))
-            {
-                Logger.Log("Exiting early -- found errors in authored runtime component.");
-                Logger.Close();
-                return;
-            }
-
-            try
-            {
-                string assembly = GetAssemblyName(context);
-                string version = GetAssemblyVersion(context);
-                MetadataBuilder metadataBuilder = new MetadataBuilder();
-
-                var writer = new WinRTTypeWriter(
-                    assembly,
-                    version,
-                    metadataBuilder);
-
-                foreach (SyntaxTree tree in context.Compilation.SyntaxTrees)
-                {
-                    writer.Model = context.Compilation.GetSemanticModel(tree);
-                    writer.Visit(tree.GetRoot());
-                }
-                writer.FinalizeGeneration();
-
-                string winmdFile = GetWinmdOutputFile(context);
-
-                GenerateWinMD(metadataBuilder, winmdFile);
-                GenerateSources(context);
-            }
-            catch(Exception e)
-            {
-                Logger.Log(e.ToString());
-                if(e.InnerException != null)
-                {
-                    Logger.Log(e.InnerException.ToString());
-                }
-                Logger.Close();
-                throw;
-            }
-
-            Logger.Log("Done");
-            Logger.Close();
-        }
-
-        public void Initialize(GeneratorInitializationContext context)
-        {
-        }
-    }
-}
+﻿using Microsoft.CodeAnalysis;
+using Microsoft.CodeAnalysis.CSharp;
+using Microsoft.CodeAnalysis.CSharp.Syntax;
+using Microsoft.CodeAnalysis.Text;
+using System;
+using System.Collections.Generic;
+using System.Diagnostics;
+using System.IO;
+using System.Linq;
+using System.Reflection.Metadata;
+using System.Reflection.Metadata.Ecma335;
+using System.Reflection.PortableExecutable;
+using System.Text;
+
+namespace Generator
+{
+    [Generator]
+    public class SourceGenerator : ISourceGenerator
+    {
+        private string _tempFolder;
+
+        private string GetAssemblyName(GeneratorExecutionContext context)
+        {
+            context.AnalyzerConfigOptions.GlobalOptions.TryGetValue("build_property.AssemblyName", out var assemblyName);
+            return assemblyName;
+        }
+
+        private string GetAssemblyVersion(GeneratorExecutionContext context)
+        {
+            context.AnalyzerConfigOptions.GlobalOptions.TryGetValue("build_property.AssemblyVersion", out var assemblyVersion);
+            return assemblyVersion;
+        }
+
+        public static string GetGeneratedFilesDir(GeneratorExecutionContext context)
+        {
+            // TODO: determine correct location to write to.
+            context.AnalyzerConfigOptions.GlobalOptions.TryGetValue("build_property.GeneratedFilesDir", out var generatedFilesDir);
+            Directory.CreateDirectory(generatedFilesDir);
+            return generatedFilesDir;
+        }
+
+        private static bool IsCsWinRTComponent(GeneratorExecutionContext context)
+        {
+            if (context.AnalyzerConfigOptions.GlobalOptions.TryGetValue("build_property.CsWinRTComponent", out var isCsWinRTComponentStr))
+            {
+                return bool.TryParse(isCsWinRTComponentStr, out var isCsWinRTComponent) && isCsWinRTComponent;
+            }
+
+            return false;
+        }
+
+        private static string GetCsWinRTExe(GeneratorExecutionContext context)
+        {
+            context.AnalyzerConfigOptions.GlobalOptions.TryGetValue("build_property.CsWinRTExe", out var cswinrtExe);
+            return cswinrtExe;
+        }
+
+        private string GetTempFolder(bool clearSourceFilesFromFolder = false)
+        {
+            if(_tempFolder == null || !File.Exists(_tempFolder))
+            {
+                string outputDir = Path.Combine(Path.GetTempPath(), "CsWinRT", Path.GetRandomFileName()).TrimEnd('\\');
+                Directory.CreateDirectory(outputDir);
+                _tempFolder = outputDir;
+                Logger.Log("Created temp folder: " + _tempFolder);
+            }
+
+            if (clearSourceFilesFromFolder)
+            {
+                foreach (var file in Directory.GetFiles(_tempFolder, "*.cs", SearchOption.TopDirectoryOnly))
+                {
+                    Logger.Log("Clearing " + file);
+                    File.Delete(file);
+                }
+            }
+
+            return _tempFolder;
+        }
+
+        private void GenerateSources(GeneratorExecutionContext context)
+        {
+            string cswinrtExe = GetCsWinRTExe(context);
+            string assemblyName = GetAssemblyName(context);
+            string winmdFile = GetWinmdOutputFile(context);
+            string outputDir = GetTempFolder(true);
+            // TODO: make it a property with a list of WinMDs
+            string additionalWinMds = "10.0.18362.0";
+
+            string arguments = string.Format("-component -input \"{0}\" -input {1} -include {2} -output \"{3}\" -verbose", winmdFile, additionalWinMds, assemblyName, outputDir);
+            Logger.Log("Running " + cswinrtExe + " " + arguments);
+
+            var processInfo = new ProcessStartInfo
+            {
+                FileName = cswinrtExe,
+                Arguments = arguments,
+                UseShellExecute = false,
+                RedirectStandardOutput = true,
+                RedirectStandardError = true,
+                WindowStyle = ProcessWindowStyle.Hidden,
+                CreateNoWindow = true
+            };
+
+            using var cswinrtProcess = Process.Start(processInfo);
+            Logger.Log(cswinrtProcess.StandardOutput.ReadToEnd());
+            Logger.Log(cswinrtProcess.StandardError.ReadToEnd());
+            cswinrtProcess.WaitForExit();
+
+            foreach(var file in Directory.GetFiles(outputDir, "*.cs", SearchOption.TopDirectoryOnly))
+            {
+                Logger.Log("Adding " + file);
+                context.AddSource(Path.GetFileNameWithoutExtension(file), SourceText.From(File.ReadAllText(file), Encoding.UTF8));
+            }
+
+            // Directory.Delete(outputDir, true);
+        }
+
+        private string GetWinmdOutputFile(GeneratorExecutionContext context)
+        {
+            return Path.Combine(GetGeneratedFilesDir(context), GetAssemblyName(context) + ".winmd");
+        }
+
+        private void GenerateWinMD(MetadataBuilder metadataBuilder, string outputFile)
+        {
+            Logger.Log("Writing " + outputFile);
+            var managedPeBuilder = new ManagedPEBuilder(
+                new PEHeaderBuilder(
+                    machine: Machine.I386,
+                    imageCharacteristics: Characteristics.ExecutableImage | Characteristics.Dll | Characteristics.Bit32Machine),
+                new MetadataRootBuilder(metadataBuilder, "WindowsRuntime 1.4"),
+                new BlobBuilder(),
+                flags: CorFlags.ILOnly);
+
+            var peBlob = new BlobBuilder();
+            managedPeBuilder.Serialize(peBlob);
+
+            using var fs = new FileStream(outputFile, FileMode.Create, FileAccess.Write);
+            peBlob.WriteContentTo(fs);
+        }
+
+        private static string diagnosticsLink = "https://docs.microsoft.com/en-us/previous-versions/hh977010(v=vs.110)";
+
+        private static DiagnosticDescriptor AsyncRule = MakeRule(
+            "WME1084",
+            "Async Interfaces Rule",
+            "Runtime component class {0} cannot implement async interface {1}; use AsyncInfo class methods instead of async interfaces");
+
+        private static DiagnosticDescriptor ClassConstructorRule = MakeRule(
+            "WME1099",
+            "Class Constructor Rule",
+            "Runtime component class {0} cannot have multiple constructors of the same arity {1}");
+
+        private static DiagnosticDescriptor ParameterNamedValueRule = MakeRule(
+            "WME1092",
+            "Parameter Named Value Rule",
+            ("The method {0} has a parameter named {1} which is the same as the default return value name. " 
+            + "Consider using another name for the parameter or use the System.Runtime.InteropServices.WindowsRuntime.ReturnValueNameAttribute " 
+            + "to explicitly specify the name of the return value."));
+
+        private static DiagnosticDescriptor StructHasPropertyRule = MakeRule(
+            "WME1060(a)",
+            "Property in a Struct",
+            "The structure {0} has a property {1}. In Windows Runtime, structures can only contain public fields of basic types, enums and structures.");
+       
+        private static DiagnosticDescriptor StructHasPrivateFieldRule = MakeRule(
+            "WME1060(b)",
+            "Private field in struct",
+            ("Structure {0} has private field. All fields must be public for Windows Runtime structures."));
+
+        private static DiagnosticDescriptor StructHasInvalidFieldRule = MakeRule(
+            "WME1060",
+            "Invalid field in struct",
+            ("Structure {0} has field {1} of type {2}. {2} is not a valid Windows Runtime field type. Each field " +
+             "in a Windows Runtime structure can only be UInt8, Int16, UInt16, Int32, UInt32, Int64, UInt64, Single, Double, Boolean, String, Enum, or itself a structure.") ); 
+
+
+        private static DiagnosticDescriptor MakeRule(string id, string title, string messageFormat) 
+        {
+            return new DiagnosticDescriptor(
+                id: id,
+                title: title,
+                messageFormat: messageFormat,
+                category: "Usage",
+                /* Warnings dont fail command line build; winmd generation is prevented regardless of severity.
+                 * Make this error when making final touches on this deliverable. */
+                defaultSeverity: DiagnosticSeverity.Warning,
+                isEnabledByDefault: true,
+                helpLinkUri: diagnosticsLink);
+        }
+
+        static private string[] ProhibitedAsyncInterfaces = {
+                "Windows.Foundation.IAsyncAction", 
+                "Windows.Foundation.IAsyncActionWithProgress`1",
+                "Windows.Foundation.IAsyncOperation`1",
+                "Windows.Foundation.IAsyncOperationWithProgress`2"
+        };
+
+        /* SameAsyncInterface uses the proper ISymbol equality check on the OriginalDefinition of the given symbols */
+        private bool SameAsyncInterface(INamedTypeSymbol interfaceA, INamedTypeSymbol interfaceB)
+        {   
+            /* Using OriginalDefinition b/c the generic field of the metadata type has the template name, e.g. `TProgress`
+             * and the actual interface will have a concrete type, e.g. `int` */
+            return SymbolEqualityComparer.Default.Equals(interfaceA.OriginalDefinition, interfaceB.OriginalDefinition);
+        }
+
+        /* ClassImplementsAsyncInterface returns true if the class represented by the symbol
+           implements any of the interfaces defined in ProhibitedAsyncInterfaces */
+        private bool ImplementsAsyncInterface(GeneratorExecutionContext context, INamedTypeSymbol classSymbol, ClassDeclarationSyntax classDeclaration)
+        { 
+            foreach (string prohibitedInterface in ProhibitedAsyncInterfaces)
+            {
+                INamedTypeSymbol asyncInterface = context.Compilation.GetTypeByMetadataName(prohibitedInterface);
+                foreach (INamedTypeSymbol interfaceImplemented in classSymbol.AllInterfaces)
+                {
+                    if (SameAsyncInterface(interfaceImplemented, asyncInterface))
+                    { 
+                        context.ReportDiagnostic(Diagnostic.Create(AsyncRule, classDeclaration.GetLocation(), classDeclaration.Identifier, interfaceImplemented));
+                        return true; 
+                        /* By exiting early, we only report diagnostic for first prohibited interface we see. 
+                        If a class implemented 2 (or more) such interfaces, then we would only report diagnostic error for the first one. 
+                        could thread `found` variable from CatchWinRTDiagnostics here as well, if we want more diagnostics reported */
+                    }
+                }
+            }
+            return false;
+        }
+
+        /* HasMultipleConstructorsOfSameArity keeps track of the arity of all constructors seen, 
+         * and reports the diagnostic (and exits) as soon as a duplicate is seen. */
+        private bool HasMultipleConstructorsOfSameArity(GeneratorExecutionContext context, ClassDeclarationSyntax classDeclaration)
+        {
+            IEnumerable<ConstructorDeclarationSyntax> constructors = classDeclaration.ChildNodes().OfType<ConstructorDeclarationSyntax>();
+            
+            /* more performant data structure? or use a Set, in order to not have to call Contains()? */
+            IList<int> aritiesSeenSoFar = new List<int>();
+
+            foreach (ConstructorDeclarationSyntax constructor in constructors)
+            {
+                int arity = constructor.ParameterList.Parameters.Count;
+
+                if (aritiesSeenSoFar.Contains(arity))
+                {
+                    context.ReportDiagnostic(Diagnostic.Create(ClassConstructorRule, constructor.GetLocation(), classDeclaration.Identifier, arity));
+                    return true;
+                }
+                else
+                {
+                    aritiesSeenSoFar.Add(arity);
+                }
+            }
+            return false;
+        }
+
+        /* HasParameterNamedValue */
+        private bool HasReturnValueNameConflict(GeneratorExecutionContext context, ClassDeclarationSyntax classDeclaration)
+        {
+            IEnumerable<MethodDeclarationSyntax> methods = classDeclaration.ChildNodes().OfType<MethodDeclarationSyntax>();
+
+            foreach (MethodDeclarationSyntax method in methods)
+            {
+                foreach (ParameterSyntax parameter in method.ParameterList.Parameters)
+                {
+                    if (parameter.Identifier.Value.Equals("__retval"))
+                    {
+                        context.ReportDiagnostic(Diagnostic.Create(ParameterNamedValueRule, parameter.GetLocation(), method.Identifier, parameter.Identifier));
+                        return true;
+                    }
+                }
+            }
+            return false;
+        }
+
+        private bool StructHasPropertyField(GeneratorExecutionContext context, StructDeclarationSyntax structDeclaration)
+        { 
+            var propertyDeclarations = structDeclaration.DescendantNodes().OfType<PropertyDeclarationSyntax>();
+            if (propertyDeclarations.Any())
+            {
+                context.ReportDiagnostic(Diagnostic.Create(StructHasPropertyRule, structDeclaration.GetLocation(), structDeclaration.Identifier, propertyDeclarations.First().Identifier));
+                return true;
+            }
+            return false;
+        }
+
+        private bool StructHasInvalidFields(GeneratorExecutionContext context, FieldDeclarationSyntax field, StructDeclarationSyntax structDeclaration, List<string> classNames)
+        {
+            bool found = false; 
+
+            if (field.GetFirstToken().ToString().Equals("private")) // hmm
+            {
+                context.ReportDiagnostic(Diagnostic.Create(StructHasPrivateFieldRule, field.GetLocation(), structDeclaration.Identifier));
+                found |= true;
+            } 
+            foreach (var variable in field.DescendantNodes().OfType<VariableDeclarationSyntax>())
+            {
+                var type = variable.Type;
+                var typeStr = type.ToString();
+
+                List<string> invalidTypes = new List<string> { "object", "byte", "dynamic" };
+                invalidTypes.AddRange(classNames);
+                
+                if (invalidTypes.Contains(typeStr))
+                { 
+                    context.ReportDiagnostic(Diagnostic.Create(StructHasInvalidFieldRule,
+                            variable.GetLocation(),
+                            structDeclaration.Identifier,
+                            field.ToString(),
+                            typeStr));
+                }
+            }
+            return found;
+        }
+
+        private bool CatchWinRTDiagnostics(GeneratorExecutionContext context)
+        {
+            bool found = false; 
+            
+            foreach (SyntaxTree tree in context.Compilation.SyntaxTrees)
+            {
+                var model = context.Compilation.GetSemanticModel(tree);
+                var nodes = tree.GetRoot().DescendantNodes();
+
+                var classes = nodes.OfType<ClassDeclarationSyntax>();
+                var structs = nodes.OfType<StructDeclarationSyntax>();
+
+                // Used in checking structure fields 
+                List<string> classNames = new List<string>();
+
+                /* look for... */
+                foreach (ClassDeclarationSyntax classDeclaration in classes)
+                {
+                    classNames.Add(classDeclaration.Identifier.ToString());
+
+                    /* parameters named __retval*/
+                    found |= HasReturnValueNameConflict(context, classDeclaration);
+
+                    /* multiple constructors of the same arity */
+                    found |= HasMultipleConstructorsOfSameArity(context, classDeclaration);
+                    
+                    /* implementing async interfaces */
+                    var classSymbol = model.GetDeclaredSymbol(classDeclaration);
+                    found |= ImplementsAsyncInterface(context, classSymbol, classDeclaration);
+                }
+
+                foreach (StructDeclarationSyntax structDeclaration in structs)
+                {
+                    found |= StructHasPropertyField(context, structDeclaration);
+
+                    var fields = structDeclaration.DescendantNodes().OfType<FieldDeclarationSyntax>();
+                    foreach (var field in fields)
+                    {
+                        found |= StructHasInvalidFields(context, field, structDeclaration, classNames);
+                    }
+                }
+            }
+            return found;
+        }
+
+        public void Execute(GeneratorExecutionContext context)
+        {
+            if (!IsCsWinRTComponent(context))
+            {
+                return;
+            }
+
+            Logger.Initialize(context);
+
+            if (CatchWinRTDiagnostics(context))
+            {
+                Logger.Log("Exiting early -- found errors in authored runtime component.");
+                Logger.Close();
+                return;
+            }
+
+            try
+            {
+                string assembly = GetAssemblyName(context);
+                string version = GetAssemblyVersion(context);
+                MetadataBuilder metadataBuilder = new MetadataBuilder();
+
+                var writer = new WinRTTypeWriter(
+                    assembly,
+                    version,
+                    metadataBuilder);
+
+                foreach (SyntaxTree tree in context.Compilation.SyntaxTrees)
+                {
+                    writer.Model = context.Compilation.GetSemanticModel(tree);
+                    writer.Visit(tree.GetRoot());
+                }
+                writer.FinalizeGeneration();
+
+                string winmdFile = GetWinmdOutputFile(context);
+
+                GenerateWinMD(metadataBuilder, winmdFile);
+                GenerateSources(context);
+            }
+            catch(Exception e)
+            {
+                Logger.Log(e.ToString());
+                if(e.InnerException != null)
+                {
+                    Logger.Log(e.InnerException.ToString());
+                }
+                Logger.Close();
+                throw;
+            }
+
+            Logger.Log("Done");
+            Logger.Close();
+        }
+
+        public void Initialize(GeneratorInitializationContext context)
+        {
+        }
+    }
+}