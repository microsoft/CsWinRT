[![Build status](https://dev.azure.com/microsoft/Dart/_apis/build/status/cswinrt%20Nuget)](https://dev.azure.com/microsoft/Dart/_build/latest?definitionId=45187)

# The C#/WinRT Language Projection

C#/WinRT provides Windows Runtime (WinRT) projection support for the C# language. A "projection" is an adapter that enables programming the WinRT APIs in a natural and familiar way for the target language. The C#/WinRT projection hides the details of interop between C# and WinRT interfaces, and provides mappings of many WinRT types to appropriate .NET equivalents, such as strings, URIs, common value types, and generic collections.  

WinRT APIs are defined in `*.winmd` format, and C#/WinRT includes tooling that generates C# code that can be compiled into interop assemblies, similar to how [C++/WinRT](https://github.com/Microsoft/cppwinrt) generates headers for the C++ language projection. This means that neither the C# compiler nor the .NET Runtime require built-in knowledge of WinRT any longer.

## C#/WinRT Architecture

### Component Authors

Component Authors need to build a C#/WinRT projection for .NET5+ targets.

<img alt="Creating projection"
    src="Diagram_CreateProjection.jpg"
    width="70%" height="50%">

### Application Developers

.NET5+ apps reference the NuGet package, which pulls in the projection assembly instead of a winmd.

<img alt = "Adding projection"
    src="Diagram_AddProjection.jpg"
    width="70%" height="50%">

## Motivation

[.NET Core](https://docs.microsoft.com/en-us/dotnet/core/) is the focus for the .NET platform. It is an open-source, cross-platform runtime that can be used to build device, cloud, and IoT applications. Previous versions of .NET Framework and .NET Core have built-in knowledge of WinRT which is a Windows-specific technology. By lifting this projection support out of the compiler and runtime, we are supporting efforts to make .NET more efficient for its .NET 5 release. 

[WinUI3.0](https://github.com/Microsoft/microsoft-ui-xaml) is the effort to lift official native Microsoft UI controls and features out of the operating system, so app developers can use the latest controls and visuals on any in-market version of the OS. C#/WinRT is needed to support the changes required for lifting the XAML APIs out of Windows.UI.XAML and into Microsoft.UI.XAML.

However, C#/WinRT is a general effort and is intended to support other scenarios and versions of the .NET runtime, compatible down to .NET Standard 2.0.

## Installing and running C#/WinRT

Download the C#/WinRT NuGet package here: https://www.nuget.org/packages/Microsoft.Windows.CsWinRT/

C#/WinRT currently requires the following packages, or newer, to build:

- [Visual Studio 16.8](https://visualstudio.microsoft.com/downloads/) 
- [.NET 5.0 SDK](https://dotnet.microsoft.com/download/dotnet/5.0) 
- [nuget.exe 5.8.0-preview.3](https://www.nuget.org/downloads)
- WinUI 3 3.0.0-preview1.200515.3

The `build.cmd` script takes care of all related configuration steps and is the simplest way to get started building C#/WinRT. It installs prerequisites such as nuget and the .NET 5 SDK, configures the environment to use .NET 5 (creating a `global.json` if necessary), builds the compiler, and builds and executes the unit tests. To build C#/WinRT, follow these steps: 

- Open a Visual Studio Developer command prompt pointing at the repo.
- Run `build.cmd`. 
- To launch the project in Visual Studio, run `devenv cswinrt.sln` from the same command prompt. This will inherit the necessary environment.

**Note:**  By default, projection projects only generate source files for Release configurations, where cswinrt.exe can execute in seconds.  To generate projection sources for Debug configurations, set the project property GenerateTestProjection to 'true'.  In either case, existing projection sources under the "Generated Files" folder will still be compiled into the projection assembly.  This configuration permits a faster inner loop in Visual Studio.

<<<<<<< HEAD
## What's New
=======
## Developer Guidance

Please read the [usage](USAGE.md) and [repository structure](STRUCTURE.md) docs for a detailed breakdown. For recommendations on migrating from System.Runtime.InteropServices, see the [COM Interop](docs/interop.md) guide. For additional documentation visit <http://aka.ms/cswinrt>.
>>>>>>> 95a7e72e

[CsWinRT v1.0](https://github.com/microsoft/CsWinRT/releases/tag/1.0.1.201020.1) is our latest public release, and is compatible with the .NET 5 RTM SDK. We may have preview releases to address specific bug fixes before v1.1. Details on the latest changes and versions can be found on the [release notes page](https://github.com/microsoft/CsWinRT/releases).

**Breaking Changes**:
C#/WinRT breaking changes for .NET 5 RC2 are listed [here](docs/breakingchanges-rc2.md).

## Developer Guidance

Please read the [usage](USAGE.md) and [repository structure](STRUCTURE.md) docs for a detailed breakdown. For additional documentation visit <http://aka.ms/cswinrt>.

## Related Projects

C#/WinRT is part of the [xlang](https://github.com/microsoft/xlang) family of projects that help developers create APIs that can run on multiple platforms and be used with a variety of languages. The mission of C#/WinRT is not to support cross-platform execution directly, but to support the cross-platform goals of .NET Core. 

C#/WinRT is also part of [Project Reunion](https://github.com/microsoft/ProjectReunion) - a set of libraries, frameworks, components, and tools that you can use in your apps to access powerful platform functionality across many versions of Windows. Project Reunion combines Win32 native app capabilities with modern API usage techniques, so your apps light up everywhere your users are. Project Reunion also includes [WinUI](https://docs.microsoft.com/en-us/windows/apps/winui/), [WebView2](https://docs.microsoft.com/en-us/microsoft-edge/webview2/), [MSIX](https://docs.microsoft.com/en-us/windows/msix/overview), [C++/WinRT](https://github.com/microsoft/CppWinRT/), and [Rust/WinRT](https://github.com/microsoft/winrt-rs).

## Contributing

File a [new issue!](https://github.com/microsoft/CsWinRT/issues/new) This project welcomes contributions and suggestions of all types.

We ask that **before you start work on a feature that you would like to contribute**, please read our [Contributor's Guide](CONTRIBUTING.md). 

### License Info

Most contributions require you to agree to a
Contributor License Agreement (CLA) declaring that you have the right to, and actually do, grant us
the rights to use your contribution. For details, visit https://cla.opensource.microsoft.com.

When you submit a pull request, a CLA bot will automatically determine whether you need to provide a CLA and decorate the PR appropriately (e.g., status check, comment). Simply follow the instructions provided by the bot. You will only need to do this once across all repos using our CLA.

## Code of Conduct

This project has adopted the [Microsoft Open Source Code of Conduct](https://opensource.microsoft.com/codeofconduct/).
For more information see the [Code of Conduct FAQ](https://opensource.microsoft.com/codeofconduct/faq/) or
contact [opencode@microsoft.com](mailto:opencode@microsoft.com) with any additional questions or comments.<|MERGE_RESOLUTION|>--- conflicted
+++ resolved
@@ -51,13 +51,7 @@
 
 **Note:**  By default, projection projects only generate source files for Release configurations, where cswinrt.exe can execute in seconds.  To generate projection sources for Debug configurations, set the project property GenerateTestProjection to 'true'.  In either case, existing projection sources under the "Generated Files" folder will still be compiled into the projection assembly.  This configuration permits a faster inner loop in Visual Studio.
 
-<<<<<<< HEAD
 ## What's New
-=======
-## Developer Guidance
-
-Please read the [usage](USAGE.md) and [repository structure](STRUCTURE.md) docs for a detailed breakdown. For recommendations on migrating from System.Runtime.InteropServices, see the [COM Interop](docs/interop.md) guide. For additional documentation visit <http://aka.ms/cswinrt>.
->>>>>>> 95a7e72e
 
 [CsWinRT v1.0](https://github.com/microsoft/CsWinRT/releases/tag/1.0.1.201020.1) is our latest public release, and is compatible with the .NET 5 RTM SDK. We may have preview releases to address specific bug fixes before v1.1. Details on the latest changes and versions can be found on the [release notes page](https://github.com/microsoft/CsWinRT/releases).
 
