<<<<<<< HEAD
[![Build status](https://dev.azure.com/microsoft/Dart/_apis/build/status/cswinrt%20Nuget)](https://dev.azure.com/microsoft/Dart/_build/latest?definitionId=45187)

# The C#/WinRT Language Projection

C#/WinRT provides Windows Runtime (WinRT) projection support for the C# language. A "projection" is an adapter that enables programming the WinRT APIs in a natural and familiar way for the target language. The C#/WinRT projection hides the details of interop between C# and WinRT interfaces, and provides mappings of many WinRT types to appropriate .NET equivalents, such as strings, URIs, common value types, and generic collections.  

WinRT APIs are defined in `*.winmd` format, and C#/WinRT includes tooling that generates C# code that can be compiled into interop assemblies, similar to how [C++/WinRT](https://github.com/Microsoft/cppwinrt) generates headers for the C++ language projection. This means that neither the C# compiler nor the .NET Runtime require built-in knowledge of WinRT any longer.

## C#/WinRT Architecture

### Component Authors

Component Authors need to build a C#/WinRT projection for .NET5+ targets.

<img alt="Creating projection"
    src="Diagram_CreateProjection.jpg"
    width="70%" height="50%">

### Application Developers

.NET5+ apps reference the NuGet package, which pulls in the projection assembly instead of a winmd.

<img alt = "Adding projection"
    src="Diagram_AddProjection.jpg"
    width="70%" height="50%">

## Motivation

[.NET Core](https://docs.microsoft.com/en-us/dotnet/core/) is the focus for the .NET platform. It is an open-source, cross-platform runtime that can be used to build device, cloud, and IoT applications. Previous versions of .NET Framework and .NET Core have built-in knowledge of WinRT which is a Windows-specific technology. By lifting this projection support out of the compiler and runtime, we are supporting efforts to make .NET more efficient for its .NET 5 release. 

[WinUI3.0](https://github.com/Microsoft/microsoft-ui-xaml) is the effort to lift official native Microsoft UI controls and features out of the operating system, so app developers can use the latest controls and visuals on any in-market version of the OS. C#/WinRT is needed to support the changes required for lifting the XAML APIs out of Windows.UI.XAML and into Microsoft.UI.XAML.

However, C#/WinRT is a general effort and is intended to support other scenarios and versions of the .NET runtime, compatible down to .NET Standard 2.0.

## Installing and running C#/WinRT

Download the C#/WinRT NuGet package here: <http://aka.ms/cswinrt/nuget>

C#/WinRT currently requires the following packages to build:

- Visual Studio 16.8 Preview 2 or newer
- Microsoft.Net.Compilers.Toolset >= 3.8.0-3.20428.4
- .NET 5 SDK 5.0.100 Preview 8
- WinUI 3 3.0.0-preview1.200515.3

**Note:** As prereleases may make breaking changes before final release, any other combinations above may work but are not supported and will generate a build warning.

The build.cmd script takes care of all related configuration steps and is the simplest way to get started building C#/WinRT. The build script is intended to be executed from a Visual Studio Developer command prompt.  It installs prerequisites such as nuget and the .NET 5 SDK, configures the environment to use .NET 5 (creating a global.json if necessary), builds the compiler, and builds and executes the unit tests.

After a successful command-line build, the cswinrt.sln can be launched from the same command prompt, to inherit the necessary environment. 

**Note:**  By default, projection projects only generate source files for Release configurations, where cswinrt.exe can execute in seconds.  To generate projection sources for Debug configurations, set the project property GenerateTestProjection to 'true'.  In either case, existing projection sources under the "Generated Files" folder will still be compiled into the projection assembly.  This configuration permits a faster inner loop in Visual Studio.

**Note:** When building the first time, the build clones the testwinrt project. The build depends on this project, but msbuild doesn't consistently pick up the change when the repo is first cloned repo. You may need to build a second time if this is your first build to address the timing issue.

## Developer Guidance

Please read the [usage](USAGE.md) and [repository structure](STRUCTURE.md) docs for a detailed breakdown. For additional documentation visit <http://aka.ms/cswinrt>.

## Related Projects

C#/WinRT is part of the [xlang](https://github.com/microsoft/xlang) family of projects that help developers create APIs that can run on multiple platforms and be used with a variety of languages. The mission of C#/WinRT is not to support cross-platform execution directly, but to support the cross-platform goals of .NET Core. 

C#/WinRT is also part of [Project Reunion](https://github.com/microsoft/ProjectReunion) - a set of libraries, frameworks, components, and tools that you can use in your apps to access powerful platform functionality across many versions of Windows. Project Reunion combines Win32 native app capabilities with modern API usage techniques, so your apps light up everywhere your users are. Project Reunion also includes [WinUI](https://docs.microsoft.com/en-us/windows/apps/winui/), [WebView2](https://docs.microsoft.com/en-us/microsoft-edge/webview2/), [MSIX](https://docs.microsoft.com/en-us/windows/msix/overview), [C++/WinRT](https://github.com/microsoft/CppWinRT/), and [Rust/WinRT](https://github.com/microsoft/winrt-rs).

## Contributing

File a [new issue!](https://github.com/microsoft/CsWinRT/issues/new) This project welcomes contributions and suggestions of all types.

We ask that **before you start work on a feature that you would like to contribute**, please read our [Contributor's Guide](CONTRIBUTING.md). 

### License Info

Most contributions require you to agree to a
Contributor License Agreement (CLA) declaring that you have the right to, and actually do, grant us
the rights to use your contribution. For details, visit https://cla.opensource.microsoft.com.

When you submit a pull request, a CLA bot will automatically determine whether you need to provide a CLA and decorate the PR appropriately (e.g., status check, comment). Simply follow the instructions provided by the bot. You will only need to do this once across all repos using our CLA.

## Code of Conduct

This project has adopted the [Microsoft Open Source Code of Conduct](https://opensource.microsoft.com/codeofconduct/).
For more information see the [Code of Conduct FAQ](https://opensource.microsoft.com/codeofconduct/faq/) or
contact [opencode@microsoft.com](mailto:opencode@microsoft.com) with any additional questions or comments.
=======
[![Build status](https://dev.azure.com/microsoft/Dart/_apis/build/status/cswinrt%20Nuget)](https://dev.azure.com/microsoft/Dart/_build/latest?definitionId=45187)

# The C#/WinRT Language Projection

C#/WinRT provides Windows Runtime (WinRT) projection support for the C# language. A "projection" is an adapter that enables programming the WinRT APIs in a natural and familiar way for the target language. The C#/WinRT projection hides the details of interop between C# and WinRT interfaces, and provides mappings of many WinRT types to appropriate .NET equivalents, such as strings, URIs, common value types, and generic collections.  

WinRT APIs are defined in `*.winmd` format, and C#/WinRT includes tooling that generates C# code that can be compiled into interop assemblies, similar to how [C++/WinRT](https://github.com/Microsoft/cppwinrt) generates headers for the C++ language projection. This means that neither the C# compiler nor the .NET Runtime require built-in knowledge of WinRT any longer.

## C#/WinRT Architecture

### Component Authors

Component Authors need to build a C#/WinRT projection for .NET5+ targets.

<img alt="Creating projection"
    src="Diagram_CreateProjection.jpg"
    width="70%" height="50%">

### Application Developers

.NET5+ apps reference the NuGet package, which pulls in the projection assembly instead of a winmd.

<img alt = "Adding projection"
    src="Diagram_AddProjection.jpg"
    width="70%" height="50%">

## Motivation

[.NET Core](https://docs.microsoft.com/en-us/dotnet/core/) is the focus for the .NET platform. It is an open-source, cross-platform runtime that can be used to build device, cloud, and IoT applications. Previous versions of .NET Framework and .NET Core have built-in knowledge of WinRT which is a Windows-specific technology. By lifting this projection support out of the compiler and runtime, we are supporting efforts to make .NET more efficient for its .NET 5 release. 

[WinUI3.0](https://github.com/Microsoft/microsoft-ui-xaml) is the effort to lift official native Microsoft UI controls and features out of the operating system, so app developers can use the latest controls and visuals on any in-market version of the OS. C#/WinRT is needed to support the changes required for lifting the XAML APIs out of Windows.UI.XAML and into Microsoft.UI.XAML.

However, C#/WinRT is a general effort and is intended to support other scenarios and versions of the .NET runtime, compatible down to .NET Standard 2.0.

## Running C#/WinRT

Download the C#/WinRT NuGet package here: <http://aka.ms/cswinrt/nuget>

Please see [usage](USAGE.md) for details on running the C#/WinRT tool. For additional documentation visit <http://aka.ms/cswinrt>.

## Building C#/WinRT

C#/WinRT currently requires the following packages to build:

- Visual Studio 16.6 (more specifically, MSBuild 16.6.0 for "net5.0" TFM support)
- Microsoft.Net.Compilers.Toolset >= 3.7.0 or Visual Studio 16.8 preview (for function pointer support)
- .NET 5 SDK 5.0.100-preview.5.20279.10
- WinUI 3 3.0.0-preview1.200515.3

**Note:** As prereleases may make breaking changes before final release, any other combinations above may work but are not supported and will generate a build warning.

The build.cmd script takes care of all related configuration steps and is the simplest way to get started building C#/WinRT. The build script is intended to be executed from a Visual Studio Developer command prompt.  It installs prerequisites such as nuget and the .NET 5 SDK, configures the environment to use .NET 5 (creating a global.json if necessary), builds the compiler, and builds and executes the unit tests.

After a successful command-line build, the cswinrt.sln can be launched from the same command prompt, to inherit the necessary environment. 

**Note:**  By default, projection projects only generate source files for Release configurations, where cswinrt.exe can execute in seconds.  To generate projection sources for Debug configurations, set the project property GenerateTestProjection to 'true'.  In either case, existing projection sources under the "Generated Files" folder will still be compiled into the projection assembly.  This configuration permits a faster inner loop in Visual Studio.

**Note:** When building the first time, the build clones the testwinrt project. The build depends on this project, but msbuild doesn't consistently pick up the change when the repo is first cloned repo. You may need to build a second time if this is your first build to address the timing issue.

Please see the [repository structure](STRUCTURE.md) for a detailed breakdown on the repo contents.

## Related Projects

C#/WinRT is part of the [xlang](https://github.com/microsoft/xlang) family of projects that help developers create APIs that can run on multiple platforms and be used with a variety of languages. The mission of C#/WinRT is not to support cross-platform execution directly, but to support the cross-platform goals of .NET Core. 

C#/WinRT is also part of [Project Reunion](https://github.com/microsoft/ProjectReunion) - a set of libraries, frameworks, components, and tools that you can use in your apps to access powerful platform functionality across many versions of Windows. Project Reunion combines Win32 native app capabilities with modern API usage techniques, so your apps light up everywhere your users are. Project Reunion also includes [WinUI](https://docs.microsoft.com/en-us/windows/apps/winui/), [WebView2](https://docs.microsoft.com/en-us/microsoft-edge/webview2/), [MSIX](https://docs.microsoft.com/en-us/windows/msix/overview), [C++/WinRT](https://github.com/microsoft/CppWinRT/), and [Rust/WinRT](https://github.com/microsoft/winrt-rs).

## Contributing

File a [new issue!](https://github.com/microsoft/CsWinRT/issues/new) This project welcomes contributions and suggestions of all types.

We ask that **before you start work on a feature that you would like to contribute**, please read our [Contributor's Guide](CONTRIBUTING.md). 

### License Info

Most contributions require you to agree to a
Contributor License Agreement (CLA) declaring that you have the right to, and actually do, grant us
the rights to use your contribution. For details, visit https://cla.opensource.microsoft.com.

When you submit a pull request, a CLA bot will automatically determine whether you need to provide a CLA and decorate the PR appropriately (e.g., status check, comment). Simply follow the instructions provided by the bot. You will only need to do this once across all repos using our CLA.

## Code of Conduct

This project has adopted the [Microsoft Open Source Code of Conduct](https://opensource.microsoft.com/codeofconduct/).
For more information see the [Code of Conduct FAQ](https://opensource.microsoft.com/codeofconduct/faq/) or
contact [opencode@microsoft.com](mailto:opencode@microsoft.com) with any additional questions or comments.
>>>>>>> 048a87ab
<|MERGE_RESOLUTION|>--- conflicted
+++ resolved
@@ -1,4 +1,3 @@
-<<<<<<< HEAD
 [![Build status](https://dev.azure.com/microsoft/Dart/_apis/build/status/cswinrt%20Nuget)](https://dev.azure.com/microsoft/Dart/_build/latest?definitionId=45187)
 
 # The C#/WinRT Language Projection
@@ -82,92 +81,4 @@
 
 This project has adopted the [Microsoft Open Source Code of Conduct](https://opensource.microsoft.com/codeofconduct/).
 For more information see the [Code of Conduct FAQ](https://opensource.microsoft.com/codeofconduct/faq/) or
-contact [opencode@microsoft.com](mailto:opencode@microsoft.com) with any additional questions or comments.
-=======
-[![Build status](https://dev.azure.com/microsoft/Dart/_apis/build/status/cswinrt%20Nuget)](https://dev.azure.com/microsoft/Dart/_build/latest?definitionId=45187)
-
-# The C#/WinRT Language Projection
-
-C#/WinRT provides Windows Runtime (WinRT) projection support for the C# language. A "projection" is an adapter that enables programming the WinRT APIs in a natural and familiar way for the target language. The C#/WinRT projection hides the details of interop between C# and WinRT interfaces, and provides mappings of many WinRT types to appropriate .NET equivalents, such as strings, URIs, common value types, and generic collections.  
-
-WinRT APIs are defined in `*.winmd` format, and C#/WinRT includes tooling that generates C# code that can be compiled into interop assemblies, similar to how [C++/WinRT](https://github.com/Microsoft/cppwinrt) generates headers for the C++ language projection. This means that neither the C# compiler nor the .NET Runtime require built-in knowledge of WinRT any longer.
-
-## C#/WinRT Architecture
-
-### Component Authors
-
-Component Authors need to build a C#/WinRT projection for .NET5+ targets.
-
-<img alt="Creating projection"
-    src="Diagram_CreateProjection.jpg"
-    width="70%" height="50%">
-
-### Application Developers
-
-.NET5+ apps reference the NuGet package, which pulls in the projection assembly instead of a winmd.
-
-<img alt = "Adding projection"
-    src="Diagram_AddProjection.jpg"
-    width="70%" height="50%">
-
-## Motivation
-
-[.NET Core](https://docs.microsoft.com/en-us/dotnet/core/) is the focus for the .NET platform. It is an open-source, cross-platform runtime that can be used to build device, cloud, and IoT applications. Previous versions of .NET Framework and .NET Core have built-in knowledge of WinRT which is a Windows-specific technology. By lifting this projection support out of the compiler and runtime, we are supporting efforts to make .NET more efficient for its .NET 5 release. 
-
-[WinUI3.0](https://github.com/Microsoft/microsoft-ui-xaml) is the effort to lift official native Microsoft UI controls and features out of the operating system, so app developers can use the latest controls and visuals on any in-market version of the OS. C#/WinRT is needed to support the changes required for lifting the XAML APIs out of Windows.UI.XAML and into Microsoft.UI.XAML.
-
-However, C#/WinRT is a general effort and is intended to support other scenarios and versions of the .NET runtime, compatible down to .NET Standard 2.0.
-
-## Running C#/WinRT
-
-Download the C#/WinRT NuGet package here: <http://aka.ms/cswinrt/nuget>
-
-Please see [usage](USAGE.md) for details on running the C#/WinRT tool. For additional documentation visit <http://aka.ms/cswinrt>.
-
-## Building C#/WinRT
-
-C#/WinRT currently requires the following packages to build:
-
-- Visual Studio 16.6 (more specifically, MSBuild 16.6.0 for "net5.0" TFM support)
-- Microsoft.Net.Compilers.Toolset >= 3.7.0 or Visual Studio 16.8 preview (for function pointer support)
-- .NET 5 SDK 5.0.100-preview.5.20279.10
-- WinUI 3 3.0.0-preview1.200515.3
-
-**Note:** As prereleases may make breaking changes before final release, any other combinations above may work but are not supported and will generate a build warning.
-
-The build.cmd script takes care of all related configuration steps and is the simplest way to get started building C#/WinRT. The build script is intended to be executed from a Visual Studio Developer command prompt.  It installs prerequisites such as nuget and the .NET 5 SDK, configures the environment to use .NET 5 (creating a global.json if necessary), builds the compiler, and builds and executes the unit tests.
-
-After a successful command-line build, the cswinrt.sln can be launched from the same command prompt, to inherit the necessary environment. 
-
-**Note:**  By default, projection projects only generate source files for Release configurations, where cswinrt.exe can execute in seconds.  To generate projection sources for Debug configurations, set the project property GenerateTestProjection to 'true'.  In either case, existing projection sources under the "Generated Files" folder will still be compiled into the projection assembly.  This configuration permits a faster inner loop in Visual Studio.
-
-**Note:** When building the first time, the build clones the testwinrt project. The build depends on this project, but msbuild doesn't consistently pick up the change when the repo is first cloned repo. You may need to build a second time if this is your first build to address the timing issue.
-
-Please see the [repository structure](STRUCTURE.md) for a detailed breakdown on the repo contents.
-
-## Related Projects
-
-C#/WinRT is part of the [xlang](https://github.com/microsoft/xlang) family of projects that help developers create APIs that can run on multiple platforms and be used with a variety of languages. The mission of C#/WinRT is not to support cross-platform execution directly, but to support the cross-platform goals of .NET Core. 
-
-C#/WinRT is also part of [Project Reunion](https://github.com/microsoft/ProjectReunion) - a set of libraries, frameworks, components, and tools that you can use in your apps to access powerful platform functionality across many versions of Windows. Project Reunion combines Win32 native app capabilities with modern API usage techniques, so your apps light up everywhere your users are. Project Reunion also includes [WinUI](https://docs.microsoft.com/en-us/windows/apps/winui/), [WebView2](https://docs.microsoft.com/en-us/microsoft-edge/webview2/), [MSIX](https://docs.microsoft.com/en-us/windows/msix/overview), [C++/WinRT](https://github.com/microsoft/CppWinRT/), and [Rust/WinRT](https://github.com/microsoft/winrt-rs).
-
-## Contributing
-
-File a [new issue!](https://github.com/microsoft/CsWinRT/issues/new) This project welcomes contributions and suggestions of all types.
-
-We ask that **before you start work on a feature that you would like to contribute**, please read our [Contributor's Guide](CONTRIBUTING.md). 
-
-### License Info
-
-Most contributions require you to agree to a
-Contributor License Agreement (CLA) declaring that you have the right to, and actually do, grant us
-the rights to use your contribution. For details, visit https://cla.opensource.microsoft.com.
-
-When you submit a pull request, a CLA bot will automatically determine whether you need to provide a CLA and decorate the PR appropriately (e.g., status check, comment). Simply follow the instructions provided by the bot. You will only need to do this once across all repos using our CLA.
-
-## Code of Conduct
-
-This project has adopted the [Microsoft Open Source Code of Conduct](https://opensource.microsoft.com/codeofconduct/).
-For more information see the [Code of Conduct FAQ](https://opensource.microsoft.com/codeofconduct/faq/) or
-contact [opencode@microsoft.com](mailto:opencode@microsoft.com) with any additional questions or comments.
->>>>>>> 048a87ab
+contact [opencode@microsoft.com](mailto:opencode@microsoft.com) with any additional questions or comments.