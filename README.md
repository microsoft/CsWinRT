[![Build status](https://dev.azure.com/microsoft/Dart/_apis/build/status/cswinrt%20Nuget)](https://dev.azure.com/microsoft/Dart/_build/latest?definitionId=45187)

# The C#/WinRT Language Projection

C#/WinRT provides Windows Runtime (WinRT) projection support for the C# language. A "projection" is an adapter that enables programming the WinRT APIs in a natural and familiar way for the target language. The C#/WinRT projection hides the details of interop between C# and WinRT interfaces, and provides mappings of many WinRT types to appropriate .NET equivalents, such as strings, URIs, common value types, and generic collections.  

WinRT APIs are defined in `*.winmd` format, and C#/WinRT includes tooling that generates C# code that can be compiled into interop assemblies, similar to how [C++/WinRT](https://github.com/Microsoft/cppwinrt) generates headers for the C++ language projection. This means that neither the C# compiler nor the .NET Runtime require built-in knowledge of WinRT any longer.

## C#/WinRT Architecture

### Component Authors

Component Authors need to build a C#/WinRT projection for .NET5+ targets.

<img alt="Creating projection"
    src="docs/images/Diagram_CreateProjection.jpg"
    width="70%" height="50%">

### Application Developers

.NET5+ apps reference the NuGet package, which pulls in the projection assembly instead of a winmd.

<img alt = "Adding projection"
    src="docs/images/Diagram_AddProjection.jpg"
    width="70%" height="50%">

## Motivation

[.NET Core](https://docs.microsoft.com/en-us/dotnet/core/) is the focus for the .NET platform. It is an open-source, cross-platform runtime that can be used to build device, cloud, and IoT applications. Previous versions of .NET Framework and .NET Core have built-in knowledge of WinRT which is a Windows-specific technology. By lifting this projection support out of the compiler and runtime, we are supporting efforts to make .NET more efficient for its .NET 5 release. 

[WinUI3.0](https://github.com/Microsoft/microsoft-ui-xaml) is the effort to lift official native Microsoft UI controls and features out of the operating system, so app developers can use the latest controls and visuals on any in-market version of the OS. C#/WinRT is needed to support the changes required for lifting the XAML APIs out of Windows.UI.XAML and into Microsoft.UI.XAML.

However, C#/WinRT is a general effort and is intended to support other scenarios and versions of the .NET runtime, compatible down to .NET Standard 2.0.

## Installing and running C#/WinRT

Download the C#/WinRT NuGet package here: https://www.nuget.org/packages/Microsoft.Windows.CsWinRT/

C#/WinRT currently requires the following packages, or newer, to build:

- [Visual Studio 16.8](https://visualstudio.microsoft.com/downloads/) 
- [.NET 5.0 SDK](https://dotnet.microsoft.com/download/dotnet/5.0) 
- [nuget.exe 5.8.0-preview.3](https://www.nuget.org/downloads)
- WinUI 3 3.0.0-preview1.200515.3

The `build.cmd` script takes care of all related configuration steps and is the simplest way to get started building C#/WinRT. It installs prerequisites such as nuget and the .NET 5 SDK, configures the environment to use .NET 5 (creating a `global.json` if necessary), builds the compiler, and builds and executes the unit tests. To build C#/WinRT, follow these steps: 

- Open a Visual Studio Developer command prompt pointing at the repo.
- Run `build.cmd`. 
- To launch the project in Visual Studio, run `devenv cswinrt.sln` from the same command prompt. This will inherit the necessary environment.

**Note:**  By default, projection projects only generate source files for Release configurations, where cswinrt.exe can execute in seconds.  To generate projection sources for Debug configurations, set the project property GenerateTestProjection to 'true'.  In either case, existing projection sources under the "Generated Files" folder will still be compiled into the projection assembly.  This configuration permits a faster inner loop in Visual Studio.

## What's New

<<<<<<< HEAD
Please read the [usage](docs/usage.md) and [repository structure](docs/structure.md) docs for a detailed breakdown. For additional documentation visit <http://aka.ms/cswinrt>.
=======
[CsWinRT v1.0](https://github.com/microsoft/CsWinRT/releases/tag/1.0.1.201020.1) is our latest public release, and is compatible with the .NET 5 RTM SDK. We may have preview releases to address specific bug fixes before v1.1. Details on breaking changes and known issues can be found on the [release notes page](https://github.com/microsoft/CsWinRT/releases).
>>>>>>> 66da8e1d

## Developer Guidance

Please read the [usage](USAGE.md) and [repository structure](STRUCTURE.md) docs for a detailed breakdown. For recommendations on migrating from System.Runtime.InteropServices, see the [COM Interop](docs/interop.md) guide. For additional documentation visit <http://aka.ms/cswinrt>.

## Related Projects

C#/WinRT is part of the [xlang](https://github.com/microsoft/xlang) family of projects that help developers create APIs that can run on multiple platforms and be used with a variety of languages. The mission of C#/WinRT is not to support cross-platform execution directly, but to support the cross-platform goals of .NET Core. 

C#/WinRT is also part of [Project Reunion](https://github.com/microsoft/ProjectReunion) - a set of libraries, frameworks, components, and tools that you can use in your apps to access powerful platform functionality across many versions of Windows. Project Reunion combines Win32 native app capabilities with modern API usage techniques, so your apps light up everywhere your users are. Project Reunion also includes [WinUI](https://docs.microsoft.com/en-us/windows/apps/winui/), [WebView2](https://docs.microsoft.com/en-us/microsoft-edge/webview2/), [MSIX](https://docs.microsoft.com/en-us/windows/msix/overview), [C++/WinRT](https://github.com/microsoft/CppWinRT/), and [Rust/WinRT](https://github.com/microsoft/winrt-rs).

## Contributing

File a [new issue!](https://github.com/microsoft/CsWinRT/issues/new) This project welcomes contributions and suggestions of all types.

We ask that **before you start work on a feature that you would like to contribute**, please read our [Contributor's Guide](CONTRIBUTING.md). 

### License Info

Most contributions require you to agree to a
Contributor License Agreement (CLA) declaring that you have the right to, and actually do, grant us
the rights to use your contribution. For details, visit https://cla.opensource.microsoft.com.

When you submit a pull request, a CLA bot will automatically determine whether you need to provide a CLA and decorate the PR appropriately (e.g., status check, comment). Simply follow the instructions provided by the bot. You will only need to do this once across all repos using our CLA.

## Code of Conduct

This project has adopted the [Microsoft Open Source Code of Conduct](https://opensource.microsoft.com/codeofconduct/).
For more information see the [Code of Conduct FAQ](https://opensource.microsoft.com/codeofconduct/faq/) or
contact [opencode@microsoft.com](mailto:opencode@microsoft.com) with any additional questions or comments.<|MERGE_RESOLUTION|>--- conflicted
+++ resolved
@@ -53,11 +53,7 @@
 
 ## What's New
 
-<<<<<<< HEAD
-Please read the [usage](docs/usage.md) and [repository structure](docs/structure.md) docs for a detailed breakdown. For additional documentation visit <http://aka.ms/cswinrt>.
-=======
 [CsWinRT v1.0](https://github.com/microsoft/CsWinRT/releases/tag/1.0.1.201020.1) is our latest public release, and is compatible with the .NET 5 RTM SDK. We may have preview releases to address specific bug fixes before v1.1. Details on breaking changes and known issues can be found on the [release notes page](https://github.com/microsoft/CsWinRT/releases).
->>>>>>> 66da8e1d
 
 ## Developer Guidance
 
