﻿#pragma once

#include "Class.g.h"
#include "winrt/Windows.Foundation.Collections.h"

namespace winrt::TestComp::implementation
{
    struct Class : ClassT<Class>
    {
        Class() : Class(0, L"")
        {
            _strings = winrt::single_threaded_vector<hstring>({ L"foo", L"bar" });
        }

        winrt::event<EventHandler0> _event0;
        winrt::event<EventHandler1> _event1;
        winrt::event<EventHandler2> _event2;
        winrt::event<EventHandler3> _event3;
        winrt::event<EventHandlerCollection> _collectionEvent;
        winrt::event<Windows::Foundation::EventHandler<Windows::Foundation::Collections::IVector<int32_t>>> _nestedEvent;
        winrt::event<Windows::Foundation::TypedEventHandler<TestComp::Class, Windows::Foundation::Collections::IVector<hstring>>> _nestedTypedEvent;

        int32_t _int = 0;
        winrt::event<Windows::Foundation::EventHandler<int32_t>> _intChanged;
        bool _bool = false;
        winrt::event<Windows::Foundation::EventHandler<bool>> _boolChanged;
        winrt::hstring _string;
        winrt::hstring _string2;
        winrt::event<Windows::Foundation::TypedEventHandler<TestComp::Class, hstring>> _stringChanged;
        Windows::Foundation::Collections::IVector<hstring> _strings;
        Windows::Foundation::IInspectable _object;
        winrt::event<Windows::Foundation::EventHandler<Windows::Foundation::IInspectable>> _objectChanged;
        ComposedBlittableStruct _blittableStruct{};
        ComposedNonBlittableStruct _nonBlittableStruct{};
<<<<<<< HEAD
        std::vector<int32_t> _ints{ 1, 2, 3 };
=======
        winrt::handle _syncHandle;
        int32_t _asyncResult;
        int32_t _asyncProgress;
>>>>>>> a4eb0949

        Class(int32_t intProperty);
        Class(int32_t intProperty, hstring const& stringProperty);
        static int32_t StaticIntProperty();
        static void StaticIntProperty(int32_t value);
        static winrt::event_token StaticIntPropertyChanged(Windows::Foundation::EventHandler<int32_t> const& handler);
        static void StaticIntPropertyChanged(winrt::event_token const& token) noexcept;
        static hstring StaticStringProperty();
        static void StaticStringProperty(hstring const& value);
        static winrt::event_token StaticStringPropertyChanged(Windows::Foundation::TypedEventHandler<TestComp::Class, hstring> const& handler);
        static void StaticStringPropertyChanged(winrt::event_token const& token) noexcept;
        static void StaticGetString();
        static void StaticSetString(TestComp::ProvideString const& provideString);
        static int32_t StaticReadWriteProperty();
        static void StaticReadWriteProperty(int32_t value);
        winrt::event_token Event0(TestComp::EventHandler0 const& handler);
        void Event0(winrt::event_token const& token) noexcept;
        void InvokeEvent0();
        winrt::event_token Event1(TestComp::EventHandler1 const& handler);
        void Event1(winrt::event_token const& token) noexcept;
        void InvokeEvent1(TestComp::Class const& sender);
        winrt::event_token Event2(TestComp::EventHandler2 const& handler);
        void Event2(winrt::event_token const& token) noexcept;
        void InvokeEvent2(TestComp::Class const& sender, int32_t arg0);
        winrt::event_token Event3(TestComp::EventHandler3 const& handler);
        void Event3(winrt::event_token const& token) noexcept;
        void InvokeEvent3(TestComp::Class const& sender, int32_t arg0, hstring const& arg1);
        winrt::event_token CollectionEvent(TestComp::EventHandlerCollection const& handler);
        void CollectionEvent(winrt::event_token const& token) noexcept;
        void InvokeCollectionEvent(TestComp::Class const& sender, Windows::Foundation::Collections::IVector<int32_t> const& arg0, Windows::Foundation::Collections::IMap<int32_t, hstring> const& arg1);
        winrt::event_token NestedEvent(Windows::Foundation::EventHandler<Windows::Foundation::Collections::IVector<int32_t>> const& handler);
        void NestedEvent(winrt::event_token const& token) noexcept;
        void InvokeNestedEvent(TestComp::Class const& sender, Windows::Foundation::Collections::IVector<int32_t> const& arg0);
        winrt::event_token NestedTypedEvent(Windows::Foundation::TypedEventHandler<TestComp::Class, Windows::Foundation::Collections::IVector<hstring>> const& handler);
        void NestedTypedEvent(winrt::event_token const& token) noexcept;
        void InvokeNestedTypedEvent(TestComp::Class const& sender, Windows::Foundation::Collections::IVector<hstring> const& arg0);
        int32_t IntProperty();
        void IntProperty(int32_t value);
        winrt::event_token IntPropertyChanged(Windows::Foundation::EventHandler<int32_t> const& handler);
        void IntPropertyChanged(winrt::event_token const& token) noexcept;
        void RaiseIntChanged();
        void CallForInt(TestComp::ProvideInt const& provideInt);
        bool BoolProperty();
        void BoolProperty(bool value);
        winrt::event_token BoolPropertyChanged(Windows::Foundation::EventHandler<bool> const& handler);
        void BoolPropertyChanged(winrt::event_token const& token) noexcept;
        void RaiseBoolChanged();
        void CallForBool(TestComp::ProvideBool const& provideBool);
        hstring StringProperty();
        void StringProperty(hstring const& value);
        winrt::event_token StringPropertyChanged(Windows::Foundation::TypedEventHandler<TestComp::Class, hstring> const& handler);
        void StringPropertyChanged(winrt::event_token const& token) noexcept;
        void RaiseStringChanged();
        void CallForString(TestComp::ProvideString const& provideString);
        hstring StringProperty2();
        void StringProperty2(hstring const& value);
        Windows::Foundation::Collections::IVector<hstring> StringsProperty();
        void StringsProperty(Windows::Foundation::Collections::IVector<hstring> const& value);
        Windows::Foundation::IInspectable ObjectProperty();
        void ObjectProperty(Windows::Foundation::IInspectable const& value);
        void RaiseObjectChanged();
        void CallForObject(TestComp::ProvideObject const& provideObject);
        winrt::event_token ObjectPropertyChanged(Windows::Foundation::EventHandler<Windows::Foundation::IInspectable> const& handler);
        void ObjectPropertyChanged(winrt::event_token const& token) noexcept;
        BlittableStruct BlittableStructProperty();
        void BlittableStructProperty(BlittableStruct const& value);
        BlittableStruct GetBlittableStruct();
        void OutBlittableStruct(BlittableStruct& value);
        void SetBlittableStruct(BlittableStruct const& value);
        ComposedBlittableStruct ComposedBlittableStructProperty();
        void ComposedBlittableStructProperty(ComposedBlittableStruct const& value);
        ComposedBlittableStruct GetComposedBlittableStruct();
        void OutComposedBlittableStruct(ComposedBlittableStruct& value);
        void SetComposedBlittableStruct(ComposedBlittableStruct const& value);
        NonBlittableStringStruct NonBlittableStringStructProperty();
        void NonBlittableStringStructProperty(NonBlittableStringStruct const& value);
        NonBlittableStringStruct GetNonBlittableStringStruct();
        void OutNonBlittableStringStruct(NonBlittableStringStruct& value);
        void SetNonBlittableStringStruct(NonBlittableStringStruct const& value);
        NonBlittableBoolStruct NonBlittableBoolStructProperty();
        void NonBlittableBoolStructProperty(NonBlittableBoolStruct const& value);
        NonBlittableBoolStruct GetNonBlittableBoolStruct();
        void OutNonBlittableBoolStruct(NonBlittableBoolStruct& value);
        void SetNonBlittableBoolStruct(NonBlittableBoolStruct const& value);
        NonBlittableRefStruct NonBlittableRefStructProperty();
        void NonBlittableRefStructProperty(NonBlittableRefStruct const& value);
        NonBlittableRefStruct GetNonBlittableRefStruct();
        void OutNonBlittableRefStruct(NonBlittableRefStruct& value);
        void SetNonBlittableRefStruct(NonBlittableRefStruct const& value);
        ComposedNonBlittableStruct ComposedNonBlittableStructProperty();
        void ComposedNonBlittableStructProperty(ComposedNonBlittableStruct const& value);
        ComposedNonBlittableStruct GetComposedNonBlittableStruct();
        void OutComposedNonBlittableStruct(ComposedNonBlittableStruct& value);
        void SetComposedNonBlittableStruct(ComposedNonBlittableStruct const& value);
        void SetInts(array_view<int32_t const> ints);
        com_array<int32_t> GetInts();
        void FillInts(array_view<int32_t> ints);

        Windows::Foundation::IAsyncOperation<int32_t> GetIntAsync();
        Windows::Foundation::IAsyncOperationWithProgress<hstring, int32_t> GetStringAsync();

        Windows::Foundation::Collections::IVectorView<int32_t> GetIntVector();
        Windows::Foundation::Collections::IVectorView<bool> GetBoolVector();
        Windows::Foundation::Collections::IVectorView<hstring> GetStringVector();
        Windows::Foundation::Collections::IVectorView<TestComp::ComposedBlittableStruct> GetBlittableStructVector();
        Windows::Foundation::Collections::IVectorView<TestComp::ComposedNonBlittableStruct> GetNonBlittableStructVector();
        Windows::Foundation::Collections::IVectorView<Windows::Foundation::IInspectable> GetObjectVector();
        Windows::Foundation::Collections::IVectorView<TestComp::IProperties1> GetInterfaceVector();
        Windows::Foundation::Collections::IVectorView<TestComp::Class> GetClassVector();

        void CompleteAsync();
        void CompleteAsync(int32_t hr);
        void AdvanceAsync(int32_t delta);
        Windows::Foundation::IAsyncAction DoitAsync();
        Windows::Foundation::IAsyncActionWithProgress<int32_t> DoitAsyncWithProgress();
        Windows::Foundation::IAsyncOperation<int32_t> AddAsync(int32_t lhs, int32_t rhs);
        Windows::Foundation::IAsyncOperationWithProgress<int32_t, int32_t> AddAsyncWithProgress(int32_t lhs, int32_t rhs);

        // IStringable
        hstring ToString();

        // Property test interfaces
        //void Draw();
        //void Draw(hstring const& gunModel);
        //hstring DrawTo();
        //void Draw();
        //void Draw(int32_t figureSides);
        //int32_t DrawTo();
        int32_t ReadWriteProperty();
        //int32_t DistinctProperty();
        void ReadWriteProperty(int32_t value);
        //hstring DistinctProperty();
        //void DistinctProperty(hstring const& value);

        // IVector<String>
        //Windows::Foundation::Collections::IIterator<hstring> First();
        //hstring GetAt(uint32_t index);
        //uint32_t Size();
        //Windows::Foundation::Collections::IVectorView<hstring> GetView();
        //bool IndexOf(hstring const& value, uint32_t& index);
        //void SetAt(uint32_t index, hstring const& value);
        //void InsertAt(uint32_t index, hstring const& value);
        //void RemoveAt(uint32_t index);
        //void Append(hstring const& value);
        //void RemoveAtEnd();
        //void Clear();
        //uint32_t GetMany(uint32_t startIndex, array_view<hstring> items);
        //void ReplaceAll(array_view<hstring const> items);

        // IMap<Int32, String>
        //Windows::Foundation::Collections::IIterator<Windows::Foundation::Collections::IKeyValuePair<int32_t, hstring>> First();
        //hstring Lookup(int32_t const& key);
        //uint32_t Size();
        //bool HasKey(int32_t const& key);
        //Windows::Foundation::Collections::IMapView<int32_t, hstring> GetView();
        //bool Insert(int32_t const& key, hstring const& value);
        //void Remove(int32_t const& key);
        //void Clear();
    };
}

namespace winrt::TestComp::factory_implementation
{
    struct Class : ClassT<Class, implementation::Class>
    {
    };
}<|MERGE_RESOLUTION|>--- conflicted
+++ resolved
@@ -32,13 +32,10 @@
         winrt::event<Windows::Foundation::EventHandler<Windows::Foundation::IInspectable>> _objectChanged;
         ComposedBlittableStruct _blittableStruct{};
         ComposedNonBlittableStruct _nonBlittableStruct{};
-<<<<<<< HEAD
         std::vector<int32_t> _ints{ 1, 2, 3 };
-=======
         winrt::handle _syncHandle;
         int32_t _asyncResult;
         int32_t _asyncProgress;
->>>>>>> a4eb0949
 
         Class(int32_t intProperty);
         Class(int32_t intProperty, hstring const& stringProperty);
