--- conflicted
+++ resolved
@@ -96,10 +96,6 @@
         void CallForObject(TestComp::ProvideObject const& provideObject);
         winrt::event_token ObjectPropertyChanged(Windows::Foundation::EventHandler<Windows::Foundation::IInspectable> const& handler);
         void ObjectPropertyChanged(winrt::event_token const& token) noexcept;
-<<<<<<< HEAD
-        Windows::Foundation::IAsyncOperation<int32_t> GetIntAsync();
-        Windows::Foundation::IAsyncOperationWithProgress<hstring, int32_t> GetStringAsync();
-=======
         BlittableStruct BlittableStructProperty();
         void BlittableStructProperty(BlittableStruct const& value);
         BlittableStruct GetBlittableStruct();
@@ -130,7 +126,9 @@
         ComposedNonBlittableStruct GetComposedNonBlittableStruct();
         void OutComposedNonBlittableStruct(ComposedNonBlittableStruct& value);
         void SetComposedNonBlittableStruct(ComposedNonBlittableStruct const& value);
->>>>>>> fb73e216
+
+        Windows::Foundation::IAsyncOperation<int32_t> GetIntAsync();
+        Windows::Foundation::IAsyncOperationWithProgress<hstring, int32_t> GetStringAsync();
 
         // IStringable
         hstring ToString();
