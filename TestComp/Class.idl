// Modern IDL 3.0: https://docs.microsoft.com/en-us/uwp/midl-3/intro

namespace TestComp
{
    // Event handlers
    delegate void EventHandler0();
    delegate void EventHandler1(Class sender);
    delegate void EventHandler2(Class sender, Int32 arg0);
    delegate void EventHandler3(Class sender, Int32 arg0, String arg1);
    delegate void EventHandlerCollection(Class sender, Windows.Foundation.Collections.IVector<Int32> arg0, Windows.Foundation.Collections.IMap<Int32, String> arg1);

    // todo:
    // params - in, out, ref
    // arrays - fill, receive, pass, of struct
    // inheritance - from generics, overload resolution

    struct BlittableStruct
    {
        Int32 i32;
    };

    struct ComposedBlittableStruct
    {
        BlittableStruct blittable;
    };

    struct NonBlittableStringStruct
    {
        String str;
    };

    struct NonBlittableBoolStruct
    {
        // Default C# behavior is to marshal as 32-bits, hence multiple values
        Boolean w;
        Boolean x;
        Boolean y;
        Boolean z;
    };

    struct NonBlittableRefStruct
    {
        Windows.Foundation.IReference<Int32> ref32;
    };

    struct ComposedNonBlittableStruct
    {
        BlittableStruct blittable;
        NonBlittableStringStruct strings;
        NonBlittableBoolStruct bools;
        NonBlittableRefStruct refs;
    };

    delegate Int32 ProvideInt();
    delegate Boolean ProvideBool();
    delegate String ProvideString();
    delegate Object ProvideObject();

    interface ICowboy
    {
        void Draw();
        void Draw(String gunModel);
        String DrawTo();
    }

    interface IArtist
    {
        void Draw();
        void Draw(Int32 figureSides);
        Int32 DrawTo();
    }

    interface IProperties1
    {
        Int32 ReadWriteProperty{ get; };
        //Int32 DisjointProperty{ get; };
        //Int32 DistinctProperty{ get; };
    }

    interface IProperties2 requires IProperties1
    {
        Int32 ReadWriteProperty{ set; };
        //String DisjointProperty{ set; };
        //String DistinctProperty{ get; set; };
    }

    static runtimeclass StaticClass
    {
        static Class MakeClass();
        static Int32 NumClasses{ get; };
    }

    [default_interface]
    runtimeclass Class :
        Windows.Foundation.IStringable
        //, ICowboy
        //, IArtist
        , IProperties1
        , IProperties2
        //, Windows.Foundation.Collections.IVector<String>
        //, Windows.Foundation.Collections.IMap<Int32, String>
    {
        // factory
        Class();
        Class(Int32 intProperty);
        Class(Int32 intProperty, String stringProperty);

        // static
        static Int32 StaticIntProperty;
        static event Windows.Foundation.EventHandler<Int32> StaticIntPropertyChanged;
        static String StaticStringProperty;
        static event Windows.Foundation.TypedEventHandler<Class, String> StaticStringPropertyChanged;
        static void StaticGetString();
        static void StaticSetString(ProvideString provideString);
        static Int32 StaticReadWriteProperty{ get; };
        static Int32 StaticReadWriteProperty{ set; };

        // class
        event EventHandler0 Event0;
        void InvokeEvent0();
        event EventHandler1 Event1;
        void InvokeEvent1(Class sender);
        event EventHandler2 Event2;
        void InvokeEvent2(Class sender, Int32 arg0);
        event EventHandler3 Event3;
        void InvokeEvent3(Class sender, Int32 arg0, String arg1);
        event EventHandlerCollection CollectionEvent;
        void InvokeCollectionEvent(Class sender, Windows.Foundation.Collections.IVector<Int32> arg0, Windows.Foundation.Collections.IMap<Int32, String> arg1);
        event Windows.Foundation.EventHandler<Windows.Foundation.Collections.IVector<Int32> > NestedEvent;
        void InvokeNestedEvent(Class sender, Windows.Foundation.Collections.IVector<Int32> arg0);
        event Windows.Foundation.TypedEventHandler<Class, Windows.Foundation.Collections.IVector<String> > NestedTypedEvent;
        void InvokeNestedTypedEvent(Class sender, Windows.Foundation.Collections.IVector<String> arg0);

        Int32 IntProperty;
        event Windows.Foundation.EventHandler<Int32> IntPropertyChanged;
        void RaiseIntChanged();
        void CallForInt(ProvideInt provideInt);

        Boolean BoolProperty;
        event Windows.Foundation.EventHandler<Boolean> BoolPropertyChanged;
        void RaiseBoolChanged();
        void CallForBool(ProvideBool provideBool);

        String StringProperty;
        event Windows.Foundation.TypedEventHandler<Class, String> StringPropertyChanged;
        void RaiseStringChanged();
        void CallForString(ProvideString provideString);

        String StringProperty2;
        Windows.Foundation.Collections.IVector<String> StringsProperty;

        Object ObjectProperty;
        void RaiseObjectChanged();
        void CallForObject(ProvideObject provideObject);
        event Windows.Foundation.EventHandler<Object> ObjectPropertyChanged;

        // Structs
        BlittableStruct BlittableStructProperty;
        BlittableStruct GetBlittableStruct();
        void OutBlittableStruct(out BlittableStruct value);
        void SetBlittableStruct(BlittableStruct value);

        ComposedBlittableStruct ComposedBlittableStructProperty;
        ComposedBlittableStruct GetComposedBlittableStruct();
        void OutComposedBlittableStruct(out ComposedBlittableStruct value);
        void SetComposedBlittableStruct(ComposedBlittableStruct value);

        NonBlittableStringStruct NonBlittableStringStructProperty;
        NonBlittableStringStruct GetNonBlittableStringStruct();
        void OutNonBlittableStringStruct(out NonBlittableStringStruct value);
        void SetNonBlittableStringStruct(NonBlittableStringStruct value);

        NonBlittableBoolStruct NonBlittableBoolStructProperty;
        NonBlittableBoolStruct GetNonBlittableBoolStruct();
        void OutNonBlittableBoolStruct(out NonBlittableBoolStruct value);
        void SetNonBlittableBoolStruct(NonBlittableBoolStruct value);

        NonBlittableRefStruct NonBlittableRefStructProperty;
        NonBlittableRefStruct GetNonBlittableRefStruct();
        void OutNonBlittableRefStruct(out NonBlittableRefStruct value);
        void SetNonBlittableRefStruct(NonBlittableRefStruct value);

        ComposedNonBlittableStruct ComposedNonBlittableStructProperty;
        ComposedNonBlittableStruct GetComposedNonBlittableStruct();
        void OutComposedNonBlittableStruct(out ComposedNonBlittableStruct value);
        void SetComposedNonBlittableStruct(ComposedNonBlittableStruct value);

        // Generics
        Windows.Foundation.IAsyncOperation<Int32> GetIntAsync();
        Windows.Foundation.IAsyncOperationWithProgress<String, Int32> GetStringAsync();

<<<<<<< HEAD
        Windows.Foundation.IReference<ComposedNonBlittableStruct> GetComposedNonBlittableStructReference();

        void CopyProperties(IProperties1 src);
=======
        Windows.Foundation.Collections.IVectorView<Int32> GetIntVector();
        Windows.Foundation.Collections.IVectorView<Boolean> GetBoolVector();
        Windows.Foundation.Collections.IVectorView<String> GetStringVector();
        Windows.Foundation.Collections.IVectorView<ComposedBlittableStruct> GetBlittableStructVector();
        Windows.Foundation.Collections.IVectorView<ComposedNonBlittableStruct> GetNonBlittableStructVector();
        Windows.Foundation.Collections.IVectorView<Object> GetObjectVector();
        Windows.Foundation.Collections.IVectorView<IProperties1> GetInterfaceVector();
        Windows.Foundation.Collections.IVectorView<Class> GetClassVector();
>>>>>>> 4d84bdea
    }
}<|MERGE_RESOLUTION|>--- conflicted
+++ resolved
@@ -188,12 +188,6 @@
         // Generics
         Windows.Foundation.IAsyncOperation<Int32> GetIntAsync();
         Windows.Foundation.IAsyncOperationWithProgress<String, Int32> GetStringAsync();
-
-<<<<<<< HEAD
-        Windows.Foundation.IReference<ComposedNonBlittableStruct> GetComposedNonBlittableStructReference();
-
-        void CopyProperties(IProperties1 src);
-=======
         Windows.Foundation.Collections.IVectorView<Int32> GetIntVector();
         Windows.Foundation.Collections.IVectorView<Boolean> GetBoolVector();
         Windows.Foundation.Collections.IVectorView<String> GetStringVector();
@@ -202,6 +196,7 @@
         Windows.Foundation.Collections.IVectorView<Object> GetObjectVector();
         Windows.Foundation.Collections.IVectorView<IProperties1> GetInterfaceVector();
         Windows.Foundation.Collections.IVectorView<Class> GetClassVector();
->>>>>>> 4d84bdea
+
+        void CopyProperties(IProperties1 src);
     }
 }