// Modern IDL 3.0: https://docs.microsoft.com/en-us/uwp/midl-3/intro

namespace TestComp
{
    // Event handlers
    delegate void EventHandler0();
    delegate void EventHandler1(Class sender);
    delegate void EventHandler2(Class sender, Int32 arg0);
    delegate void EventHandler3(Class sender, Int32 arg0, String arg1);
    delegate void EventHandlerCollection(Class sender, Windows.Foundation.Collections.IVector<Int32> arg0, Windows.Foundation.Collections.IMap<Int32, String> arg1);

    // todo:
    // params - in, out, ref
    // arrays - fill, receive, pass, of struct
    // inheritance - from generics, overload resolution

    struct BlittableStruct
    {
        Int32 i32;
    };

    struct ComposedBlittableStruct
    {
        BlittableStruct blittable;
    };

    struct NonBlittableStringStruct
    {
        String str;
    };

    struct NonBlittableBoolStruct
    {
        // Default C# behavior is to marshal as 32-bits, hence multiple values
        Boolean w;
        Boolean x;
        Boolean y;
        Boolean z;
    };

    struct NonBlittableRefStruct
    {
        Windows.Foundation.IReference<Int32> ref32;
    };

    struct ComposedNonBlittableStruct
    {
        BlittableStruct blittable;
        NonBlittableStringStruct strings;
        NonBlittableBoolStruct bools;
        NonBlittableRefStruct refs;
    };

    delegate Int32 ProvideInt();
    delegate Boolean ProvideBool();
    delegate String ProvideString();
    delegate Object ProvideObject();

    interface ICowboy
    {
        void Draw();
        void Draw(String gunModel);
        String DrawTo();
    }

    interface IArtist
    {
        void Draw();
        void Draw(Int32 figureSides);
        Int32 DrawTo();
    }

    interface IProperties1
    {
        Int32 ReadWriteProperty{ get; };
        //Int32 DisjointProperty{ get; };
        //Int32 DistinctProperty{ get; };
    }

    interface IProperties2 requires IProperties1
    {
        Int32 ReadWriteProperty{ set; };
        //String DisjointProperty{ set; };
        //String DistinctProperty{ get; set; };
    }

    static runtimeclass StaticClass
    {
        static Class MakeClass();
        static Int32 NumClasses{ get; };
    }

    [default_interface]
    runtimeclass Class :
        Windows.Foundation.IStringable
        //, ICowboy
        //, IArtist
        , IProperties1
        , IProperties2
        //, Windows.Foundation.Collections.IVector<String>
        //, Windows.Foundation.Collections.IMap<Int32, String>
    {
        // factory
        Class();
        Class(Int32 intProperty);
        Class(Int32 intProperty, String stringProperty);

        // static
        static Int32 StaticIntProperty;
        static event Windows.Foundation.EventHandler<Int32> StaticIntPropertyChanged;
        static String StaticStringProperty;
        static event Windows.Foundation.TypedEventHandler<Class, String> StaticStringPropertyChanged;
        static void StaticGetString();
        static void StaticSetString(ProvideString provideString);
        static Int32 StaticReadWriteProperty{ get; };
        static Int32 StaticReadWriteProperty{ set; };

        // class
        event EventHandler0 Event0;
        void InvokeEvent0();
        event EventHandler1 Event1;
        void InvokeEvent1(Class sender);
        event EventHandler2 Event2;
        void InvokeEvent2(Class sender, Int32 arg0);
        event EventHandler3 Event3;
        void InvokeEvent3(Class sender, Int32 arg0, String arg1);
        event EventHandlerCollection CollectionEvent;
        void InvokeCollectionEvent(Class sender, Windows.Foundation.Collections.IVector<Int32> arg0, Windows.Foundation.Collections.IMap<Int32, String> arg1);
        event Windows.Foundation.EventHandler<Windows.Foundation.Collections.IVector<Int32> > NestedEvent;
        void InvokeNestedEvent(Class sender, Windows.Foundation.Collections.IVector<Int32> arg0);
        event Windows.Foundation.TypedEventHandler<Class, Windows.Foundation.Collections.IVector<String> > NestedTypedEvent;
        void InvokeNestedTypedEvent(Class sender, Windows.Foundation.Collections.IVector<String> arg0);

        Int32 IntProperty;
        event Windows.Foundation.EventHandler<Int32> IntPropertyChanged;
        void RaiseIntChanged();
        void CallForInt(ProvideInt provideInt);

        Boolean BoolProperty;
        event Windows.Foundation.EventHandler<Boolean> BoolPropertyChanged;
        void RaiseBoolChanged();
        void CallForBool(ProvideBool provideBool);

        String StringProperty;
        event Windows.Foundation.TypedEventHandler<Class, String> StringPropertyChanged;
        void RaiseStringChanged();
        void CallForString(ProvideString provideString);

        String StringProperty2;
        Windows.Foundation.Collections.IVector<String> StringsProperty;

        Object ObjectProperty;
        void RaiseObjectChanged();
        void CallForObject(ProvideObject provideObject);
        event Windows.Foundation.EventHandler<Object> ObjectPropertyChanged;

        // Structs
        BlittableStruct BlittableStructProperty;
        BlittableStruct GetBlittableStruct();
        void OutBlittableStruct(out BlittableStruct value);
        void SetBlittableStruct(BlittableStruct value);

        ComposedBlittableStruct ComposedBlittableStructProperty;
        ComposedBlittableStruct GetComposedBlittableStruct();
        void OutComposedBlittableStruct(out ComposedBlittableStruct value);
        void SetComposedBlittableStruct(ComposedBlittableStruct value);

        NonBlittableStringStruct NonBlittableStringStructProperty;
        NonBlittableStringStruct GetNonBlittableStringStruct();
        void OutNonBlittableStringStruct(out NonBlittableStringStruct value);
        void SetNonBlittableStringStruct(NonBlittableStringStruct value);

        NonBlittableBoolStruct NonBlittableBoolStructProperty;
        NonBlittableBoolStruct GetNonBlittableBoolStruct();
        void OutNonBlittableBoolStruct(out NonBlittableBoolStruct value);
        void SetNonBlittableBoolStruct(NonBlittableBoolStruct value);

        NonBlittableRefStruct NonBlittableRefStructProperty;
        NonBlittableRefStruct GetNonBlittableRefStruct();
        void OutNonBlittableRefStruct(out NonBlittableRefStruct value);
        void SetNonBlittableRefStruct(NonBlittableRefStruct value);

        ComposedNonBlittableStruct ComposedNonBlittableStructProperty;
        ComposedNonBlittableStruct GetComposedNonBlittableStruct();
        void OutComposedNonBlittableStruct(out ComposedNonBlittableStruct value);
        void SetComposedNonBlittableStruct(ComposedNonBlittableStruct value);

        // Arrays
        void SetInts(Int32[] ints);
        Int32[] GetInts();
        void FillInts(ref Int32[] ints);

        // Generics
        Windows.Foundation.IAsyncOperation<Int32> GetIntAsync();
        Windows.Foundation.IAsyncOperationWithProgress<String, Int32> GetStringAsync();
        Windows.Foundation.Collections.IVectorView<Int32> GetIntVector();
        Windows.Foundation.Collections.IVectorView<Boolean> GetBoolVector();
        Windows.Foundation.Collections.IVectorView<String> GetStringVector();
        Windows.Foundation.Collections.IVectorView<ComposedBlittableStruct> GetBlittableStructVector();
        Windows.Foundation.Collections.IVectorView<ComposedNonBlittableStruct> GetNonBlittableStructVector();
        Windows.Foundation.Collections.IVectorView<Object> GetObjectVector();
        Windows.Foundation.Collections.IVectorView<IProperties1> GetInterfaceVector();
        Windows.Foundation.Collections.IVectorView<Class> GetClassVector();

<<<<<<< HEAD
        void CopyProperties(IProperties1 src);
=======
        // Async
        void CompleteAsync(); // Completes the in-flight async operation successfully
        void CompleteAsync(Int32 hr); // Completes the in-flight async operation with a failed HRESULT
        void AdvanceAsync(Int32 delta); // "Advances" the progress of an in-flight IAsync*WithProgress by an amount
        Windows.Foundation.IAsyncAction DoitAsync();
        Windows.Foundation.IAsyncActionWithProgress<Int32> DoitAsyncWithProgress();
        Windows.Foundation.IAsyncOperation<Int32> AddAsync(Int32 lhs, Int32 rhs);
        Windows.Foundation.IAsyncOperationWithProgress<Int32, Int32> AddAsyncWithProgress(Int32 lhs, Int32 rhs);
>>>>>>> 7f22c659
    }
}<|MERGE_RESOLUTION|>--- conflicted
+++ resolved
@@ -202,9 +202,7 @@
         Windows.Foundation.Collections.IVectorView<IProperties1> GetInterfaceVector();
         Windows.Foundation.Collections.IVectorView<Class> GetClassVector();
 
-<<<<<<< HEAD
         void CopyProperties(IProperties1 src);
-=======
         // Async
         void CompleteAsync(); // Completes the in-flight async operation successfully
         void CompleteAsync(Int32 hr); // Completes the in-flight async operation with a failed HRESULT
@@ -213,6 +211,5 @@
         Windows.Foundation.IAsyncActionWithProgress<Int32> DoitAsyncWithProgress();
         Windows.Foundation.IAsyncOperation<Int32> AddAsync(Int32 lhs, Int32 rhs);
         Windows.Foundation.IAsyncOperationWithProgress<Int32, Int32> AddAsyncWithProgress(Int32 lhs, Int32 rhs);
->>>>>>> 7f22c659
     }
 }