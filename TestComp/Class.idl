// Modern IDL 3.0: https://docs.microsoft.com/en-us/uwp/midl-3/intro

namespace TestComp
{
    // Event handlers
    delegate void EventHandler0();
    delegate void EventHandler1(Class sender);
    delegate void EventHandler2(Class sender, Int32 arg0);
    delegate void EventHandler3(Class sender, Int32 arg0, String arg1);
    delegate void EventHandlerCollection(Class sender, Windows.Foundation.Collections.IVector<Int32> arg0, Windows.Foundation.Collections.IMap<Int32, String> arg1);

    // todo:
    // params - in, out, ref
    // arrays - fill, receive, pass, of struct
    // inheritance - from generics, overload resolution

    struct BlittableStruct
    {
        Int32 i32;
    };

    struct ComposedBlittableStruct
    {
        BlittableStruct blittable;
    };

    struct NonBlittableStringStruct
    {
        String str;
    };

    struct NonBlittableBoolStruct
    {
        // Default C# behavior is to marshal as 32-bits, hence multiple values
        Boolean w;
        Boolean x;
        Boolean y;
        Boolean z;
    };

    struct NonBlittableRefStruct
    {
        Windows.Foundation.IReference<Int32> ref32;
    };

    struct ComposedNonBlittableStruct
    {
        BlittableStruct blittable;
        NonBlittableStringStruct strings;
        NonBlittableBoolStruct bools;
        NonBlittableRefStruct refs;
    };

    delegate Int32 ProvideInt();
    delegate Boolean ProvideBool();
    delegate String ProvideString();
    delegate Object ProvideObject();

    interface ICowboy
    {
        void Draw();
        void Draw(String gunModel);
        String DrawTo();
    }

    interface IArtist
    {
        void Draw();
        void Draw(Int32 figureSides);
        Int32 DrawTo();
    }

    interface IProperties1
    {
        Int32 ReadWriteProperty{ get; };
        //Int32 DisjointProperty{ get; };
        //Int32 DistinctProperty{ get; };
    }

    interface IProperties2 requires IProperties1
    {
        Int32 ReadWriteProperty{ set; };
        //String DisjointProperty{ set; };
        //String DistinctProperty{ get; set; };
    }

    static runtimeclass StaticClass
    {
        static Class MakeClass();
        static Int32 NumClasses{ get; };
    }

    [default_interface]
    runtimeclass Class :
        Windows.Foundation.IStringable
        //, ICowboy
        //, IArtist
        , IProperties1
        , IProperties2
        //, Windows.Foundation.Collections.IVector<String>
        //, Windows.Foundation.Collections.IMap<Int32, String>
    {
        // factory
        Class();
        Class(Int32 intProperty);
        Class(Int32 intProperty, String stringProperty);

        // static
        static Int32 StaticIntProperty;
        static event Windows.Foundation.EventHandler<Int32> StaticIntPropertyChanged;
        static String StaticStringProperty;
        static event Windows.Foundation.TypedEventHandler<Class, String> StaticStringPropertyChanged;
        static void StaticGetString();
        static void StaticSetString(ProvideString provideString);
        static Int32 StaticReadWriteProperty{ get; };
        static Int32 StaticReadWriteProperty{ set; };

        // class
        event EventHandler0 Event0;
        void InvokeEvent0();
        event EventHandler1 Event1;
        void InvokeEvent1(Class sender);
        event EventHandler2 Event2;
        void InvokeEvent2(Class sender, Int32 arg0);
        event EventHandler3 Event3;
        void InvokeEvent3(Class sender, Int32 arg0, String arg1);
        event EventHandlerCollection CollectionEvent;
        void InvokeCollectionEvent(Class sender, Windows.Foundation.Collections.IVector<Int32> arg0, Windows.Foundation.Collections.IMap<Int32, String> arg1);
        event Windows.Foundation.EventHandler<Windows.Foundation.Collections.IVector<Int32> > NestedEvent;
        void InvokeNestedEvent(Class sender, Windows.Foundation.Collections.IVector<Int32> arg0);
        event Windows.Foundation.TypedEventHandler<Class, Windows.Foundation.Collections.IVector<String> > NestedTypedEvent;
        void InvokeNestedTypedEvent(Class sender, Windows.Foundation.Collections.IVector<String> arg0);

        Int32 IntProperty;
        event Windows.Foundation.EventHandler<Int32> IntPropertyChanged;
        void RaiseIntChanged();
        void CallForInt(ProvideInt provideInt);

        Boolean BoolProperty;
        event Windows.Foundation.EventHandler<Boolean> BoolPropertyChanged;
        void RaiseBoolChanged();
        void CallForBool(ProvideBool provideBool);

        String StringProperty;
        event Windows.Foundation.TypedEventHandler<Class, String> StringPropertyChanged;
        void RaiseStringChanged();
        void CallForString(ProvideString provideString);

        String StringProperty2;
        Windows.Foundation.Collections.IVector<String> StringsProperty;

        Object ObjectProperty;
        void RaiseObjectChanged();
        void CallForObject(ProvideObject provideObject);
        event Windows.Foundation.EventHandler<Object> ObjectPropertyChanged;

<<<<<<< HEAD
        Windows.Foundation.IAsyncOperation<Int32> GetIntAsync();
        Windows.Foundation.IAsyncOperationWithProgress<String, Int32> GetStringAsync();
=======
        // Structs
        BlittableStruct BlittableStructProperty;
        BlittableStruct GetBlittableStruct();
        void OutBlittableStruct(out BlittableStruct value);
        void SetBlittableStruct(BlittableStruct value);

        ComposedBlittableStruct ComposedBlittableStructProperty;
        ComposedBlittableStruct GetComposedBlittableStruct();
        void OutComposedBlittableStruct(out ComposedBlittableStruct value);
        void SetComposedBlittableStruct(ComposedBlittableStruct value);

        NonBlittableStringStruct NonBlittableStringStructProperty;
        NonBlittableStringStruct GetNonBlittableStringStruct();
        void OutNonBlittableStringStruct(out NonBlittableStringStruct value);
        void SetNonBlittableStringStruct(NonBlittableStringStruct value);

        NonBlittableBoolStruct NonBlittableBoolStructProperty;
        NonBlittableBoolStruct GetNonBlittableBoolStruct();
        void OutNonBlittableBoolStruct(out NonBlittableBoolStruct value);
        void SetNonBlittableBoolStruct(NonBlittableBoolStruct value);

        NonBlittableRefStruct NonBlittableRefStructProperty;
        NonBlittableRefStruct GetNonBlittableRefStruct();
        void OutNonBlittableRefStruct(out NonBlittableRefStruct value);
        void SetNonBlittableRefStruct(NonBlittableRefStruct value);

        ComposedNonBlittableStruct ComposedNonBlittableStructProperty;
        ComposedNonBlittableStruct GetComposedNonBlittableStruct();
        void OutComposedNonBlittableStruct(out ComposedNonBlittableStruct value);
        void SetComposedNonBlittableStruct(ComposedNonBlittableStruct value);
>>>>>>> fb73e216
    }
}<|MERGE_RESOLUTION|>--- conflicted
+++ resolved
@@ -154,10 +154,6 @@
         void CallForObject(ProvideObject provideObject);
         event Windows.Foundation.EventHandler<Object> ObjectPropertyChanged;
 
-<<<<<<< HEAD
-        Windows.Foundation.IAsyncOperation<Int32> GetIntAsync();
-        Windows.Foundation.IAsyncOperationWithProgress<String, Int32> GetStringAsync();
-=======
         // Structs
         BlittableStruct BlittableStructProperty;
         BlittableStruct GetBlittableStruct();
@@ -188,6 +184,8 @@
         ComposedNonBlittableStruct GetComposedNonBlittableStruct();
         void OutComposedNonBlittableStruct(out ComposedNonBlittableStruct value);
         void SetComposedNonBlittableStruct(ComposedNonBlittableStruct value);
->>>>>>> fb73e216
+
+        Windows.Foundation.IAsyncOperation<Int32> GetIntAsync();
+        Windows.Foundation.IAsyncOperationWithProgress<String, Int32> GetStringAsync();
     }
 }