--- conflicted
+++ resolved
@@ -2820,9 +2820,6 @@
             default_interface_abi_name);
     }
 
-<<<<<<< HEAD
-    void write_managed_delegate_call(writer &w, method_signature signature, std::string type_name, bool is_generic)
-=======
     struct managed_marshaler
     {
         std::string param_name;
@@ -3057,7 +3054,6 @@
     }
 
     void write_managed_method_call(writer &w, method_signature signature, std::string type_name, bool is_generic)
->>>>>>> 5e03c2df
     {
         auto managed_marshalers = get_managed_marshalers(w, signature, is_generic);
         auto marshalers = managed_marshalers.first;
@@ -3232,10 +3228,6 @@
                         });
                     });
             },
-<<<<<<< HEAD
-            bind<write_abi_signature>(method),
-            bind<write_managed_delegate_call>(signature, type_name, is_generic));
-=======
             // FromAbi
             type_name,
             type_name,
@@ -3297,7 +3289,6 @@
                 w.write(")");
             },
             bind<write_managed_method_call>(signature, type_name, is_generic));
->>>>>>> 5e03c2df
     }
 
     void write_constant(writer& w, Constant const& value)
