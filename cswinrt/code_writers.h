--- conflicted
+++ resolved
@@ -1594,12 +1594,7 @@
         }
     }
 
-<<<<<<< HEAD
     void write_dynamic_invoke(writer& w, std::string vmethod_name, std::string_view thisPtrArg, method_signature signature)
-=======
-
-    void write_interface_members(writer& w, TypeDef const& type, std::set<std::string> const& generic_methods)
->>>>>>> 07a8aec9
     {
         std::vector<std::string> out_marshals;
         auto record_marshal_out = [&](TypeSig const& sig, int object_index, std::string marshal_target)
@@ -1881,26 +1876,11 @@
 
         for (auto&& iface : type.InterfaceImpl())
         {
-<<<<<<< HEAD
-            call(get_type_semantics(iface.Interface()),
-                [&](type_definition const& type)
-                {
-                    s();
-                    w.write("%", bind<write_type_name>(type, false, false));
-                },
-                [&](generic_type_instance const& type)
-                {
-                    s();
-                    w.write("%", bind<write_type_name>(type, false, false));
-                },
-                [](auto) { throw_invalid("invalid interface impl type"); });
-=======
             for_typedef(w, get_type_semantics(iface.Interface()), [&](TypeDef const& type)
             {
                 write_delimiter();
                 w.write("%", bind<write_type_name>(type, false, false));
             });
->>>>>>> 07a8aec9
         }
     }
 
