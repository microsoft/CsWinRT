--- conflicted
+++ resolved
@@ -177,7 +177,6 @@
 
     void write_type_name(writer& w, type_semantics const& semantics, bool abiNamespace = false, bool forceWriteNamespace = false)
     {
-<<<<<<< HEAD
         if (std::holds_alternative<object_type>(semantics))
         {
             if (abiNamespace)
@@ -191,10 +190,7 @@
             return;
         }
 
-        for_typedef(w, semantics, [&](TypeDef const& type)
-=======
         for_typedef(w, semantics, [&](auto type)
->>>>>>> 7f22c659
         {
             write_typedef_name(w, type, abiNamespace, forceWriteNamespace);
             write_type_params(w, type);
@@ -559,66 +555,6 @@
         }
     }
 
-<<<<<<< HEAD
-    std::string_view const OwnerMemberName = "_WinRT_Owner";
-
-    void write_event_param_marshaler(writer& w, method_signature::param_t const& param)
-    {
-        std::function<void(type_semantics const&)> write_type = [&](type_semantics const& semantics) {
-        call(semantics,
-            [&](object_type)
-            {
-                w.write("(IntPtr value) => (obj.ThisPtr == value && % is IInspectable) ? (IInspectable)% : MarshalInterface<%, %>.FromAbi(%)",
-                    OwnerMemberName,
-                    OwnerMemberName,
-                    bind<write_type_name>(object_type{}, false, false),
-                    bind<write_type_name>(object_type{}, true, false),
-                    "value");
-            },
-            [&](type_definition const& type)
-            {
-                w.write(R"((IntPtr value) => (obj.ThisPtr == value && % is %) ? (%)% : %)",
-                    OwnerMemberName,
-                    bind<write_projection_type>(semantics),
-                    bind<write_projection_type>(semantics),
-                    OwnerMemberName,
-                    bind<write_object_marshal_from_abi>(semantics, type, "value"sv, true));
-            },
-            [&](generic_type_index const& var)
-            {
-                write_type(w.get_generic_arg(var.index));
-            },
-            [&](generic_type_instance const& type)
-            {
-                auto guard{ w.push_generic_args(type) };
-                w.write(R"((IntPtr value) => (obj.ThisPtr == value && % is %) ? (%)% : %)",
-                    OwnerMemberName,
-                    bind<write_projection_type>(semantics),
-                    bind<write_projection_type>(semantics),
-                    OwnerMemberName,
-                    bind<write_object_marshal_from_abi>(semantics, type.generic_type, "value"sv, true));
-            },
-            [&](fundamental_type type)
-            {
-                w.write(R"((IntPtr value) => %)",
-                    bind<write_fundamental_marshal_from_abi>(type, "value"sv, true));
-            },
-            [](auto) {});
-        };
-        write_type(get_type_semantics(param.second->Type()));
-    }
-
-    void write_event_param_marshalers(writer& w, row_base<Event>::value_type const& evt)
-    {
-        auto write_params = [&](writer& w, method_signature const& invoke_sig)
-        {
-            w.write(",\n    %", bind_list<write_event_param_marshaler>(",\n    ", invoke_sig.params()));
-        };
-        write_event_params(w, evt, write_params);
-    }
-
-=======
->>>>>>> 7f22c659
     void write_class_modifiers(writer& w, TypeDef const& type)
     {
         if (is_static(type))
@@ -1200,391 +1136,6 @@
         }
     }
 
-<<<<<<< HEAD
-    void write_generic_type_marshal_from_abi_base(writer& w, std::string_view generic_type, std::string_view name)
-    {
-        w.write("WinRT.Marshaler<%>.FromAbi(%)",
-            generic_type,
-            name);
-    }
-
-    void write_generic_type_marshal_from_abi(writer& w, std::string_view generic_type, std::string_view name)
-    {
-        return w.write_generic_type_marshal_from_abi_custom ?
-            w.write_generic_type_marshal_from_abi_custom(w, generic_type, name)
-            : write_generic_type_marshal_from_abi_base(w, generic_type, name);
-    }
-
-    void write_generic_type_marshal_to_abi_base(writer& w, std::string_view generic_type, std::string_view name)
-    {
-        w.write("(%_Native)WinRT.Marshaler<%>.ToAbi(%)",
-            generic_type,
-            generic_type,
-            name);
-    }
-
-    void write_generic_type_marshal_to_abi(writer& w, std::string_view generic_type, std::string_view name)
-    {
-        return w.write_generic_type_marshal_to_abi_custom ?
-            w.write_generic_type_marshal_to_abi_custom(w, generic_type, name)
-            : write_generic_type_marshal_to_abi_base(w, generic_type, name);
-    }
-
-    void write_marshal_from_abi(writer& w, type_semantics const& semantics, std::string_view name)
-    {
-        std::function<void(type_semantics const&)> write_type = [&](type_semantics const& semantics) {
-            call(semantics,
-                [&](object_type)
-                {
-                    w.write("MarshalInterface<%, %>.FromAbi(%)",
-                        bind<write_type_name>(object_type{}, false, false),
-                        bind<write_type_name>(object_type{}, true, false),
-                        name);
-                },
-                [&](type_definition const& type)
-                {
-                    write_object_marshal_from_abi(w, semantics, type, name);
-                },
-                [&](generic_type_index const& var)
-                {
-                    write_generic_type_marshal_from_abi(w,
-                        w.write_temp("%", bind<write_generic_type_name>(var.index)),
-                        name);
-                },
-                [&](generic_type_instance const& type)
-                {
-                    auto guard{ w.push_generic_args(type) };
-                    write_object_marshal_from_abi(w, semantics, type.generic_type, name);
-                },
-                [&](fundamental_type const& type)
-                {
-                    write_fundamental_marshal_from_abi(w, type, name);
-                },
-                [&](auto)
-                {
-                    w.write("%", name);
-                });
-        };
-        write_type(semantics);
-    }
-
-    void write_marshal_to_abi(writer& w, type_semantics const& semantics, std::string_view name);
-
-    void write_object_marshal_to_abi(writer& w, TypeDef const& type, std::string_view name)
-    {
-        switch (get_category(type))
-        {
-        case category::enum_type:
-            w.write("%", name);
-            return;
-        case category::delegate_type:
-            write_delegate_helper_call(w, type, "ToAbi", name);
-            return;
-        case category::struct_type:
-        {
-            if (is_type_blittable(type))
-            {
-                w.write("%", name);
-            }
-            else
-            {
-                w.write("%.ToAbi(%)", bind<write_type_name>(type, true, true), name);
-            }
-            return;
-        }
-        case category::interface_type:
-        {
-            w.write("MarshalInterface<%, %>.ToAbi(%).ThisPtr", bind<write_type_name>(type, false, false), bind<write_type_name>(type, true, false), name);
-            return;
-        }
-        case category::class_type:
-        {
-            write_marshal_to_abi(w, get_type_semantics(get_default_interface(type)), name);
-            return;
-        }
-        default:
-            throw_invalid("Unknown type category.");
-        }
-    }
-
-    void write_marshal_to_abi(writer& w, type_semantics const& semantics, std::string_view name)
-    {
-        std::function<void(type_semantics const&)> write_type = [&](type_semantics const& semantics) {
-            call(semantics,
-                [&](object_type)
-                {
-                    w.write("MarshalInterface<%, %>.ToAbi(%).ThisPtr",
-                        bind<write_type_name>(object_type{}, false, false),
-                        bind<write_type_name>(object_type{}, true, false),
-                        name);
-                },
-                [&](type_definition const& type)
-                {
-                    write_object_marshal_to_abi(w, type, name);
-                },
-                [&](generic_type_index const& var)
-                {
-                    write_generic_type_marshal_to_abi(w,
-                        w.write_temp("%", bind<write_generic_type_name>(var.index)),
-                        name);
-                },
-                [&](generic_type_instance const& type)
-                {
-                    auto guard{ w.push_generic_args(type) };
-                    write_object_marshal_to_abi(w, type.generic_type, name);
-                },
-                [&](fundamental_type type)
-                {
-                    write_fundamental_marshal_to_abi(w, type, name);
-                },
-                [&](auto)
-                {
-                    w.write("%", name);
-                });
-        };
-        write_type(semantics);
-    }
-    void write_param_out_to_abi_local_declare(writer& w, method_signature::param_t const& param)
-    {
-        auto semantics = get_type_semantics(param.second->Type());
-
-        switch (get_param_category(param))
-        {
-        case param_category::out:
-            call(semantics,
-                [&](object_type)
-                {
-                    w.write("IntPtr %_value;\n", bind<write_parameter_name>(param));
-                },
-                [&](type_definition const& type)
-                {
-                    switch (get_category(type))
-                    {
-                    case category::enum_type:
-                        break;
-                    case category::struct_type:
-                        if (!is_type_blittable(type))
-                        {
-                            w.write("% %_value;\n", bind<write_type_name>(semantics, true, false), bind<write_parameter_name>(param));
-                        }
-                        break;
-                    default:
-                        w.write("IntPtr %_value;\n", bind<write_parameter_name>(param));
-                        break;
-                    }
-                },
-                [&](generic_type_instance const&)
-                {
-                    w.write("IntPtr %_value;\n", bind<write_parameter_name>(param));
-                },
-                [&](fundamental_type type)
-                {
-                    if (type == fundamental_type::String)
-                    {
-                        w.write("IntPtr %_value;\n", bind<write_parameter_name>(param));
-                    }
-                    else if (type == fundamental_type::Boolean)
-                    {
-                        w.write("byte %_value;\n", bind<write_parameter_name>(param));
-                    }
-                },
-                [&](auto const&) {});
-            break;
-        case param_category::in:
-            //auto param_name = w.write_temp("%", bind<write_parameter_name>(param));
-            //write_marshal_to_abi(w, get_type_semantics(param.second->Type()), param_name);
-            break;
-        case param_category::pass_array:
-            //w.write("/*pass_array*/ null");
-            break;
-        case param_category::fill_array:
-            //w.write("/*fill_array*/ null");
-            break;
-        case param_category::receive_array:
-            //w.write("/*receive_array*/ null");
-            break;
-        }
-    }
-
-    void write_param_out_to_projection_local_declare(writer& w, method_signature::param_t const& param)
-    {
-        auto semantics = get_type_semantics(param.second->Type());
-
-        switch (get_param_category(param))
-        {
-        case param_category::out:
-            call(semantics,
-                [&](object_type)
-                {
-                    w.write("object %_value;\n", bind<write_parameter_name>(param));
-                },
-                [&](type_definition const& type)
-                {
-                    if (!is_type_blittable(type))
-                    {
-                        w.write("% %_value;\n", bind<write_type_name>(type, false, false), bind<write_parameter_name>(param));
-                    }
-                },
-                [&](generic_type_instance const& generic_type)
-                {
-                    w.write("% %_value;\n", bind<write_type_name>(generic_type, false, false), bind<write_parameter_name>(param));
-                },
-                [&](fundamental_type type)
-                {
-                    if (type == fundamental_type::String)
-                    {
-                        w.write("WinRT.HString %_value;\n", bind<write_parameter_name>(param));
-                    }
-                    else if (type == fundamental_type::Boolean)
-                    {
-                        w.write("bool %_value;\n", bind<write_parameter_name>(param));
-                    }
-                },
-                [&](auto const&) {});
-            break;
-        case param_category::in:
-            //auto param_name = w.write_temp("%", bind<write_parameter_name>(param));
-            //write_marshal_to_abi(w, get_type_semantics(param.second->Type()), param_name);
-            break;
-        case param_category::pass_array:
-            //w.write("/*pass_array*/ null");
-            break;
-        case param_category::fill_array:
-            //w.write("/*fill_array*/ null");
-            break;
-        case param_category::receive_array:
-            //w.write("/*receive_array*/ null");
-            break;
-        }
-    }
-
-    void write_out_marshal_from_abi(writer& w, type_semantics const& semantics, std::string_view name)
-    {
-        if (!is_type_blittable(semantics))
-        {
-            write_marshal_from_abi(w, semantics, name);
-        }
-    }
-
-    void write_out_marshal_to_abi(writer& w, type_semantics const& semantics, std::string_view name)
-    {
-        if (!is_type_blittable(semantics))
-        {
-            write_marshal_to_abi(w, semantics, name);
-        }
-    }
-
-    void write_param_out_local_marshal_from_abi(writer& w, method_signature::param_t const& param)
-    {
-        auto semantics = get_type_semantics(param.second->Type());
-
-        switch (get_param_category(param))
-        {
-        case param_category::out:
-        {
-            auto param_name = w.write_temp("%", bind<write_parameter_name>(param));
-            auto out_marshal = w.write_temp("%", bind<write_out_marshal_from_abi>(get_type_semantics(param.second->Type()), param_name + "_value"));
-            if (!out_marshal.empty())
-            {
-                w.write("\n% = %;", param_name, out_marshal);
-            }
-        }
-        break;
-        case param_category::in:
-        {
-            //auto param_name = w.write_temp("%", bind<write_parameter_name>(param));
-            //write_marshal_to_abi(w, get_type_semantics(param.second->Type()), param_name);
-        }
-        break;
-        case param_category::pass_array:
-            //w.write("/*pass_array*/ null");
-            break;
-        case param_category::fill_array:
-            //w.write("/*fill_array*/ null");
-            break;
-        case param_category::receive_array:
-            //w.write("/*receive_array*/ null");
-            break;
-        }
-    }
-
-    void write_param_out_local_marshal_to_abi(writer& w, method_signature::param_t const& param)
-    {
-        auto semantics = get_type_semantics(param.second->Type());
-
-        switch (get_param_category(param))
-        {
-        case param_category::out:
-        {
-            auto param_name = w.write_temp("%", bind<write_parameter_name>(param));
-            auto out_marshal = w.write_temp("%", bind<write_out_marshal_to_abi>(get_type_semantics(param.second->Type()), param_name + "_value"));
-            if (!out_marshal.empty())
-            {
-                w.write("\n% = %;", param_name, out_marshal);
-            }
-        }
-        break;
-        case param_category::in:
-        {
-            //auto param_name = w.write_temp("%", bind<write_parameter_name>(param));
-            //write_marshal_to_abi(w, get_type_semantics(param.second->Type()), param_name);
-        }
-        break;
-        case param_category::pass_array:
-            //w.write("/*pass_array*/ null");
-            break;
-        case param_category::fill_array:
-            //w.write("/*fill_array*/ null");
-            break;
-        case param_category::receive_array:
-            //w.write("/*receive_array*/ null");
-            break;
-        }
-    }
-
-    void write_param_marshal_to_abi(writer& w, method_signature::param_t const& param)
-    {
-        auto semantics = get_type_semantics(param.second->Type());
-
-        switch (get_param_category(param))
-        {
-        case param_category::out:
-            w.write("out %%", bind<write_parameter_name>(param),
-                bind([&](writer& w)
-                {
-                    if (!is_type_blittable(get_type_semantics(param.second->Type())))
-                    {
-                        w.write("_value");
-                    }
-                }));
-            break;
-        case param_category::in:
-            {
-                auto param_name = w.write_temp("%", bind<write_parameter_name>(param));
-                write_marshal_to_abi(w, get_type_semantics(param.second->Type()), param_name);
-            }
-            break;
-        case param_category::pass_array:
-            w.write("/*pass_array*/ null");
-            break;
-        case param_category::fill_array:
-            w.write("/*fill_array*/ null");
-            break;
-        case param_category::receive_array:
-            w.write("/*receive_array*/ null");
-            break;
-        }
-    }
-
-    static std::string get_vmethod_name(writer& w, TypeDef const& type, MethodDef const& method)
-    {
-        uint32_t const vtable_base = type.MethodList().first.index();
-        uint32_t const vtable_index = method.index() - vtable_base;
-        return w.write_temp("%_%", method.Name(), vtable_index);
-    }
-
-=======
->>>>>>> 7f22c659
     std::pair<std::string, bool> find_property_interface(writer& w, TypeDef const& setter_iface, std::string_view prop_name)
     {
         std::string getter_iface;
@@ -1682,41 +1233,6 @@
         }
     }
 
-<<<<<<< HEAD
-    void write_dynamic_invoke(writer& w, std::string vmethod_name, std::string_view thisPtrArg, method_signature signature)
-    {
-        std::vector<std::string> out_marshals;
-        auto record_marshal_out = [&](TypeSig const& sig, int object_index, std::string marshal_target)
-        {
-            bool has_generic_params{};
-            auto semantics = get_type_semantics(sig);
-            writer::write_generic_type_name_guard g(w, [&](writer& w, uint32_t index)
-                {
-                    has_generic_params = true;
-                    w.write("Marshaler<%>.FromAbi",
-                        bind<write_generic_type_name_base>(index));
-                });
-            auto param_type = w.write_temp("%", bind<write_abi_type>(semantics));
-            auto marshal_out = w.write_temp("% %;\n",
-                marshal_target,
-                bind([&](writer& w) {
-                    auto param_element = w.write_temp("__invoke_params__[%]", object_index);
-                    if (has_generic_params)
-                    {
-                        w.write("%(%)", param_type, param_element);
-                    }
-                    else
-                    {
-                        w.write("(%)%", param_type, param_element);
-                        if (param_type == "byte")
-                        {
-                            w.write(" != 0");
-                        }
-                    }
-                    }));
-            out_marshals.push_back(marshal_out);
-        };
-=======
     struct abi_marshaler
     {
         std::string param_name;
@@ -1737,37 +1253,9 @@
         {
             return (category == param_category::fill_array);
         }
->>>>>>> 7f22c659
 
         bool is_generic() const
         {
-<<<<<<< HEAD
-            auto _ = writer::write_generic_type_marshal_to_abi_guard(w,
-                [&](writer& w, std::string_view generic_type, std::string_view name)
-                {
-                    w.write("Marshaler<%>.ToAbi(%)",
-                        generic_type,
-                        name);
-                });
-
-            int object_index = 1;
-            for (auto& param : signature.params())
-            {
-                w.write(", ");
-                if (get_param_category(param) == param_category::out)
-                {
-                    w.write("null");
-                    auto marshaled_assignment = w.write_temp("% = ", bind<write_parameter_name>(param));
-                    record_marshal_out(param.second->Type(), object_index, marshaled_assignment);
-                }
-                else
-                {
-                    write_param_marshal_to_abi(w, param);
-                }
-                object_index++;
-            }
-            if (signature.return_signature())
-=======
             return param_index > -1;
         }
 
@@ -1790,7 +1278,6 @@
         std::string get_param_local(writer& w) const
         {
             if (!is_generic())
->>>>>>> 7f22c659
             {
                 return is_array() ?
                     w.write_temp("(__%_length, __%_data)",
@@ -1803,45 +1290,6 @@
                 w.write_temp("__params[%]", param_index);
         }
 
-<<<<<<< HEAD
-        w.write(R"(
-var __invoke_params__ = new object[]{ %% };
-%.DynamicInvokeAbi(__invoke_params__);
-%)",
-            thisPtrArg,
-            bind([&](writer& w) { write_generic_params(w, signature); }),
-            vmethod_name,
-            bind_each(out_marshals));
-    }
-
-    void write_static_abi_invoke(writer& w, std::string vmethod_name, std::string_view thisPtrArg, method_signature signature)
-    {
-        w.write("%%unsafe { Marshal.ThrowExceptionForHR(%(%%%)); }%%",
-            bind_each(write_param_out_to_abi_local_declare, signature.params()),
-            signature.return_signature() ?
-            w.write_temp("% __return_value__;\n",
-                bind<write_abi_type>(get_type_semantics(signature.return_signature().Type()))) :
-            "",
-            vmethod_name,
-            thisPtrArg,
-            bind_each([](writer& w, auto const& param)
-                {
-                    w.write(", %", bind<write_param_marshal_to_abi>(param));
-                }, signature.params()),
-            signature.return_signature() ? ", out __return_value__" : "",
-            bind_each(write_param_out_local_marshal_from_abi, signature.params()),
-            signature.return_signature() ?
-            w.write_temp("\nreturn %;",
-                bind<write_marshal_from_abi>(get_type_semantics(signature.return_signature().Type()), "__return_value__")) :
-            "");
-    }
-
-    void write_interface_members(writer& w, TypeDef const& type, std::set<std::string> const& generic_methods)
-    {
-        auto is_generic_method = [&](std::string vmethod_name)
-        {
-            return (generic_methods.find(vmethod_name) != generic_methods.end());
-=======
         void write_locals(writer& w) const
         {
             if (is_generic())
@@ -2068,7 +1516,6 @@
                 return abi_type;
             }
             return w.write_temp("%", bind<write_type_name>(semantics, true, true));
->>>>>>> 7f22c659
         };
 
         auto set_typedef_marshaler = [&](abi_marshaler& m, TypeDef const& type)
@@ -2102,18 +1549,6 @@
         call(semantics,
             [&](object_type)
             {
-<<<<<<< HEAD
-                w.write(R"(
-public %% %(%)
-{%}
-)",
-                    (method.Name() == "ToString"sv) ? "new " : "",
-                    bind<write_method_return_type>(signature),
-                    method.Name(),
-                    bind_list<write_projection_method_parameter>(", ", signature.params()),
-                    bind([&](writer& w){ write_dynamic_invoke(w, w.write_temp("_obj.Vftbl.%", vmethod_name), "ThisPtr", signature); })
-                );
-=======
                 m.local_type = "IntPtr";
             },
             [&](type_definition const& type)
@@ -2187,7 +1622,6 @@
             if (is_generic)
             {
                 w.write("%.DynamicInvokeAbi(__params);\n", invoke_target);
->>>>>>> 7f22c659
             }
             else
             {
@@ -2236,19 +1670,6 @@
 
         w.write(R"(try
 {
-<<<<<<< HEAD
-%
-}
-)",
-                (method.Name() == "ToString"sv) ? "new " : "",
-                bind<write_method_return_type>(signature),
-                method.Name(),
-                bind_list<write_projection_method_parameter>(", ", signature.params()),
-                bind([&](writer& w){ is_generic_method(vmethod_name) ? 
-                    write_dynamic_invoke(w, w.write_temp("_obj.Vftbl.%", vmethod_name), "ThisPtr", signature)
-                    : write_static_abi_invoke(w, w.write_temp("_obj.Vftbl.%", vmethod_name), "ThisPtr.ToPointer()", signature); })
-                );
-=======
 %%}
 finally 
 {
@@ -2286,7 +1707,6 @@
             if (is_special(method))
             {
                 continue;
->>>>>>> 7f22c659
             }
             method_signature signature{ method };
             auto [invoke_target, is_generic] = get_method_info(method);
@@ -2312,27 +1732,11 @@
                 prop.Name());
             if (getter)
             {
-<<<<<<< HEAD
-                method_signature signature{ getter };
-                auto vmethod_name = get_vmethod_name(w, type, getter);
-                w.write("get\n{");
-                if (is_generic_method(vmethod_name))
-                {
-                    write_dynamic_invoke(w, w.write_temp("_obj.Vftbl.%", vmethod_name), "ThisPtr", signature);
-                }
-                else
-                {
-                    w.write(R"(
-% __return_value__;
-Marshal.ThrowExceptionForHR(_obj.Vftbl.%(ThisPtr.ToPointer(), out __return_value__));
-return %;
-=======
                 auto [invoke_target, is_generic] = get_method_info(getter);
                 auto signature = method_signature(getter);
                 auto marshalers = get_abi_marshalers(w, signature, is_generic, prop.Name());
                 w.write(R"(get
 {%}
->>>>>>> 7f22c659
 )",
                     bind<write_abi_method_call_marshalers>(signature, invoke_target, is_generic, marshalers));
             }
@@ -2343,26 +1747,12 @@
                     auto getter_interface = find_property_interface(w, type, prop.Name());
                     w.write("get{ return As<%>().%; }\n", getter_interface.first, prop.Name());
                 }
-<<<<<<< HEAD
-                method_signature signature{ setter };
-                auto vmethod_name = get_vmethod_name(w, type, setter);
-                w.write("set\n{");
-                if (is_generic_method(vmethod_name))
-                {
-                    write_dynamic_invoke(w, w.write_temp("_obj.Vftbl.%", vmethod_name), "ThisPtr", signature);
-                }
-                else
-                {
-                    w.write(R"(
-Marshal.ThrowExceptionForHR(_obj.Vftbl.%(ThisPtr.ToPointer(), %));
-=======
                 auto [invoke_target, is_generic] = get_method_info(setter);
                 auto signature = method_signature(setter);
                 auto marshalers = get_abi_marshalers(w, signature, is_generic, prop.Name());
                 marshalers[0].param_name = "value";
                 w.write(R"(set
 {%}
->>>>>>> 7f22c659
 )",
                     bind<write_abi_method_call_marshalers>(signature, invoke_target, is_generic, marshalers));
             }
@@ -2871,16 +2261,9 @@
         std::vector<std::pair<std::string, std::string>> generic_abi_types;
         auto add_generic_abi_type = [&](TypeSig sig, bool byref)
         {
-<<<<<<< HEAD
-            auto const [generic_abi_type, is_generic_param] = get_generic_abi_type(w, get_type_semantics(sig));
-            generic_abi_types += w.write_temp(is_generic_param ? ", %%%" : ", typeof(%)%%",
-                generic_abi_type, sig.is_szarray() ? ".MakeArrayType()" : "", byref ? ".MakeByRefType()" : "");
-            has_generic_params |= (bool)is_generic_param;
-=======
             auto const [generic_abi_type, generic_param] = get_generic_abi_type(w, get_type_semantics(sig));
             generic_abi_types.push_back({w.write_temp(!generic_param.empty() ? "%%" : "typeof(%)%",
                 generic_abi_type, byref ? ".MakeByRefType()" : ""), generic_param });
->>>>>>> 7f22c659
         };
         for (auto&& param : signature.params())
         {
@@ -2923,11 +2306,7 @@
                     });
                     auto delegate_definition = w.write_temp("public unsafe delegate int %(%);\n",
                         vmethod_name,
-<<<<<<< HEAD
-                        bind<write_abi_parameters>(method_signature{ method }, true));
-=======
                         bind<write_abi_parameters>(method_signature{ method }));
->>>>>>> 7f22c659
                     if (has_generic_params)
                     {
                         delegate_type = "global::System.Delegate";
@@ -3020,47 +2399,7 @@
                     }, methods),
                     bind_each(method_marshals_to_abi)
                 );
-<<<<<<< HEAD
-            }),
-            bind([&](writer& w)
-                {
-                    w.write(R"(
-private static readonly Vftbl AbiToProjectionVftable;
-public static readonly IntPtr AbiToProjectionVftablePtr;
-
-static unsafe Vftbl()
-{
-    AbiToProjectionVftable = new Vftbl
-    {
-        IInspectableVftbl = global::WinRT.IInspectable.Vftbl.AbiToProjectionVftable, 
-        %
-    };
-    var nativeVftbl = (IntPtr*)Marshal.AllocCoTaskMem(Marshal.SizeOf<global::WinRT.IInspectable.Vftbl>() + sizeof(IntPtr) * %);
-    %
-    AbiToProjectionVftablePtr = (IntPtr)nativeVftbl;
-}
-)",
-                        bind_list(",\n", method_create_delegates_to_projection),
-                        std::to_string(distance(methods)),
-                        bind([&](writer& w)
-                        {
-                            if (!is_generic)
-                            {
-                                w.write("Marshal.StructureToPtr(AbiToProjectionVftable, (IntPtr)nativeVftbl, false);");
-                            }
-                            else
-                            {
-                                w.write("Marshal.StructureToPtr(AbiToProjectionVftable.IInspectableVftbl, (IntPtr)nativeVftbl, false);\n");
-                                w.write("%", bind_each(method_marshals_to_projection));
-                            }
-                        }));
-                }),
-            bind_each<write_method_abi_invoke>(methods),
-            bind_each<write_property_abi_invoke>(type.PropertyList()),
-            bind_each<write_event_abi_invoke>(type.EventList())
-=======
-            }
->>>>>>> 7f22c659
+            }
         );
     }
 
@@ -3247,11 +2586,7 @@
             bind<write_class_members>(type));
     }
 
-<<<<<<< HEAD
-    void write_delegate_managed_invoke(writer& w, method_signature const& signature)
-=======
     void write_abi_class(writer& w, TypeDef const& type)
->>>>>>> 7f22c659
     {
         if (is_static(type))
         {
@@ -3289,8 +2624,6 @@
                 (category == param_category::receive_array);
         }
 
-<<<<<<< HEAD
-=======
         bool is_ref() const
         {
             return (category == param_category::fill_array);
@@ -3497,7 +2830,6 @@
         auto return_marshaler = managed_marshalers.second;
         auto return_sig = signature.return_signature();
         
->>>>>>> 7f22c659
         w.write(
 R"(%%var hr = WinRT.Delegate.MarshalInvoke(%, (% invoke) =>
 {
@@ -3575,18 +2907,10 @@
         method_signature signature{ method };
         auto type_name = write_type_name_temp(w, type);
         auto type_params = w.write_temp("%", bind<write_type_params>(type));
-<<<<<<< HEAD
-        std::string generic_abi_types;
-        bool is_generic_delegate;
-        std::tie(generic_abi_types, is_generic_delegate) = get_generic_abi_types(w, signature);
-
-        w.write(R"(public delegate % %(%);
-=======
         auto is_generic = distance(type.GenericParam()) > 0;
         auto generic_abi_types = get_generic_abi_types(w, signature);
         bool have_generic_params = std::find_if(generic_abi_types.begin(), generic_abi_types.end(),
             [](auto&& pair){ return !pair.second.empty(); }) != generic_abi_types.end();
->>>>>>> 7f22c659
 
         w.write(R"(%
 public static class @%
@@ -3597,12 +2921,7 @@
 var abiDelegate = ObjectReference<IDelegateVftbl>.FromAbi(ThisPtr);
 % managedDelegate = (%) =>
 {
-<<<<<<< HEAD
-    %
-};
-=======
 var abiInvoke = Marshal.GetDelegateForFunctionPointer%(abiDelegate.Vftbl.Invoke%);%};
->>>>>>> 7f22c659
 return managedDelegate;
 }
 
@@ -3651,33 +2970,10 @@
             // FromAbi
             type_name,
             type_name,
-<<<<<<< HEAD
-            bind_list<write_projection_method_parameter>(", ", signature.params()),
-            bind([&](writer& w)
-            {
-                if (is_generic_delegate)
-                {
-                    w.write(R"(
-var abiInvoke = Marshal.GetDelegateForFunctionPointer(abiDelegate.Vftbl.Invoke, Abi_Invoke_Type);
-%
-)",
-                        bind<write_dynamic_invoke>("abiInvoke", "thisPtr", signature));
-                }
-                else
-                {
-                    w.write(R"(
-var abiInvoke = Marshal.GetDelegateForFunctionPointer<Abi_Invoke>(abiDelegate.Vftbl.Invoke);
-%
-)",
-                        bind<write_delegate_managed_invoke>(signature));
-                }
-            }),
-=======
             bind_list<write_projection_parameter>(", ", signature.params()),
             is_generic ? "" : "<Abi_Invoke>",
             is_generic ? ", Abi_Invoke_Type" : "",
             bind<write_abi_method_call>(signature, "abiInvoke", is_generic),
->>>>>>> 7f22c659
             // ToAbi
             type_name,
             [&](writer& w) {
