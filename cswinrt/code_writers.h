#pragma once

#include <functional>
#include <set>

namespace cswinrt
{
    using namespace winmd::reader;

    static inline bool starts_with(std::string_view const& value, std::string_view const& match) noexcept
    {
        return 0 == value.compare(0, match.size(), match);
    }

    static const struct
    {
        char const* csharp;
        char const* dotnet;
    }
    type_mappings[] =
    {
        {"bool", "Boolean"},
        {"char", "Char"},
        {"sbyte", "SByte"},
        {"byte", "Byte"},
        {"short", "Int16"},
        {"ushort", "UInt16"},
        {"int", "Int32"},
        {"uint", "UInt32"},
        {"long", "Int64"},
        {"ulong", "UInt64"},
        {"float", "Float"},
        {"double", "Double"},
        {"WinRT.HString", "WinRT.HString"},
    };

    auto to_csharp_type(fundamental_type type)
    {
        return type_mappings[(int)type].csharp;
    }

    auto to_dotnet_type(fundamental_type type)
    {
        return type_mappings[(int)type].dotnet;
    }

    auto get_delegate_type_suffix(fundamental_type type)
    {
        if (type == fundamental_type::String)
        {
            return "String";
        }
        return type_mappings[(int)type].dotnet;
    }

    bool is_type_blittable(type_semantics const& semantics)
    {
        return call(semantics,
            [&](object_type)
            {
                return false;
            },
            [&](type_definition const& type)
            {
                switch (get_category(type))
                {
                    case category::enum_type:
                        return true;
                    case category::struct_type:
                        for (auto&& field : type.FieldList())
                        {
                            if (!is_type_blittable(get_type_semantics(field.Signature().Type())))
                            {
                                return false;
                            }
                        }
                        return true;
                    default:
                        return false;
                }
            },
            [&](generic_type_instance const& /*type*/)
            {
                return false;
            },
            [&](fundamental_type const& type)
            {
                return (type != fundamental_type::String) && (type != fundamental_type::Boolean);
            },
            [&](auto&&)
            {
                return true;
            });
    }

    void write_fundamental_type(writer& w, fundamental_type type)
    {
        w.write(to_csharp_type(type));
    }

    void write_projection_type(writer& w, type_semantics const& semantics);

    void write_generic_type_name_base(writer& w, uint32_t index)
    {
        write_projection_type(w, w.get_generic_arg_scope(index).first);
    }

    void write_generic_type_name(writer& w, uint32_t index)
    {
        w.write_generic_type_name_custom ?
            w.write_generic_type_name_custom(w, index) :
            write_generic_type_name_base(w, index);
    }
    
    template<typename TAction, typename TResult = std::invoke_result_t<TAction, type_definition>>
    TResult for_typedef(writer& w, type_semantics const& semantics, TAction action)
    {
        return call(semantics,
            [&](type_definition const& type)
            {
                return action(type);
            },
            [&](generic_type_instance const& type)
            {
                auto guard{ w.push_generic_args(type) };
                return action(type.generic_type);
            },
            [](auto) 
            { 
                throw_invalid("type definition expected");
                #pragma warning(disable:4702)
                return TResult();
            });
    }

    void write_typedef_name(writer& w, type_definition const& type, bool abiNamespace = false, bool forceWriteNamespace = false)
    {
        if (forceWriteNamespace || ((type.TypeNamespace() != w._current_namespace) || (abiNamespace != w._in_abi_namespace)))
        {
            if (abiNamespace)
            {
                w.write("ABI.");
            }
            else if (w._in_abi_namespace)
            {
                // E.g. disambiguate 'Foo.Bar' from 'ABI.Foo.Bar' in the 'ABI' namespace
                w.write("global::");
            }

            w.write("%.", type.TypeNamespace());
        }
        w.write("@", type.TypeName());
    }

    void write_type_params(writer& w, TypeDef const& type)
    {
        if (distance(type.GenericParam()) == 0)
        {
            return;
        }
        separator s{ w };
        uint32_t index = 0;
        w.write("<%>", bind_each([&](writer& w, GenericParam const& /*gp*/)
            { s(); write_generic_type_name(w, index++); }, type.GenericParam()));
    }

    void write_type_name(writer& w, type_semantics const& semantics, bool abiNamespace = false, bool forceWriteNamespace = false)
    {
        for_typedef(w, semantics, [&](TypeDef const& type)
        {
            write_typedef_name(w, type, abiNamespace, forceWriteNamespace);
            write_type_params(w, type);
        });
    }

    auto write_type_name_temp(writer& w, type_semantics const& type, char const* format = "%", bool abiNamespace = false)
    {
        return w.write_temp(format, bind<write_type_name>(type, abiNamespace, false));
    }

    void write_projection_type(writer& w, type_semantics const& semantics)
    {
        call(semantics,
            [&](object_type) { w.write("IInspectable"); },
            [&](guid_type) { w.write("Guid"); },
            [&](type_definition const& type) { write_typedef_name(w, type); },
            [&](generic_type_index const& var) { write_generic_type_name(w, var.index); },
            [&](generic_type_instance const& type)
            {
                auto guard{ w.push_generic_args(type) };
                w.write("%<%>",
                    bind<write_projection_type>(type.generic_type),
                    bind_list<write_projection_type>(", ", type.generic_args));
            },
            [&](generic_type_param const& param) { w.write(param.Name()); },
            [&](fundamental_type const& type) { write_fundamental_type(w, type); });
    }

    bool is_keyword(std::string_view str)
    {
        static constexpr std::string_view keywords[] =
        {
            "abstract",  "as",       "base",     "bool",       "break",     "byte",
            "case",      "catch",    "char",     "checked",    "class",     "const",
            "continue",  "decimal",  "default",  "delegate",   "do",        "double",
            "else",      "enum",     "event",    "explicit",   "extern",    "false",
            "finally",   "fixed",    "float",    "for",        "foreach",   "goto",
            "if",        "implicit", "in",       "int",        "interface", "internal",
            "is",        "lock",     "long",     "namespace",  "new",       "null",
            "object",    "operator", "out",      "override",   "params",    "private",
            "protected", "public",   "readonly", "ref",        "return",    "sbyte",
            "sealed",    "short",    "sizeof",   "stackalloc", "static",    "string",
            "struct",    "switch",   "this",     "throw",      "true",      "try",
            "typeof",    "uint",     "ulong",    "unchecked",  "unsafe",    "ushort",
            "using",     "virtual",  "void",     "volatile",   "while"
        };
#if 0
        assert(std::is_sorted(std::begin(keywords), std::end(keywords)));
#endif
        return std::binary_search(std::begin(keywords), std::end(keywords), str);
    }

    void write_escaped_identifier(writer& w, std::string_view identifier)
    {
        if (is_keyword(identifier))
        {
            w.write("@");
        }
        w.write(identifier);
    }

    void write_parameter_name_with_modifier(writer& w, method_signature::param_t const& param, bool with_modifier = true)
    {
        if (with_modifier)
        {
            switch (get_param_category(param))
            {
            case param_category::out:
                w.write("out ");
                break;
            default:
                break;
            }
        }

        write_escaped_identifier(w, param.first.Name());
    }

    void write_parameter_name(writer& w, method_signature::param_t const& param)
    {
        write_parameter_name_with_modifier(w, param, false);
    }

    void write_projection_parameter_type(writer& w, method_signature::param_t const& param)
    {
        auto semantics = get_type_semantics(param.second->Type());

        switch (get_param_category(param))
        {
        case param_category::in:
            w.write("%", bind<write_projection_type>(semantics));
            break;
        case param_category::out:
            w.write("out %", bind<write_projection_type>(semantics));
            break;
        case param_category::pass_array:
            w.write("/*pass_array*/ %[]", bind<write_projection_type>(semantics));
            break;
        case param_category::fill_array:
            w.write("/*fill_array*/ %[]", bind<write_projection_type>(semantics));
            break;
        case param_category::receive_array:
            w.write("/*receive_array*/ %[]", bind<write_projection_type>(semantics));
            break;
        }
    }

    void write_method_return_type(writer& w, method_signature const& signature)
    {
        if (signature.return_signature())
        {
            auto semantics = get_type_semantics(signature.return_signature().Type());
            write_projection_type(w, semantics);
        }
        else
        {
            w.write("void");
        }
    }

    void write_projection_method_parameter(writer& w, method_signature::param_t const& param)
    {
        w.write("% %",
            bind<write_projection_parameter_type>(param),
            bind<write_parameter_name>(param));
    }

    void write_abi_type(writer& w, type_semantics const& semantics)
    {
        call(semantics,
            [&](object_type) { w.write("IntPtr"); },
            [&](guid_type) { w.write("Guid"); },
            [&](type_definition const& type)
            {
                switch (get_category(type))
                {
                    case category::enum_type:
                        write_type_name(w, type);
                        break;

                    case category::struct_type:
                        write_type_name(w, type, !is_type_blittable(semantics));
                        break;

                    default:
                        w.write("IntPtr");
                        break;
                };
            },
            [&](generic_type_index const& var)
            {
                write_generic_type_name(w, var.index);
            },
            [&](generic_type_instance const&)
            {
                w.write("IntPtr");
            },
            [&](generic_type_param const& param)
            {
                w.write(param.Name()); 
            },
            [&](fundamental_type type)
            {
                if (type == fundamental_type::String)
                {
                    w.write("IntPtr");
                }
                else
                {
                    if (type == fundamental_type::Boolean)
                    {
                        type =  fundamental_type::UInt8;
                    }
                    write_fundamental_type(w, type);
                }
            });
    }

    void write_abi_parameter_type(writer& w, method_signature::param_t const& param)
    {
        auto semantics = get_type_semantics(param.second->Type());

        switch (get_param_category(param))
        {
        case param_category::in:
            w.write("[In] %", bind<write_abi_type>(semantics));
            break;
        case param_category::out:
            w.write("[Out] out %", bind<write_abi_type>(semantics));
            break;
        case param_category::pass_array:
            w.write("/*pass_array*/ %[]", bind<write_abi_type>(semantics));
            break;
        case param_category::fill_array:
            w.write("/*fill_array*/ %[]", bind<write_abi_type>(semantics));
            break;
        case param_category::receive_array:
            w.write("/*receive_array*/ %[]", bind<write_abi_type>(semantics));
            break;
        }
    }

    void write_abi_parameters(writer& w, method_signature const& signature, bool void_thisptr)
    {
        w.write("% thisPtr", void_thisptr ? "void*" : "IntPtr");

        for (auto&& param : signature.params())
        {
            w.write(", % %", bind<write_abi_parameter_type>(param), bind<write_parameter_name>(param));
        }

        if (signature.return_signature())
        {
            auto semantics = get_type_semantics(signature.return_signature().Type());
            w.write(", [Out] out % %", bind<write_abi_type>(semantics), signature.return_param_name());
        }
    }

    template<typename write_params>
    void write_event_params(writer& w, row_base<Event>::value_type const& evt, write_params params)
    {
        method_signature add_sig{ std::get<0>(get_event_methods(evt)) };
        auto semantics = get_type_semantics(add_sig.params().at(0).second->Type());

        if (auto td = std::get_if<type_definition>(&semantics))
        {
            method_signature invoke_sig{ get_delegate_invoke(*td) };
            if (invoke_sig.params().size() > 0)
            {
                params(w, invoke_sig);
            }
        }
        else if (auto gti = std::get_if<generic_type_instance>(&semantics))
        {
            auto guard{ w.push_generic_args(*gti) };
            method_signature invoke_sig{ get_delegate_invoke(gti->generic_type) };
            params(w, invoke_sig);
        }
    }

    void write_event_param_types(writer& w, row_base<Event>::value_type const& evt)
    {
        auto write_params = [](writer& w, method_signature const& invoke_sig)
        {
            w.write("<%>", bind_list<write_projection_parameter_type>(", ", invoke_sig.params()));
        };
        write_event_params(w, evt, write_params);
    }

    void write_delegate_helper_call(writer& w, TypeDef const& type, std::string_view call, std::string_view name)
    {
        w.write("%Helper%.%(%)",
            bind<write_typedef_name>(type, false, false),
            bind<write_type_params>(type),
            call, name);
    }

    void write_object_marshal_from_abi(writer& w, type_semantics const& param_type, TypeDef const& type, std::string_view name, bool is_boxed = false)
    {
        switch (get_category(type))
        {
        case category::enum_type:
        {
            if (is_boxed)
            {
                w.write("(%)", bind<write_type_name>(type, false, false));
            }
            w.write("%", name);
            return;
        }
        case category::delegate_type:
        {
            write_delegate_helper_call(w, type, "FromAbi", name);
            return;
        }
        case category::struct_type:
        {
            if (is_type_blittable(param_type))
            {
                w.write("%", name);
            }
            else
            {
                w.write("%.FromAbi(%)", bind<write_type_name>(param_type, true, true), name);
            }
            return;
        }
        case category::interface_type:
        {
            w.write("MarshalInterface<%, %>.FromAbi(%)",
                bind<write_type_name>(type, false, false),
                bind<write_type_name>(type, true, false),
                name);
            return;
        }
        case category::class_type:
        {
            w.write("%.FromAbi(%)",
                bind<write_projection_type>(param_type),
                name);
            return;
        }
        }
    }

    void write_fundamental_marshal_to_abi(writer& w, fundamental_type type, std::string_view name)
    {
        switch (type)
        {
        case fundamental_type::String:
            w.write("%.Handle", name);
            break;
        case fundamental_type::Boolean:
            w.write("(byte)(% ? 1 : 0)", name);
            break;
        default:
            w.write("%", name);
            break;
        }
    }

    void write_fundamental_marshal_from_abi(writer& w, fundamental_type type, std::string_view name, bool is_boxed = false)
    {
        if (type == fundamental_type::String)
        {
            w.write(R"(new WinRT.HString(%))", name);
        }
        else if (type == fundamental_type::Boolean)
        {
            if (is_boxed)
            {
                w.write("((byte)(object)% != 0)", name);
            }
            else
            {
                w.write("(% != 0)", name);
            }
        }
        else if (is_boxed)
        {
            w.write("(%)(object)%", bind<write_fundamental_type>(type), name);
        }
        else
        {
            w.write("%", name);
        }
    }

    std::string_view const OwnerMemberName = "_WinRT_Owner";

    void write_event_param_marshaler(writer& w, method_signature::param_t const& param)
    {
        std::function<void(type_semantics const&)> write_type = [&](type_semantics const& semantics) {
        call(semantics,
            [&](object_type)
            {
                w.write("(IntPtr value) => (obj.ThisPtr == value && % is IInspectable) ? (IInspectable)% : IInspectable.FromAbi(value)", OwnerMemberName, OwnerMemberName);
            },
            [&](type_definition const& type)
            {
                w.write(R"((IntPtr value) => (obj.ThisPtr == value && % is %) ? (%)% : %)",
                    OwnerMemberName,
                    bind<write_projection_type>(semantics),
                    bind<write_projection_type>(semantics),
                    OwnerMemberName,
                    bind<write_object_marshal_from_abi>(semantics, type, "value"sv, true));
            },
            [&](generic_type_index const& var)
            {
                write_type(w.get_generic_arg(var.index));
            },
            [&](generic_type_instance const& type)
            {
                auto guard{ w.push_generic_args(type) };
                w.write(R"((IntPtr value) => (obj.ThisPtr == value && % is %) ? (%)% : %)",
                    OwnerMemberName,
                    bind<write_projection_type>(semantics),
                    bind<write_projection_type>(semantics),
                    OwnerMemberName,
                    bind<write_object_marshal_from_abi>(semantics, type.generic_type, "value"sv, true));
            },
            [&](fundamental_type type)
            {
                w.write(R"((IntPtr value) => %)",
                    bind<write_fundamental_marshal_from_abi>(type, "value"sv, true));
            },
            [](auto) {});
        };
        write_type(get_type_semantics(param.second->Type()));
    }

    void write_event_param_marshalers(writer& w, row_base<Event>::value_type const& evt)
    {
        auto write_params = [&](writer& w, method_signature const& invoke_sig)
        {
            w.write(",\n    %", bind_list<write_event_param_marshaler>(",\n    ", invoke_sig.params()));
        };
        write_event_params(w, evt, write_params);
    }

    void write_class_modifiers(writer& w, TypeDef const& type)
    {
        if (is_static(type))
        {
            w.write("static ");
            return;
        }
        
        if (type.Flags().Sealed())
        {
            w.write("sealed ");
        }
    }

    void write_method(writer& w, method_signature signature, std::string_view method_name, 
        std::string_view return_type, std::string_view method_target,
        std::string_view access_spec = ""sv, std::string_view method_spec = ""sv)
    {
        w.write(R"(
%%% %(%) => %.%(%);
)",
            access_spec,
            method_spec,
            return_type,
            method_name,
            bind_list<write_projection_method_parameter>(", ", signature.params()),
            method_target,
            method_name,
            bind_list<write_parameter_name_with_modifier>(", ", signature.params(), true)
        );
    }

    void write_explicitly_implemented_method(writer& w, MethodDef const& method, 
        std::string_view return_type, TypeDef const& method_interface, std::string_view method_target)
    {
        method_signature signature{ method };
        w.write(R"(
% %.%(%) => %.%(%);
)",
            return_type,
            bind<write_type_name>(method_interface, false, false),
            method.Name(),
            bind_list<write_projection_method_parameter>(", ", signature.params()),
            method_target,
            method.Name(),
            bind_list<write_parameter_name_with_modifier>(", ", signature.params(), true)
        );
    }

    void write_class_method(writer& w, MethodDef const& method, bool is_overridable, bool is_protected, std::string_view interface_member)
    {
        if (method.SpecialName())
        {
            return;
        }

        bool write_explicit_implementation = is_protected || is_overridable;
        auto access_spec = is_protected ? "protected " : "public ";
        std::string method_spec = "";

        if (is_overridable)
        {
            // All overridable methods in the WinRT type system have protected visibility.
            access_spec = "protected ";
            method_spec = "virtual ";
        }

        method_signature signature{ method };
        
        auto raw_return_type = w.write_temp("%", bind([&](writer& w) {
            write_method_return_type(w, signature);
        }));
        auto return_type = raw_return_type;
        if (method.Name() == "ToString")
        {
            method_spec += "new ";
            if (signature.params().empty())
            {
                if (auto ret = signature.return_signature())
                {
                    auto semantics = get_type_semantics(ret.Type());
                    if (auto ft = std::get_if<fundamental_type>(&semantics))
                    {
                        if (*ft == fundamental_type::String)
                        {
                            method_spec = "override ";
                            return_type = "string";
                            write_explicit_implementation = true;
                        }
                    }
                }
            }
        }

        write_method(w, signature, method.Name(), return_type, interface_member, access_spec, method_spec);

        if (write_explicit_implementation)
        {
            write_explicitly_implemented_method(w, method, raw_return_type, method.Parent(), interface_member);
        }
    }

    void write_property(writer& w, std::string_view external_prop_name, std::string_view prop_name, 
        std::string_view prop_type, std::string_view getter_target, std::string_view setter_target, 
        std::string_view access_spec = ""sv, std::string_view method_spec = ""sv)
    {
        if (setter_target.empty())
        {
            w.write(R"(
%%% % => %.%;
)",
                access_spec,
                method_spec,
                prop_type,
                external_prop_name,
                getter_target,
                prop_name);
        }
        else
        {
            w.write(R"(
%%% %
{
get => %.%;
set => %.% = value;
}
)",
                access_spec,
                method_spec,
                prop_type,
                external_prop_name,
                getter_target,
                prop_name,
                setter_target,
                prop_name);
        }
    }

    std::string write_as_cast(writer& w, TypeDef const& iface, bool as_abi)
    {
        return w.write_temp(as_abi ? "As<%>()" : "AsInternal(new InterfaceTag<%>())",
            bind<write_type_name>(iface, as_abi, false));
    }

    std::string write_explicit_name(writer& w, TypeDef const& iface, std::string_view name)
    {
        return w.write_temp("%.%", write_type_name_temp(w, iface), name);
    }

    std::string write_prop_type(writer& w, Property const& prop)
    {
        return w.write_temp("%", bind<write_projection_type>(get_type_semantics(prop.Type().Type())));
    }

    void write_explicitly_implemented_property(writer& w, Property const& prop, TypeDef const& iface, bool as_abi)
    {
        auto prop_target = write_as_cast(w, iface, as_abi);
        auto [getter, setter] = get_property_methods(prop);
        auto getter_target = getter ? prop_target : "";
        auto setter_target = setter ? prop_target : "";
        write_property(w, write_explicit_name(w, iface, prop.Name()), prop.Name(), 
            write_prop_type(w, prop), getter_target, setter_target);
    }

    void write_event(writer& w, std::string_view external_event_name, Event const& event, std::string_view event_target, 
        std::string_view access_spec = ""sv, std::string_view method_spec = ""sv)
    {
        w.write(R"(
%%event WinRT.EventHandler% %
{
add => %.% += value;
remove => %.% -= value;
}
)",
            access_spec,
            method_spec,
            bind<write_event_param_types>(event),
            external_event_name,
            event_target,
            event.Name(),
            event_target,
            event.Name());
    }

    void write_explicitly_implemented_event(writer& w, Event const& evt, TypeDef const& iface, bool as_abi)
    {
        write_event(w, write_explicit_name(w, iface, evt.Name()), evt, write_as_cast(w, iface, as_abi));
    }

    void write_class_event(writer& w, Event const& event, bool is_overridable, bool is_protected, std::string_view interface_member)
    {
        auto visibility = "public ";

        if (is_protected)
        {
            visibility = "protected ";
        }

        if (is_overridable)
        {
            visibility = "protected virtual ";
        }
        write_event(w, event.Name(), event, interface_member, visibility);

        if (is_protected || is_overridable)
        {
            write_explicitly_implemented_event(w, event, event.Parent(), false);
        }
    }

    struct attributed_type
    {
        TypeDef type;
        bool activatable{};
        bool statics{};
        bool composable{};
        bool visible{};
    };

    static auto get_attributed_types(writer& w, TypeDef const& type)
    {
        auto get_system_type = [&](auto&& signature) -> TypeDef
        {
            for (auto&& arg : signature.FixedArgs())
            {
                if (auto type_param = std::get_if<ElemSig::SystemType>(&std::get<ElemSig>(arg.value).value))
                {
                    return type.get_cache().find_required(type_param->name);
                }
            }

            return {};
        };

        std::map<std::string, attributed_type> result;

        for (auto&& attribute : type.CustomAttribute())
        {
            auto attribute_name = attribute.TypeNamespaceAndName();

            if (attribute_name.first != "Windows.Foundation.Metadata")
            {
                continue;
            }

            auto signature = attribute.Value();
            attributed_type info;

            if (attribute_name.second == "ActivatableAttribute")
            {
                info.type = get_system_type(signature);
                info.activatable = true;
            }
            else if (attribute_name.second == "StaticAttribute")
            {
                info.type = get_system_type(signature);
                info.statics = true;
            }
            else if (attribute_name.second == "ComposableAttribute")
            {
                info.type = get_system_type(signature);
                info.composable = true;

                for (auto&& arg : signature.FixedArgs())
                {
                    if (auto visibility = std::get_if<ElemSig::EnumValue>(&std::get<ElemSig>(arg.value).value))
                    {
                        info.visible = std::get<int32_t>(visibility->value) == 2;
                        break;
                    }
                }
            }
            else
            {
                continue;
            }

            std::string name;

            if (info.type)
            {
                name = w.write_temp("%", info.type.TypeName());
            }

            result[name] = std::move(info);
        }

        return result;
    }

    std::string write_cache_object(writer& w, std::string_view cache_type_name, TypeDef const& class_type, bool is_static = false)
    {
        auto cache_interface =
            is_static ?
                w.write_temp(
                    R"((new BaseActivationFactory("%", "%.%"))._As<ABI.%.%.Vftbl>)",
                    class_type.TypeNamespace(),
                    class_type.TypeNamespace(),
                    class_type.TypeName(),
                    class_type.TypeNamespace(),
                    cache_type_name) :
                w.write_temp(
                    R"(ActivationFactory<%>.As<ABI.%.%.Vftbl>)",
                    class_type.TypeName(),
                    class_type.TypeNamespace(),
                    cache_type_name);

        w.write(R"(
internal class _% : ABI.%.%
{
public _%() : base(%()) { }
private static WeakLazy<_%> _instance = new WeakLazy<_%>();
internal static % Instance => _instance.Value;
}
)",
            cache_type_name,
            class_type.TypeNamespace(),
            cache_type_name,
            cache_type_name,
            cache_interface,
            cache_type_name,
            cache_type_name,
            cache_type_name);

        return w.write_temp("_%.Instance", cache_type_name);
    }

    static std::string get_default_interface_name(writer& w, TypeDef const& type, bool abiNamespace = true)
    {
        return w.write_temp("%", bind<write_type_name>(get_type_semantics(get_default_interface(type)), abiNamespace, false));
    }

    void write_factory_constructors(writer& w, TypeDef const& factory_type, TypeDef const& class_type)
    {
        if (factory_type)
        {
            auto cache_object = write_cache_object(w, factory_type.TypeName(), class_type);

            for (auto&& method : factory_type.MethodList())
            {
                method_signature signature{ method };
                w.write(R"(
public %(%) : this(%.%(%)._default) {}
)",
                    class_type.TypeName(),
                    bind_list<write_projection_method_parameter>(", ", signature.params()),
                    cache_object,
                    method.Name(),
                    bind_list<write_parameter_name_with_modifier>(", ", signature.params(), true));
            }
        }
        else
        {
            auto default_interface_name = get_default_interface_name(w, class_type);
            w.write(R"(
public %() : this(new %(ActivationFactory<%>.ActivateInstance<%.Vftbl>())){}
)",
                class_type.TypeName(),
                default_interface_name,
                class_type.TypeName(),
                default_interface_name);
        }
    }

    void write_composable_constructors(writer& w, TypeDef const& composable_type, TypeDef const& class_type)
    {
        auto cache_object = write_cache_object(w, composable_type.TypeName(), class_type);

        for (auto&& method : composable_type.MethodList())
        {
            method_signature signature{ method };
            auto default_interface_name = get_default_interface_name(w, class_type);
            auto params_without_objects = signature.params();
            params_without_objects.pop_back();
            params_without_objects.pop_back();

            w.write(R"(
public %(%) : this(((Func<%>)(() => {
IInspectable baseInspectable = null;
IInspectable innerInspectable;
return %.%(%%baseInspectable, out innerInspectable)._default;
}))()){}
)",
                class_type.TypeName(),
                bind_list<write_projection_method_parameter>(", ", params_without_objects),
                default_interface_name,
                cache_object,
                method.Name(),
                bind_list<write_parameter_name_with_modifier>(", ", params_without_objects, true),
                bind([&](writer& w){w.write("%", params_without_objects.empty() ? " " : ", "); }));
        }
    }

    void write_static_method(writer& w, MethodDef const& method, std::string_view method_target)
    {
        if (method.SpecialName())
        {
            return;
        }
        method_signature signature{ method };
        auto return_type = w.write_temp("%", bind([&](writer& w) {
            write_method_return_type(w, signature);
        }));
        write_method(w, signature, method.Name(), return_type, method_target, "public "sv, "static "sv);
    }

    void write_static_property(writer& w, Property const& prop, std::string_view prop_target)
    {
        auto [getter, setter] = get_property_methods(prop);
        auto getter_target = getter ? prop_target : "";
        auto setter_target = setter ? prop_target : "";
        write_property(w, prop.Name(), prop.Name(), write_prop_type(w, prop), 
            getter_target, setter_target, "public "sv, "static "sv);
    }

    void write_static_event(writer& w, Event const& event, std::string_view event_target)
    {
        write_event(w, event.Name(), event, event_target, "public "sv, "static "sv);
    }

    void write_static_members(writer& w, TypeDef const& static_type, TypeDef const& class_type)
    {
        auto cache_object = write_cache_object(w, static_type.TypeName(), class_type, true);
        w.write_each<write_static_method>(static_type.MethodList(), cache_object);
        w.write_each<write_static_property>(static_type.PropertyList(), cache_object);
        w.write_each<write_static_event>(static_type.EventList(), cache_object);
    }

    void write_attributed_types(writer& w, TypeDef const& type)
    {
        for (auto&& [interface_name, factory] : get_attributed_types(w, type))
        {
            if (factory.activatable)
            {
                write_factory_constructors(w, factory.type, type);
            }
            else if (factory.composable && factory.visible)
            {
                write_composable_constructors(w, factory.type, type);
            }
            else if (factory.statics)
            {
                write_static_members(w, factory.type, type);
            }
        }
    }

    void write_class_members(writer& w, TypeDef const& type)
    {
        std::map<std::string_view, std::tuple<std::string, std::string, std::string, bool, bool>> properties;
        for (auto&& ii : type.InterfaceImpl())
        {
            auto semantics = get_type_semantics(ii.Interface());

            auto write_class_interface = [&](TypeDef const& interface_type)
            {
                auto interface_name = write_type_name_temp(w, interface_type);
                auto interface_abi_name = write_type_name_temp(w, interface_type, "%", true);

                auto is_default_interface = has_attribute(ii, "Windows.Foundation.Metadata", "DefaultAttribute");
                auto target = is_default_interface ? "_default" : write_type_name_temp(w, interface_type, "AsInternal(new InterfaceTag<%>())");
                if (!is_default_interface)
                {
                    w.write(R"(
private % AsInternal(InterfaceTag<%> _) => new %(_default.AsInterface<%.Vftbl>());
)",
                        interface_name,
                        interface_name,
                        interface_abi_name,
                        interface_abi_name);
                }

                auto is_overridable_interface = has_attribute(ii, "Windows.Foundation.Metadata", "OverridableAttribute");
                auto is_protected_interface = has_attribute(ii, "Windows.Foundation.Metadata", "ProtectedAttribute");

                // temporary, to fix ToggleSwitch.OnToggled, etc - overridable/protected logic needs review
                if (type.Flags().Sealed())
                {
                    is_overridable_interface = false;
                    is_protected_interface = false;
                }

                w.write_each<write_class_method>(interface_type.MethodList(), is_overridable_interface, is_protected_interface, target);
                w.write_each<write_class_event>(interface_type.EventList(), is_overridable_interface, is_protected_interface, target);

                // If this interface is overidable but the type is sealed, make the interface act as though it is protected.
                // If we don't do this, then the C# compiler errors out about declaring a virtual member in a sealed class.
                if (is_overridable_interface && type.Flags().Sealed())
                {
                    is_overridable_interface = false;
                    is_protected_interface = true;
                }

                // Merge property getters/setters, since such may be defined across interfaces
                // Since a property has to either be overridable or not, 
                for (auto&& prop : interface_type.PropertyList())
                {
                    auto [getter, setter] = get_property_methods(prop);
                    auto prop_type = write_prop_type(w, prop);
                    auto [prop_targets, inserted]  = properties.try_emplace(prop.Name(),
                        std::move(prop_type),
                        std::move(getter ? target : ""),
                        std::move(setter ? target : ""),
                        is_overridable_interface,
                        !is_protected_interface && !is_overridable_interface // By default, an overridable member is protected.
                        );
                    if (!inserted)
                    {
                        auto& [property_type, getter_target, setter_target, is_overridable, is_public] = prop_targets->second;
                        XLANG_ASSERT(property_type == prop_type);
                        if (getter)
                        {
                            XLANG_ASSERT(getter_target.empty());
                            getter_target = target;
                        }
                        if (setter)
                        {
                            XLANG_ASSERT(setter_target.empty());
                            setter_target = target;
                        }
                        is_overridable |= is_overridable_interface;
                        is_public |= !is_overridable_interface && !is_protected_interface;
                        XLANG_ASSERT(!getter_target.empty() || !setter_target.empty());
                    }

                    // If this interface is overridable or protected then we need to emit an explicit implementation of the property for that interface.
                    if (is_overridable_interface || is_protected_interface)
                    {
                        write_explicitly_implemented_property(w, prop, interface_type, false);
                    }
                }
            };
            for_typedef(w, semantics, [&](TypeDef const& type)
            {
                write_class_interface(type);
            });
        }

        // Write properties with merged accessors
        for (auto& [prop_name, prop_data] : properties)
        {
            auto& [prop_type, getter_target, setter_target, is_overridable, is_public] = prop_data;
            std::string_view access_spec = is_public ? "public "sv : "protected "sv;
            std::string_view method_spec = is_overridable ? "virtual "sv : ""sv;
            write_property(w, prop_name, prop_name, prop_type, getter_target, setter_target, access_spec, method_spec);
        }
    }

    void write_static_class(writer& w, TypeDef const& type)
    {
        w.write(R"(public static class %
{
%})",
            bind<write_type_name>(type, false, false),
            bind<write_attributed_types>(type)
        );
    }

    void write_event_source_ctors(writer& w, TypeDef const& type)
    {
        uint32_t const vtable_base = type.MethodList().first.index();
        for (auto&& evt : type.EventList())
        {
            auto [add, remove] = get_event_methods(evt);
            w.write(R"(

_% =
    new EventSource%(_obj,
    _obj.Vftbl.add_%_%,
    _obj.Vftbl.remove_%_%%);)",
                evt.Name(),
                bind<write_event_param_types>(evt),
                evt.Name(),
                add.index() - vtable_base,
                evt.Name(),
                remove.index() - vtable_base,
                bind<write_event_param_marshalers>(evt));
        }
    }

    void write_event_sources(writer& w, TypeDef const& type)
    {
        for (auto&& evt : type.EventList())
        {
            w.write(R"(
private EventSource% _%;)",
                bind<write_event_param_types>(evt),
                evt.Name());
        }
    }

    void write_marshal_from_abi(writer& w, type_semantics const& semantics, std::string_view name)
    {
        std::function<void(type_semantics const&)> write_type = [&](type_semantics const& semantics) {
            call(semantics,
                [&](object_type)
                {
                    w.write("IInspectable.FromAbi(%)", name);
                },
                [&](type_definition const& type)
                {
                    write_object_marshal_from_abi(w, semantics, type, name);
                },
                [&](generic_type_index const& var)
                {
                    w.write("(%_Native)WinRT.Marshaler<%>.FromAbi(%)",
                        bind<write_generic_type_name>(var.index),
                        bind<write_generic_type_name>(var.index),
                        name);
                },
                [&](generic_type_instance const& type)
                {
                    auto guard{ w.push_generic_args(type) };
                    write_object_marshal_from_abi(w, semantics, type.generic_type, name);
                },
                [&](fundamental_type const& type)
                {
                    write_fundamental_marshal_from_abi(w, type, name);
                },
                [&](auto)
                {
                    w.write("%", name);
                });
        };
        write_type(semantics);
    }

    void write_marshal_to_abi(writer& w, type_semantics const& semantics, std::string_view name);

    void write_object_marshal_to_abi(writer& w, TypeDef const& type, std::string_view name)
    {
        switch (get_category(type))
        {
        case category::enum_type:
            w.write("%", name);
            return;
        case category::delegate_type:
            write_delegate_helper_call(w, type, "ToAbi", name);
            return;
        case category::struct_type:
        {
            if (is_type_blittable(type))
            {
                w.write("%", name);
            }
            else
            {
                w.write("%.ToAbi(%)", bind<write_type_name>(type, true, true), name);
            }
            return;
        }
        case category::interface_type:
        {
            w.write("MarshalInterface<%, %>.ToAbi(%).ThisPtr", bind<write_type_name>(type, false, false), bind<write_type_name>(type, true, false), name);
            return;
        }
        case category::class_type:
        {
            write_marshal_to_abi(w, get_type_semantics(get_default_interface(type)), name);
            return;
        }
        default:
            throw_invalid("Unknown type category.");
        }
    }

    void write_marshal_to_abi(writer& w, type_semantics const& semantics, std::string_view name)
    {
        std::function<void(type_semantics const&)> write_type = [&](type_semantics const& semantics) {
            call(semantics,
                [&](object_type)
                {
                    w.write("%?.ThisPtr ?? IntPtr.Zero", name);
                },
                [&](type_definition const& type)
                {
                    write_object_marshal_to_abi(w, type, name);
                },
                [&](generic_type_index const& var)
                {
                    w.write("(%_Native)WinRT.Marshaler<%>.ToAbi(%)",
                        bind<write_generic_type_name>(var.index),
                        bind<write_generic_type_name>(var.index),
                        name);
                },
                [&](generic_type_instance const& type)
                {
                    auto guard{ w.push_generic_args(type) };
                    write_object_marshal_to_abi(w, type.generic_type, name);
                },
                [&](fundamental_type type)
                {
                    write_fundamental_marshal_to_abi(w, type, name);
                },
                [&](auto)
                {
                    w.write("%", name);
                });
        };
        write_type(semantics);
    }
    void write_param_out_to_abi_local_declare(writer& w, method_signature::param_t const& param)
    {
        auto semantics = get_type_semantics(param.second->Type());

        switch (get_param_category(param))
        {
        case param_category::out:
            call(semantics,
                [&](object_type)
                {
                    w.write("IntPtr %_value;\n", bind<write_parameter_name>(param));
                },
                [&](type_definition const& type)
                {
                    switch (get_category(type))
                    {
                    case category::enum_type:
                        break;
                    case category::struct_type:
                        if (!is_type_blittable(type))
                        {
                            w.write("% %_value;\n", bind<write_type_name>(semantics, true, false), bind<write_parameter_name>(param));
                        }
                        break;
                    default:
                        w.write("IntPtr %_value;\n", bind<write_parameter_name>(param));
                        break;
                    }
                },
                [&](generic_type_instance const&)
                {
                    w.write("IntPtr %_value;\n", bind<write_parameter_name>(param));
                },
                [&](fundamental_type type)
                {
                    if (type == fundamental_type::String)
                    {
                        w.write("IntPtr %_value;\n", bind<write_parameter_name>(param));
                    }
                    else if (type == fundamental_type::Boolean)
                    {
                        w.write("byte %_value;\n", bind<write_parameter_name>(param));
                    }
                },
                [&](auto const&) {});
            break;
        case param_category::in:
            //auto param_name = w.write_temp("%", bind<write_parameter_name>(param));
            //write_marshal_to_abi(w, get_type_semantics(param.second->Type()), param_name);
            break;
        case param_category::pass_array:
            //w.write("/*pass_array*/ null");
            break;
        case param_category::fill_array:
            //w.write("/*fill_array*/ null");
            break;
        case param_category::receive_array:
            //w.write("/*receive_array*/ null");
            break;
        }
    }

    void write_param_out_to_projection_local_declare(writer& w, method_signature::param_t const& param)
    {
        auto semantics = get_type_semantics(param.second->Type());

        switch (get_param_category(param))
        {
        case param_category::out:
            call(semantics,
                [&](object_type)
                {
                    w.write("WinRT.IInspectable %_value;\n", bind<write_parameter_name>(param));
                },
                [&](type_definition const& type)
                {
                    if (!is_type_blittable(type))
                    {
                        w.write("% %_value;\n", bind<write_type_name>(type, false, false), bind<write_parameter_name>(param));
                    }
                },
                [&](generic_type_instance const& generic_type)
                {
                    w.write("% %_value;\n", bind<write_type_name>(generic_type, false, false), bind<write_parameter_name>(param));
                },
                [&](fundamental_type type)
                {
                    if (type == fundamental_type::String)
                    {
                        w.write("WinRT.HString %_value;\n", bind<write_parameter_name>(param));
                    }
                    else if (type == fundamental_type::Boolean)
                    {
                        w.write("bool %_value;\n", bind<write_parameter_name>(param));
                    }
                },
                [&](auto const&) {});
            break;
        case param_category::in:
            //auto param_name = w.write_temp("%", bind<write_parameter_name>(param));
            //write_marshal_to_abi(w, get_type_semantics(param.second->Type()), param_name);
            break;
        case param_category::pass_array:
            //w.write("/*pass_array*/ null");
            break;
        case param_category::fill_array:
            //w.write("/*fill_array*/ null");
            break;
        case param_category::receive_array:
            //w.write("/*receive_array*/ null");
            break;
        }
    }

    void write_out_marshal_from_abi(writer& w, type_semantics const& semantics, std::string_view name)
    {
        if (!is_type_blittable(semantics))
        {
            write_marshal_from_abi(w, semantics, name);
        }
    }

    void write_out_marshal_to_abi(writer& w, type_semantics const& semantics, std::string_view name)
    {
        if (!is_type_blittable(semantics))
        {
            write_marshal_to_abi(w, semantics, name);
        }
    }

    void write_param_out_local_marshal_from_abi(writer& w, method_signature::param_t const& param)
    {
        auto semantics = get_type_semantics(param.second->Type());

        switch (get_param_category(param))
        {
        case param_category::out:
        {
            auto param_name = w.write_temp("%", bind<write_parameter_name>(param));
            auto out_marshal = w.write_temp("%", bind<write_out_marshal_from_abi>(get_type_semantics(param.second->Type()), param_name + "_value"));
            if (!out_marshal.empty())
            {
                w.write("\n% = %;", param_name, out_marshal);
            }
        }
        break;
        case param_category::in:
        {
            //auto param_name = w.write_temp("%", bind<write_parameter_name>(param));
            //write_marshal_to_abi(w, get_type_semantics(param.second->Type()), param_name);
        }
        break;
        case param_category::pass_array:
            //w.write("/*pass_array*/ null");
            break;
        case param_category::fill_array:
            //w.write("/*fill_array*/ null");
            break;
        case param_category::receive_array:
            //w.write("/*receive_array*/ null");
            break;
        }
    }

    void write_param_out_local_marshal_to_abi(writer& w, method_signature::param_t const& param)
    {
        auto semantics = get_type_semantics(param.second->Type());

        switch (get_param_category(param))
        {
        case param_category::out:
        {
            auto param_name = w.write_temp("%", bind<write_parameter_name>(param));
            auto out_marshal = w.write_temp("%", bind<write_out_marshal_to_abi>(get_type_semantics(param.second->Type()), param_name + "_value"));
            if (!out_marshal.empty())
            {
                w.write("\n% = %;", param_name, out_marshal);
            }
        }
        break;
        case param_category::in:
        {
            //auto param_name = w.write_temp("%", bind<write_parameter_name>(param));
            //write_marshal_to_abi(w, get_type_semantics(param.second->Type()), param_name);
        }
        break;
        case param_category::pass_array:
            //w.write("/*pass_array*/ null");
            break;
        case param_category::fill_array:
            //w.write("/*fill_array*/ null");
            break;
        case param_category::receive_array:
            //w.write("/*receive_array*/ null");
            break;
        }
    }

    void write_param_marshal_to_abi(writer& w, method_signature::param_t const& param)
    {
        auto semantics = get_type_semantics(param.second->Type());

        switch (get_param_category(param))
        {
        case param_category::out:
            w.write("out %%", bind<write_parameter_name>(param),
                bind([&](writer& w)
                {
                    if (!is_type_blittable(get_type_semantics(param.second->Type())))
                    {
                        w.write("_value");
                    }
                }));
            break;
        case param_category::in:
            {
                auto param_name = w.write_temp("%", bind<write_parameter_name>(param));
                write_marshal_to_abi(w, get_type_semantics(param.second->Type()), param_name);
            }
            break;
        case param_category::pass_array:
            w.write("/*pass_array*/ null");
            break;
        case param_category::fill_array:
            w.write("/*fill_array*/ null");
            break;
        case param_category::receive_array:
            w.write("/*receive_array*/ null");
            break;
        }
    }

    static std::string get_vmethod_name(writer& w, TypeDef const& type, MethodDef const& method)
    {
        uint32_t const vtable_base = type.MethodList().first.index();
        uint32_t const vtable_index = method.index() - vtable_base;
        return w.write_temp("%_%", method.Name(), vtable_index);
    }

    std::pair<std::string, bool> find_property_interface(writer& w, TypeDef const& setter_iface, std::string_view prop_name)
    {
        std::string getter_iface;

        auto search_interface = [&](TypeDef const& type)
        {
            for (auto&& prop : type.PropertyList())
            {
                if (prop.Name() == prop_name)
                {
                    getter_iface = write_type_name_temp(w, type, "%", true);
                    return true;
                }
            }
            return false;
        };

        std::function<bool(TypeDef const&)> search_interfaces = [&](TypeDef const& type) 
        {
            for (auto&& iface : type.InterfaceImpl())
            {
                auto semantics = get_type_semantics(iface.Interface());
                if (for_typedef(w, semantics, [&](TypeDef const& type)
                {
                    return (setter_iface != type) && (search_interface(type) || search_interfaces(type));
                })){
                    return true;
                }
            }
            return false;
        };

        // first search base interfaces for property getter
        if (search_interfaces(setter_iface))
        {
            return { getter_iface, true };
        }

        // then search peer exclusive-to interfaces and their bases
        if (auto exclusive_to_attr = get_attribute(setter_iface, "Windows.Foundation.Metadata", "ExclusiveToAttribute"))
        {
            auto sig = exclusive_to_attr.Value();
            auto const& fixed_args = sig.FixedArgs();
            XLANG_ASSERT(fixed_args.size() == 1);
            auto sys_type = std::get<ElemSig::SystemType>(std::get<ElemSig>(fixed_args[0].value).value);
            auto exclusive_to_type = setter_iface.get_cache().find_required(sys_type.name);
            if (search_interfaces(exclusive_to_type))
            {
                return { getter_iface, false };
            }
        }

        throw_invalid("Could not find property getter interface");
    }

    void write_interface_member_signatures(writer& w, TypeDef const& type)
    {
        for (auto&& method : type.MethodList())
        {
            if (is_special(method))
            {
                continue;
            }

            method_signature signature{ method };
            w.write(R"(
% %(%);)",
                bind<write_method_return_type>(signature),
                method.Name(),
                bind_list<write_projection_method_parameter>(", ", signature.params())
            );
        }

        for (auto&& prop : type.PropertyList())
        {
            auto [getter, setter] = get_property_methods(prop);
            // "new" required if overriding a getter in a base interface
            auto new_keyword = (!getter && setter && find_property_interface(w, type, prop.Name()).second) ? "new " : "";
            w.write(R"(
%% % {%% })",
                new_keyword,
                write_prop_type(w, prop),
                prop.Name(),
                getter || setter ? " get;" : "",
                setter ? " set;" : ""
            );
        }

        for (auto&& evt : type.EventList())
        {
            w.write(R"(
event WinRT.EventHandler% %;)",
                bind<write_event_param_types>(evt),
                evt.Name());
        }
    }

    void write_dynamic_invoke(writer& w, std::string vmethod_name, std::string_view thisPtrArg, method_signature signature)
    {
        std::vector<std::string> out_marshals;
        auto record_marshal_out = [&](TypeSig const& sig, int object_index, std::string marshal_target)
        {
            bool has_generic_params{};
            auto semantics = get_type_semantics(sig);
            writer::write_generic_type_name_guard g(w, [&](writer& w, uint32_t index)
                {
                    has_generic_params = true;
                    w.write("Marshaler<%>.FromAbi",
                        bind<write_generic_type_name_base>(index));
                });
            auto param_type = w.write_temp("%", bind<write_abi_type>(semantics));
            auto marshal_out = w.write_temp("% %;\n",
                marshal_target,
                bind([&](writer& w) {
                    auto param_element = w.write_temp("__invoke_params__[%]", object_index);
                    if (has_generic_params)
                    {
                        w.write("%(%)", param_type, param_element);
                    }
                    else
                    {
                        w.write("(%)%", param_type, param_element);
                        if (param_type == "byte")
                        {
                            w.write(" != 0");
                        }
                    }
                    }));
            out_marshals.push_back(marshal_out);
        };

        auto write_generic_params = [&](writer& w, method_signature signature)
        {
            int object_index = 1;
            for (auto& param : signature.params())
            {
                w.write(", ");
                if (get_param_category(param) == param_category::out)
                {
                    w.write("null");
                    auto marshaled_assignment = w.write_temp("% = ", bind<write_parameter_name>(param));
                    record_marshal_out(param.second->Type(), object_index, marshaled_assignment);
                }
                else
                {
                    write_param_marshal_to_abi(w, param);
                }
                object_index++;
            }
            if (signature.return_signature())
            {
                w.write(", null");
                record_marshal_out(signature.return_signature().Type(), object_index, "return");
            }
        };

        w.write(R"(
var __invoke_params__ = new object[]{ %% };
%.DynamicInvokeAbi(__invoke_params__);
%)",
            thisPtrArg,
            bind([&](writer& w) { write_generic_params(w, signature); }),
            vmethod_name,
            bind_each(out_marshals));
    }

    void write_static_abi_invoke(writer& w, std::string vmethod_name, std::string_view thisPtrArg, method_signature signature)
    {
        w.write("%%unsafe { Marshal.ThrowExceptionForHR(%(%%%)); }%%",
            bind_each(write_param_out_to_abi_local_declare, signature.params()),
            signature.return_signature() ?
            w.write_temp("% __return_value__;\n",
                bind<write_abi_type>(get_type_semantics(signature.return_signature().Type()))) :
            "",
            vmethod_name,
            thisPtrArg,
            bind_each([](writer& w, auto const& param)
                {
                    w.write(", %", bind<write_param_marshal_to_abi>(param));
                }, signature.params()),
            signature.return_signature() ? ", out __return_value__" : "",
            bind_each(write_param_out_local_marshal_from_abi, signature.params()),
            signature.return_signature() ?
            w.write_temp("\nreturn %;",
                bind<write_marshal_from_abi>(get_type_semantics(signature.return_signature().Type()), "__return_value__")) :
            "");
    }

    void write_interface_members(writer& w, TypeDef const& type, std::set<std::string> const& generic_methods)
    {
        auto is_generic_method = [&](std::string vmethod_name)
        {
            return (generic_methods.find(vmethod_name) != generic_methods.end());
        };

        for (auto&& method : type.MethodList())
        {
            if (is_special(method))
            {
                continue;
            }

            method_signature signature{ method };
            auto vmethod_name = get_vmethod_name(w, type, method);
            w.write(R"(
public %% %(%)
{
%
}
)",
                (method.Name() == "ToString"sv) ? "new " : "",
                bind<write_method_return_type>(signature),
                method.Name(),
                bind_list<write_projection_method_parameter>(", ", signature.params()),
                bind([&](writer& w){ is_generic_method(vmethod_name) ? 
                    write_dynamic_invoke(w, w.write_temp("_obj.Vftbl.%", vmethod_name), "ThisPtr", signature)
                    : write_static_abi_invoke(w, w.write_temp("_obj.Vftbl.%", vmethod_name), "ThisPtr.ToPointer()", signature); })
                );
        }

        for (auto&& prop : type.PropertyList())
        {
            auto [getter, setter] = get_property_methods(prop);
            auto semantics = get_type_semantics(prop.Type().Type());
            w.write(R"(
public unsafe % %
{
)",
                bind<write_projection_type>(semantics),
                prop.Name());
            if (getter)
            {
                method_signature signature{ getter };
                auto vmethod_name = get_vmethod_name(w, type, getter);
                w.write("get\n{");
                if (is_generic_method(vmethod_name))
                {
                    write_dynamic_invoke(w, w.write_temp("_obj.Vftbl.%", vmethod_name), "ThisPtr", signature);
                }
                else
                {
                    w.write(R"(
% __return_value__;
Marshal.ThrowExceptionForHR(_obj.Vftbl.%(ThisPtr.ToPointer(), out __return_value__));
return %;
)",
                        bind<write_abi_type>(semantics),
                        vmethod_name,
                        bind<write_marshal_from_abi>(semantics, "__return_value__"));
                }
                w.write("}\n");
            }
            if (setter)
            {
                if (!getter)
                {
                    auto getter_interface = find_property_interface(w, type, prop.Name());
                    w.write("get{ return As<%>().%; }\n", getter_interface.first, prop.Name());
                }
                method_signature signature{ setter };
                auto vmethod_name = get_vmethod_name(w, type, setter);
                w.write("set\n{");
                if (is_generic_method(vmethod_name))
                {
                    write_dynamic_invoke(w, w.write_temp("_obj.Vftbl.%", vmethod_name), "ThisPtr", signature);
                }
                else
                {
                    w.write(R"(
Marshal.ThrowExceptionForHR(_obj.Vftbl.%(ThisPtr.ToPointer(), %));
)",
                        vmethod_name, 
                        bind<write_marshal_to_abi>(semantics, "value"));
                }
                w.write("}\n");
            }
            w.write("}\n");
        }

        for (auto&& evt : type.EventList())
        {
            auto semantics = get_type_semantics(evt.EventType());
            w.write(R"(
public event WinRT.EventHandler% %
{
add => _%.Event += value;
remove => _%.Event -= value;
}
)",
                bind<write_event_param_types>(evt),
                evt.Name(),
                evt.Name(),
                evt.Name());
        }
    }

    void write_required_interface_members_for_abi_type(writer& w, TypeDef const& type, std::set<std::string>& written_required_interfaces)
    {
        auto write_required_interface = [&](TypeDef const& iface)
        {
            auto interface_name = write_type_name_temp(w, iface);
            if (written_required_interfaces.find(interface_name) != written_required_interfaces.end())
            {
                // We've already written this required interface, so don't write it again.
                return;
            }

            for (auto&& method : iface.MethodList())
            {
                if (!method.SpecialName())
                {
                    auto method_target = w.write_temp("As<%>()", bind<write_type_name>(iface, true, false));
                    auto return_type = w.write_temp("%", bind<write_method_return_type>(method_signature{ method }));
                    write_explicitly_implemented_method(w, method, return_type, iface, method_target);
                }
            }
            w.write_each<write_explicitly_implemented_property>(iface.PropertyList(), iface, true);
            w.write_each<write_explicitly_implemented_event>(iface.EventList(), iface, true);
            written_required_interfaces.insert(std::move(interface_name));
        };

        for (auto&& iface : type.InterfaceImpl())
        {
            for_typedef(w, get_type_semantics(iface.Interface()), [&](TypeDef const& type)
            {
                write_required_interface(type);
                write_required_interface_members_for_abi_type(w, type, written_required_interfaces);
            });
        }
    }

    void write_guid_attribute(writer& w, TypeDef const& type)
    {
        auto fully_qualify_guid = (type.TypeNamespace() == "Windows.Foundation.Metadata");

        auto attribute = get_attribute(type, "Windows.Foundation.Metadata", "GuidAttribute");
        if (!attribute)
        {
            throw_invalid("'Windows.Foundation.Metadata.GuidAttribute' attribute for type '", type.TypeNamespace(), ".", type.TypeName(), "' not found");
        }

        auto args = attribute.Value().FixedArgs();

        using std::get;

        auto get_arg = [&](decltype(args)::size_type index) { return get<ElemSig>(args[index].value).value; };

        w.write_printf(R"([%s("%08X-%04X-%04X-%02X%02X-%02X%02X%02X%02X%02X%02X")])",
            fully_qualify_guid ? "global::System.Runtime.InteropServices.Guid" : "Guid",
            get<uint32_t>(get_arg(0)),
            get<uint16_t>(get_arg(1)),
            get<uint16_t>(get_arg(2)),
            get<uint8_t>(get_arg(3)),
            get<uint8_t>(get_arg(4)),
            get<uint8_t>(get_arg(5)),
            get<uint8_t>(get_arg(6)),
            get<uint8_t>(get_arg(7)),
            get<uint8_t>(get_arg(8)),
            get<uint8_t>(get_arg(9)),
            get<uint8_t>(get_arg(10)));
    }

    void write_type_inheritance(writer& w, TypeDef const& type, type_semantics base_semantics)
    {
        auto delimiter{ " : " };
        auto write_delimiter = [&]()
        {
            w.write(delimiter);
            delimiter = ", ";
        };

        if (!std::holds_alternative<object_type>(base_semantics))
        {
            write_delimiter();
            write_projection_type(w, base_semantics);
        }

        for (auto&& iface : type.InterfaceImpl())
        {
            for_typedef(w, get_type_semantics(iface.Interface()), [&](TypeDef const& type)
            {
                write_delimiter();
                w.write("%", bind<write_type_name>(type, false, false));
            });
        }
    }

    void write_delegate_param_marshal(writer& w, method_signature::param_t const& param)
    {
        auto param_name = w.write_temp("%", bind<write_parameter_name>(param));
        write_marshal_from_abi(w, get_type_semantics(param.second->Type()), param_name);
    }

    void write_projection_param_marshal(writer& w, method_signature::param_t const& param)
    {
        if (is_type_blittable(get_type_semantics(param.second->Type())))
        {
            write_parameter_name_with_modifier(w, param);
        }
        else
        {
            switch (get_param_category(param))
            {
            case param_category::in:
                write_delegate_param_marshal(w, param);
                break;
            case param_category::out:
                w.write("%_value", bind<write_parameter_name_with_modifier>(param, true));
                break;
            case param_category::fill_array:
                w.write("/* fill_array */ null");
                break;
            case param_category::pass_array:
                w.write("/* pass_array */ null");
                break;
            case param_category::receive_array:
                w.write("/* receive_array */ null");
                break;
            }
        }
    }

    void write_method_abi_name(writer& w, MethodDef const& method)
    {
        method_signature method_sig{ method };
        w.write(get_vmethod_name(w, method.Parent(), method));
        bool has_generic_params = false;
        writer::write_generic_type_name_guard g(w, [&](writer& w, uint32_t index)
        {
            has_generic_params = true;
            w.write("%_Native", bind<write_generic_type_name_base>(index));
        });

        separator s{ w };

        auto generic_list = w.write_temp("%", bind([&](writer& w)
        {
            for (auto&& param : method_sig.params())
            {
                auto paramType = get_type_semantics(param.second->Type());
                if (std::holds_alternative<generic_type_index>(paramType))
                {
                    s();
                    w.write(bind<write_generic_type_name>(std::get<generic_type_index>(paramType).index));
                }
            }

            auto return_sig = method_sig.return_signature();
            if (return_sig)
            {
                auto returnType = get_type_semantics(return_sig.Type());
                if (std::holds_alternative<generic_type_index>(returnType))
                {
                    s();
                    w.write(bind<write_generic_type_name>(std::get<generic_type_index>(returnType).index));
                }
            }
        }));

        if (has_generic_params)
        {
            w.write("<%>", generic_list);
        }
    }

    [[nodiscard]] writer::write_generic_type_name_guard get_abi_invoke_generic_name_guard(writer& w)
    {
        return { w, [&](writer& w, uint32_t index)
        {
            w.write("%_Native", bind<write_generic_type_name_base>(index));
        } };
    }

    void write_method_abi_invoke(writer& w, MethodDef const& method)
    {
        if (method.SpecialName()) return;

        method_signature signature{ method };
        auto return_sig = signature.return_signature();
        auto type_name = write_type_name_temp(w, method.Parent());
        auto vmethod_name = get_vmethod_name(w, method.Parent(), method);
        if (!return_sig)
        {
            w.write(
                R"(
private static unsafe int Do_Abi_%(%)
{
    try
    {
        %
        WinRT.ComCallableWrapper.FindObject<%>(new IntPtr(thisPtr)).%(%);
        %
        return 0;
    }
    catch (Exception __ex)
    {
        %
        return __ex.HResult;
    }
}
)",
                bind<write_method_abi_name>(method),
                bind([&](writer& w)
                {
                    writer::write_generic_type_name_guard _ = get_abi_invoke_generic_name_guard(w);
                    w.write(bind<write_abi_parameters>(signature, false));
                }),
<<<<<<< HEAD
                bind<write_abi_parameters>(signature, true),
=======
>>>>>>> be221539
                bind_each<write_param_out_to_projection_local_declare>(signature.params()),
                type_name,
                method.Name(),
                bind_list<write_projection_param_marshal>(", ", signature.params()),
                bind_each<write_param_out_local_marshal_to_abi>(signature.params()),
                bind_each([&](writer& w, method_signature::param_t const& param)
                {
                    if (get_param_category(param) == param_category::out)
                    {
                        w.write("% = default;\n", bind<write_parameter_name>(param));
                    }
                }, signature.params()));
            return;
        }

        w.write(
            R"(
private static unsafe int Do_Abi_%(%)
{
    try
    {
        %
        % = %;
        %
        return 0;
    }
    catch (Exception __ex)
    {
        %
        % = default;
        return __ex.HResult;
    }
})",
            bind<write_method_abi_name>(method),
            bind([&](writer& w)
            {
                writer::write_generic_type_name_guard _ = get_abi_invoke_generic_name_guard(w);
                w.write(bind<write_abi_parameters>(signature, false));
            }),
<<<<<<< HEAD
            bind<write_abi_parameters>(signature, true),
=======
>>>>>>> be221539
            bind_each<write_param_out_to_projection_local_declare>(signature.params()),
            signature.return_param_name(),
            bind([&](writer& w)
            {
                auto invokeCall = w.write_temp("WinRT.ComCallableWrapper.FindObject<%>(new IntPtr(thisPtr)).%(%)",
                    type_name,
                    method.Name(),
                    bind_list<write_projection_param_marshal>(", ", signature.params()));
                write_marshal_to_abi(w, get_type_semantics(return_sig.Type()), invokeCall);
            }),
            bind_each<write_param_out_local_marshal_to_abi>(signature.params()),
            bind_each([&](writer& w, method_signature::param_t const& param)
            {
                if (get_param_category(param) == param_category::out)
                {
                    w.write("% = default;\n", bind<write_parameter_name>(param));
                }
            }, signature.params()),
            signature.return_param_name());
    }

    void write_property_abi_invoke(writer& w, Property const& prop)
    {
        MethodDef getter, setter;
        std::tie(getter, setter) = get_property_methods(prop);
        auto type_name = write_type_name_temp(w, prop.Parent());
        if (setter)
        {
            method_signature setter_sig{ setter };

            // WinRT properties can't be indexers.
            XLANG_ASSERT(setter_sig.params().size() == 1);

            w.write(
                R"(
// TODO: fix generic CCW invocations (T != Marshaler<T>.AbiType)
private static unsafe int Do_Abi_%(%)
{
    try
    {
        WinRT.ComCallableWrapper.FindObject<%>(new IntPtr(thisPtr)).% = %;
        return 0;
    }
    catch (Exception __ex)
    {
        return __ex.HResult;
    }
}
)",
                bind<write_method_abi_name>(setter),
                bind([&](writer& w)
                {
                    writer::write_generic_type_name_guard _ = get_abi_invoke_generic_name_guard(w);
                    w.write(bind<write_abi_parameters>(setter_sig, false));
                }),
<<<<<<< HEAD
                bind<write_abi_parameters>(setter_sig, true),
=======
>>>>>>> be221539
                type_name,
                prop.Name(),
                bind<write_delegate_param_marshal>(setter_sig.params()[0]));
        }

        if (getter)
        {
            method_signature getter_sig{ getter };

            // WinRT properties can't be indexers.
            XLANG_ASSERT(getter_sig.params().size() == 0);
            w.write(
                R"(
// TODO: fix generic CCW invocations (T != Marshaler<T>.AbiType)
private static unsafe int Do_Abi_%(%)
{
    try
    {
        % = %;
        return 0;
    }
    catch (Exception __ex)
    {
        % = default;
        return __ex.HResult;
    }
})",
                bind<write_method_abi_name>(getter),
                bind([&](writer& w)
                {
                    writer::write_generic_type_name_guard _ = get_abi_invoke_generic_name_guard(w);
                    w.write(bind<write_abi_parameters>(getter_sig, false));
                }),
<<<<<<< HEAD
                bind<write_abi_parameters>(getter_sig, true),
=======
>>>>>>> be221539
                getter_sig.return_param_name(),
                bind([&](writer& w)
                {
                    auto invokeGetter = w.write_temp("WinRT.ComCallableWrapper.FindObject<%>(new IntPtr(thisPtr)).%",
                        type_name,
                        prop.Name());
                    write_marshal_to_abi(w, get_type_semantics(prop.Type().Type()), invokeGetter);
                }),
                getter_sig.return_param_name());
        }

    }

    void write_event_abi_invoke(writer& w, Event const& evt)
    {
        auto type_name = write_type_name_temp(w, evt.Parent());
        auto semantics = get_type_semantics(evt.EventType());
        MethodDef add_method, remove_method;
        std::tie(add_method, remove_method) = get_event_methods(evt);

        w.write(
                R"(
private static unsafe int Do_Abi_%([In] void* thisPtr, [In] IntPtr handler, [Out] out EventRegistrationToken token)
{
    token = default;
    if (handler == IntPtr.Zero)
    {
        return 0;
    }

    try
    {
        var managedWrapper = new WinRT.EventHandler%(%);
        token = new EventRegistrationToken { Value = (long)GCHandle.ToIntPtr(GCHandle.Alloc(managedWrapper)) };
        var _this = WinRT.ComCallableWrapper.FindObject<%>(new IntPtr(thisPtr));
        _this.% += managedWrapper;
        return 0;
    }
    catch (Exception __ex)
    {
        return __ex.HResult;
    }
}
)",
            bind([&](writer& w)
            {
                w.write(get_vmethod_name(w, evt.Parent(), add_method));
            }),
            bind<write_event_param_types>(evt),
            bind<write_marshal_from_abi>(semantics, "handler"),
            type_name,
            evt.Name());

        w.write(
                R"(
private static unsafe int Do_Abi_%([In] void* thisPtr, [In] EventRegistrationToken token)
{
    if (token.Value == default)
    {
        return 0;
    }

    try
    {
        var handle = GCHandle.FromIntPtr((IntPtr)token.Value);
        var handler = (WinRT.EventHandler%)handle.Target;
        var _this = WinRT.ComCallableWrapper.FindObject<%>(new IntPtr(thisPtr));
        _this.% -= handler;
        handle.Free();
        return 0;
    }
    catch (Exception __ex)
    {
        return __ex.HResult;
    }
})",
            bind([&](writer& w)
            {
                w.write(get_vmethod_name(w, evt.Parent(), remove_method));
            }),
            bind<write_event_param_types>(evt),
            type_name,
            evt.Name());
    }

    std::string get_vmethod_delegate_type(writer& w, MethodDef const& method, std::string vmethod_name)
    {
        method_signature signature{ method };
        if (is_special(method))
        {
            std::string standard_delegate;
            bool getter = starts_with(method.Name(), "get_");
            bool setter = starts_with(method.Name(), "put_");
            if (getter || setter)
            {
                std::string suffix{};
                auto semantics = get_type_semantics(
                    getter ? signature.return_signature().Type() : signature.params()[0].second->Type());
                call(semantics,
                    [&](guid_type) { suffix = "Guid"; },
                    [&](fundamental_type const& type) { suffix = get_delegate_type_suffix(type); },
                    [&](generic_type_index const& /*var*/)
                    {
                        //suffix = w.write_temp("<%>", bind<write_generic_type_name>(var.index));
                    },
                    [&](type_definition const& type)
                    {
                        switch (get_category(type))
                        {
                        case category::struct_type:
                        {
                            //suffix = write_type_name_temp(w, type, "<%>");
                            break;
                        }
                        default:
                        {
                            //w.write("Object /*todo*/");
                            break;
                        }
                        };
                    },
                    [&](auto) { suffix = "Object"; });
                if (!suffix.empty())
                {
                    return w.write_temp("%_PropertyAs%", (getter ? "_get" : "_put"), suffix);
                }
            }
            else if (starts_with(method.Name(), "add_"))
            {
                return "_add_EventHandler";
            }
            else if (starts_with(method.Name(), "remove_"))
            {
                return "_remove_EventHandler";
            }
        }
        return "";
    }

    std::pair<std::string, bool> get_generic_abi_type(writer& w, type_semantics semantics)
    {
        bool is_generic_param{};
        writer::write_generic_type_name_guard g(w, [&](writer& w, uint32_t index)
        {
            is_generic_param = true;
            w.write("Marshaler<%>.AbiType",
                bind<write_generic_type_name_base>(index));
        });
        auto generic_abi_type = w.write_temp("%", bind<write_abi_type>(semantics));
        return {generic_abi_type, is_generic_param};
    }

    std::pair<std::string, bool> get_generic_abi_types(writer& w, method_signature const& signature)
    {
        std::string generic_abi_types;
        bool has_generic_params{};
        auto append_generic_abi_type = [&](TypeSig sig, bool byref)
        {
            auto const [generic_abi_type, is_generic_param] = get_generic_abi_type(w, get_type_semantics(sig));
            generic_abi_types += w.write_temp(is_generic_param ? ", %%" : ", typeof(%)%", 
                generic_abi_type, byref ? ".MakeByRefType()" : "");
            has_generic_params |= (bool)is_generic_param;
        };
        for (auto&& param : signature.params())
        {
            append_generic_abi_type(param.second->Type(), get_param_category(param) == param_category::out);
        }
        if (signature.return_signature())
        {
            append_generic_abi_type(signature.return_signature().Type(), true);
        }
        return { generic_abi_types, has_generic_params };
    }

    void write_vtable(writer& w, TypeDef const& type, std::string const& type_name, 
        std::set<std::string>& generic_methods,
        std::string const& nongenerics_class, 
        std::vector<std::string>& nongeneric_delegates)
    {
        auto methods = type.MethodList();
        auto is_generic = distance(type.GenericParam()) > 0;
        std::vector<std::string> method_marshals_to_abi;
        std::vector<std::string> method_marshals_to_projection;
        std::vector<std::string> method_create_delegates_to_projection;

        w.write(R"(%
public struct Vftbl
{
internal IInspectable.Vftbl IInspectableVftbl;
%%%%%%})",
            bind<write_guid_attribute>(type),
            bind_each([&](writer& w, MethodDef const& method)
            {
                bool has_generic_params{};
                auto vmethod_name = get_vmethod_name(w, type, method);
                auto delegate_type = get_vmethod_delegate_type(w, method, vmethod_name);
                if(delegate_type == "")
                {
                    delegate_type = nongenerics_class + "." + vmethod_name;
                    writer::write_generic_type_name_guard g(w, [&](writer& /*w*/, uint32_t /*index*/) {
                        has_generic_params = true;
                    });
                    auto delegate_definition = w.write_temp("public unsafe delegate int %([In] %);\n",
                        vmethod_name,
                        bind<write_abi_parameters>(method_signature{ method }, true));
                    if (has_generic_params)
                    {
                        delegate_type = "global::System.Delegate";
                    }
                    else
                    {
                        nongeneric_delegates.push_back(delegate_definition);
                    }
                }
                w.write("public % %;\n", delegate_type, vmethod_name);
                uint32_t const vtable_index = method.index() - methods.first.index() + 6;
                if (is_generic)
                {
                    method_marshals_to_abi.emplace_back(has_generic_params ?
                        w.write_temp("% = Marshal.GetDelegateForFunctionPointer(vftbl[%], %_Type);\n",
                            vmethod_name, vtable_index, vmethod_name) :
                        w.write_temp("% = Marshal.GetDelegateForFunctionPointer<%>(vftbl[%]);\n",
                            vmethod_name, delegate_type, vtable_index)
                    );
                    method_marshals_to_projection.emplace_back(has_generic_params ?
                        w.write_temp("nativeVftbl[%] = Marshal.GetFunctionPointerForDelegate(AbiToProjectionVftable.%);\n",
                            vtable_index, vmethod_name) :
                        w.write_temp("nativeVftbl[%] = Marshal.GetFunctionPointerForDelegate<%>(AbiToProjectionVftable.%);\n",
                            vtable_index, delegate_type, vmethod_name)
                    );
                    method_create_delegates_to_projection.emplace_back(has_generic_params ?
<<<<<<< HEAD
                        w.write_temp(R"(% = global::System.Delegate.CreateDelegate(%_Type, typeof(Vftbl).GetMethod("Do_Abi_%", BindingFlags.NonPublic | BindingFlags.Static)))",
                            vmethod_name, vmethod_name, vmethod_name) :
=======
                        w.write_temp(R"(% = global::System.Delegate.CreateDelegate(%_Type, typeof(Vftbl).GetMethod("Do_Abi_%").MakeGenericMethod(%)))",
                            vmethod_name, vmethod_name, vmethod_name,
                            bind([&](writer& w, method_signature const& sig)
                            {
                                auto write_abi_type = [&](writer& w, type_semantics type)
                                {
                                    auto const [generic_abi_type, is_generic_param] = get_generic_abi_type(w, type);
                                    w.write(is_generic_param ? "%" : "typeof(%)", generic_abi_type);
                                };
                                separator s{ w };
                                for (auto&& param : sig.params())
                                {
                                    s();
                                    write_abi_type(w, get_type_semantics(param.second->Type()));
                                }
                                s();
                                write_abi_type(w, get_type_semantics(sig.return_signature().Type()));
                            }, method_signature{ method })) :
>>>>>>> be221539
                        w.write_temp("% = new %(Do_Abi_%)",
                            vmethod_name, delegate_type, vmethod_name)
                    );
                }
                else
                {
                    method_create_delegates_to_projection.emplace_back(
                        w.write_temp("% = new %(Do_Abi_%)",
                            vmethod_name, delegate_type, vmethod_name)
                    );
                }
            }, methods),
            bind([&](writer& w) 
            {
                if (!is_generic) return;
                w.write("public static Guid PIID = GuidGenerator.CreateIID(typeof(%));\n", type_name);
                w.write(R"(%
internal unsafe Vftbl(IntPtr thisPtr)
{
var vftblPtr = Marshal.PtrToStructure<VftblPtr>(thisPtr);
var vftbl = (IntPtr*)vftblPtr.Vftbl;
IInspectableVftbl = Marshal.PtrToStructure<IInspectable.Vftbl>(vftblPtr.Vftbl);
%}
)",
                    bind_each([&](writer& w, MethodDef const& method)
                    {
                        auto vmethod_name = get_vmethod_name(w, type, method);
                        auto [generic_abi_types, has_generic_params] = get_generic_abi_types(w, method_signature(method));
                        if (has_generic_params)
                        {
                            w.write("private static readonly Type %_Type = Expression.GetDelegateType(new Type[]{ typeof(void*)%, typeof(int) });\n",
                                vmethod_name,
                                generic_abi_types);
                            generic_methods.insert(vmethod_name);
                        }
                    }, methods),
                    bind_each(method_marshals_to_abi)
                );
            }),
            bind([&](writer& w)
                {
                    w.write(R"(
private static readonly Vftbl AbiToProjectionVftable;
public static readonly IntPtr AbiToProjectionVftablePtr;

static unsafe Vftbl()
{
    AbiToProjectionVftable = new Vftbl
    {
        IInspectableVftbl = global::WinRT.IInspectable.Vftbl.AbiToProjectionVftable, 
        %
    };
    var nativeVftbl = (IntPtr*)Marshal.AllocCoTaskMem(Marshal.SizeOf<global::WinRT.IInspectable.Vftbl>() + sizeof(IntPtr) * %);
    %
    AbiToProjectionVftablePtr = (IntPtr)nativeVftbl;
}
)",
                        bind_list(",\n", method_create_delegates_to_projection),
                        std::to_string(distance(methods)),
                        bind([&](writer& w)
                        {
                            if (!is_generic)
                            {
                                w.write("Marshal.StructureToPtr(AbiToProjectionVftable, (IntPtr)nativeVftbl, false);");
                            }
                            else
                            {
                                w.write("Marshal.StructureToPtr(AbiToProjectionVftable.IInspectableVftbl, (IntPtr)nativeVftbl, false);\n");
                                w.write("%", bind_each(method_marshals_to_projection));
                            }
                        }));
                }),
            bind_each<write_method_abi_invoke>(methods),
            bind_each<write_property_abi_invoke>(type.PropertyList()),
            bind_each<write_event_abi_invoke>(type.EventList())
        );
    }

    void write_base_constructor_dispatch(writer& w, type_semantics type)
    {
        std::string base_default_interface_name;
        call(type,
            [&](object_type) {},
            [&](type_definition const& def)
            {
                base_default_interface_name = get_default_interface_name(w, def);
            },
            [&](generic_type_instance const& inst)
            {
                auto guard{ w.push_generic_args(inst) };
                base_default_interface_name = get_default_interface_name(w, inst.generic_type);
            },
            [](auto)
            {
                throw_invalid("Invalid base class type.");
            });

        if (!std::holds_alternative<object_type>(type))
        {
            w.write(R"(
    : base(ifc.As<%>())
)",
                base_default_interface_name);
        }
    }

    void write_interface(writer& w, TypeDef const& type)
    {
        XLANG_ASSERT(get_category(type) == category::interface_type);
        auto type_name = write_type_name_temp(w, type);

        uint32_t const vtable_base = type.MethodList().first.index();
        w.write(R"(%
% interface %%
{%
}
)",
            // Interface
            bind<write_guid_attribute>(type),
            is_exclusive_to(type) ? "internal" : "public",
            type_name,
            bind<write_type_inheritance>(type, object_type{}),
            bind<write_interface_member_signatures>(type)
        );
    }

    bool write_abi_interface_implementation(writer& w, TypeDef const& type)
    {
        if (is_api_contract_type(type)) { return false; }

        auto guard{ w.push_generic_params(type.GenericParam()) };

        XLANG_ASSERT(get_category(type) == category::interface_type);
        auto type_name = write_type_name_temp(w, type, "%", true);
        auto nongenerics_class = w.write_temp("%_Delegates", bind<write_typedef_name>(type, true, false));
        auto is_generic = distance(type.GenericParam()) > 0;
        std::set<std::string> generic_methods;
        std::set<std::string> written_required_interfaces;
        std::vector<std::string> nongeneric_delegates;

        uint32_t const vtable_base = type.MethodList().first.index();

        w.write(R"(%
internal class % : %
{
%

public static ObjectReference<Vftbl> FromAbi(IntPtr thisPtr)%
public static implicit operator %(IObjectReference obj) => (obj != null) ? new %(obj) : null;
public static implicit operator %(ObjectReference<Vftbl> obj) => (obj != null) ? new %(obj) : null;
private readonly ObjectReference<Vftbl> _obj;
public IntPtr ThisPtr => _obj.ThisPtr;
public ObjectReference<I> AsInterface<I>() => _obj.As<I>();
public A As<A>() => _obj.AsType<A>();
public @(IObjectReference obj) : this(obj.As<Vftbl>()) {}
public @(ObjectReference<Vftbl> obj)
{
_obj = obj;%
}

public object % { get; set; }
%%%}
)",
            // Interface abi implementation
            bind<write_guid_attribute>(type),
            type_name,
            bind<write_type_name>(type, false, false),
            // Vftbl
            bind<write_vtable>(type, type_name, generic_methods, nongenerics_class, nongeneric_delegates),
            // Interface impl
            bind([&](writer& w) {
                if (!is_generic)
                {
                    w.write(" => ObjectReference<Vftbl>.FromAbi(thisPtr);\n");
                    return;
                }
                w.write(R"(
{
if (thisPtr == IntPtr.Zero)
{
return null;
}
var vftblT = new Vftbl(thisPtr);
return ObjectReference<Vftbl>.FromAbi(thisPtr, vftblT.IInspectableVftbl.IUnknownVftbl, vftblT);
}
public static Guid PIID = Vftbl.PIID;
)");
    }),
            type_name,
            type_name,
            type_name,
            type_name,
            type.TypeName(),
            type.TypeName(),
            bind<write_event_source_ctors>(type),
            OwnerMemberName,
            bind<write_interface_members>(type, generic_methods),
            bind<write_event_sources>(type),
            bind<write_required_interface_members_for_abi_type>(type, written_required_interfaces)
        );

        if (!nongeneric_delegates.empty())
        {
            w.write(R"(internal static class %
{
%}
)",
                nongenerics_class,
                bind_each(nongeneric_delegates));
        }
        w.write("\n");

        return true;
    }

    void write_class(writer& w, TypeDef const& type)
    {
        if (is_static(type))
        {
            write_static_class(w, type);
            return;
        }

        auto type_name = write_type_name_temp(w, type);
        auto default_interface_name = get_default_interface_name(w, type, false);
        auto default_interface_abi_name = get_default_interface_name(w, type, true);
        auto base_semantics = get_type_semantics(type.Extends());
        auto derived_new = std::holds_alternative<object_type>(base_semantics) ? "" : "new ";
        
        w.write(R"(public %class %%
{
public %IntPtr ThisPtr => _default.ThisPtr;

private % _default;
%
public static %% FromAbi(IntPtr thisPtr) => (thisPtr != IntPtr.Zero) ? new %(new %(WinRT.ObjectReference<%.Vftbl>.FromAbi(thisPtr))) : null;

internal %(% ifc)%
{
_default = ifc;
_default.% = this;
}

private struct InterfaceTag<I>{};

private % AsInternal(InterfaceTag<%> _) => _default;
%
}
)",
            bind<write_class_modifiers>(type),
            type_name,
            bind<write_type_inheritance>(type, base_semantics),
            derived_new,
            default_interface_abi_name,
            bind<write_attributed_types>(type),
            derived_new,
            type_name,
            type_name,
            default_interface_abi_name,
            default_interface_abi_name,
            type_name,
            default_interface_abi_name,
            bind<write_base_constructor_dispatch>(base_semantics),
            OwnerMemberName,
            default_interface_name,
            default_interface_name,
            bind<write_class_members>(type));
    }

    void write_delegate_managed_invoke(writer& w, method_signature const& signature)
    {
        auto return_sig = signature.return_signature();
        if (!return_sig)
        {
            w.write("Marshal.ThrowExceptionForHR(abiInvoke(thisPtr%));\n",
                bind_each([](writer& w, auto const& param)
                {
                    w.write(", %", bind<write_param_marshal_to_abi>(param));
                }, signature.params()));
            return;
        }

        w.write(R"(% %;
Marshal.ThrowExceptionForHR(abiInvoke(thisPtr%, out %));
return %;
)",
            bind<write_abi_type>(get_type_semantics(return_sig.Type())),
            signature.return_param_name(),
            bind_each([](writer& w, auto const& param)
            {
                w.write(", %", bind<write_param_marshal_to_abi>(param));
            }, signature.params()),
            signature.return_param_name(),
            bind<write_marshal_from_abi>(get_type_semantics(signature.return_signature().Type()), signature.return_param_name()));
    };

    void write_delegate_abi_invoke(writer &w, method_signature const& signature, std::string_view type_name)
    {
        auto return_sig = signature.return_signature();
        if (!return_sig)
        {
            w.write(
R"(return WinRT.Delegate.MarshalInvoke(new IntPtr(thisPtr), (% invoke) =>
{
invoke(%);
}))",
                type_name,
                bind_list<write_delegate_param_marshal>(", ", signature.params()));
            return;
        }

        w.write(
R"({
% __result = default;
var __hresult = WinRT.Delegate.MarshalInvoke(new IntPtr(thisPtr), (% invoke) =>
{
__result = %;
});
% = __result;
return __hresult;
})",
            bind<write_abi_type>(get_type_semantics(return_sig.Type())),
            type_name,
            bind([&](writer& w)
            {
                auto invokeCall = w.write_temp("invoke(%)", bind_list<write_delegate_param_marshal>(", ", signature.params()));
                write_marshal_to_abi(w, get_type_semantics(return_sig.Type()), invokeCall);
            }),
            bind([&](writer& w) {
                w.write("%", signature.return_param_name());
            }));
    };

    void write_delegate(writer& w, TypeDef const& type)
    {
        method_signature signature{ get_delegate_invoke(type) };

        auto type_name = write_type_name_temp(w, type);
        auto type_params = w.write_temp("%", bind<write_type_params>(type));
        auto const [generic_abi_types, _] = get_generic_abi_types(w, signature);

        w.write(R"(public delegate % %(%);

%
public static class @Helper%
{%
private unsafe delegate int Abi_Invoke(%);
private static readonly Type Abi_Invoke_Type = Expression.GetDelegateType(new Type[] { typeof(void*)%, typeof(int) });

public static unsafe % FromAbi(IntPtr thisPtr)
{
var abiDelegate = ObjectReference<IDelegateVftbl>.FromAbi(thisPtr);
% managedDelegate =
(%) =>
{
var abiInvoke = Marshal.GetDelegateForFunctionPointer<Abi_Invoke>(abiDelegate.Vftbl.Invoke);
%
};
return managedDelegate;
}

public static unsafe IntPtr ToAbi(% managedDelegate)
{
var self = typeof(@Helper%);
var invoke = self.GetMethod(nameof(Do_Abi_Invoke), BindingFlags.Static | BindingFlags.NonPublic);
var func = Marshal.GetFunctionPointerForDelegate(global::System.Delegate.CreateDelegate(Abi_Invoke_Type, invoke));
return new WinRT.Delegate(func, managedDelegate).ThisPtr;
}

// TODO: fix generic delegate invocations (T != Marshaler<T>.AbiType)
private static unsafe int Do_Abi_Invoke(%)
{
%;
}
}

)",
            // delegate
            bind<write_method_return_type>(signature),
            type_name,
            bind_list<write_projection_method_parameter>(", ", signature.params()),
            // Helper
            bind<write_guid_attribute>(type),
            type.TypeName(),
            type_params,
            bind([&](writer& w) {
                if (type_params.empty()) return;
                w.write(R"(
public static Guid PIID = GuidGenerator.CreateIID(typeof(%));)",
                    type_name
                );
            }),
            bind<write_abi_parameters>(signature, false),
            generic_abi_types,
            // FromAbi
            type_name,
            type_name,
            bind_list<write_projection_method_parameter>(", ", signature.params()),
            bind<write_delegate_managed_invoke>(signature),
            // ToAbi
            type_name,
            type.TypeName(),
            type_params,
            bind<write_abi_parameters>(signature, true),
            bind<write_delegate_abi_invoke>(signature, type_name));
    }

    void write_constant(writer& w, Constant const& value)
    {
        switch (value.Type())
        {
        case ConstantType::Int32:
            w.write_printf("%#0x", value.ValueInt32());
            break;
        case ConstantType::UInt32:
            w.write_printf("%#0x", value.ValueUInt32());
            break;
        }
    }

    void write_enum(writer& w, TypeDef const& type)
    {
        if (is_flags_enum(type))
        {
            w.write("[FlagsAttribute]\n");
        }

        w.write("public enum % : %\n{\n", bind<write_type_name>(type, false, false), is_flags_enum(type) ? "uint" : "uint");
        {
            for (auto&& field : type.FieldList())
            {
                if (auto constant = field.Constant())
                {
                    w.write("% = %,\n", field.Name(), bind<write_constant>(constant));
                }
            }
        }
        w.write("}\n");
    }

    void write_struct(writer& w, TypeDef const& type)
    {
        w.write("public struct %\n{\n", bind<write_type_name>(type, w._in_abi_namespace, false));
        {
            for (auto&& field : type.FieldList())
            {
                w.write("public ");

                auto semantics = get_type_semantics(field.Signature().Type());
                if (w._in_abi_namespace)
                {
                    write_abi_type(w, semantics);
                }
                else
                {
                    write_projection_type(w, semantics);
                }

                w.write(" %;\n", field.Name());
            }

            if (w._in_abi_namespace)
            {
                w.write("\npublic static % FromAbi(% value)\n{\n% result;\n",
                    bind<write_projection_type>(type),
                    bind<write_type_name>(type, true, false),
                    bind<write_projection_type>(type));
                for (auto&& field : type.FieldList())
                {
                    w.write("result.% = %;\n", field.Name(), bind<write_marshal_from_abi>(get_type_semantics(field.Signature().Type()), "value." + std::string{field.Name()}));
                }
                w.write("return result;\n}\n\npublic static % ToAbi(% value)\n{\n% result;\n",
                    bind<write_type_name>(type, true, false),
                    bind<write_projection_type>(type),
                    bind<write_type_name>(type, true, false));
                for (auto&& field : type.FieldList())
                {
                    w.write("result.% = %;\n", field.Name(), bind<write_marshal_to_abi>(get_type_semantics(field.Signature().Type()), "value." + std::string{field.Name()}));
                }
                w.write("return result;\n}\n");
            }
        }
        w.write("}\n");
    }

    bool write_type(TypeDef const& type, writer& w)
    {
        if (is_api_contract_type(type)) { return false; }
        if (is_attribute_type(type)) { return false; }

        auto guard{ w.push_generic_params(type.GenericParam()) };
        switch (get_category(type))
        {
        case category::class_type:
            write_class(w, type);
            break;
        case category::delegate_type:
            write_delegate(w, type);
            break;
        case category::enum_type:
            write_enum(w, type);
            break;
        case category::interface_type:
            write_interface(w, type);
            break;
        case category::struct_type:
            write_struct(w, type);
            break;
        }

        return true;
    }
}<|MERGE_RESOLUTION|>--- conflicted
+++ resolved
@@ -2013,12 +2013,8 @@
                 bind([&](writer& w)
                 {
                     writer::write_generic_type_name_guard _ = get_abi_invoke_generic_name_guard(w);
-                    w.write(bind<write_abi_parameters>(signature, false));
+                    w.write(bind<write_abi_parameters>(signature, true));
                 }),
-<<<<<<< HEAD
-                bind<write_abi_parameters>(signature, true),
-=======
->>>>>>> be221539
                 bind_each<write_param_out_to_projection_local_declare>(signature.params()),
                 type_name,
                 method.Name(),
@@ -2056,12 +2052,8 @@
             bind([&](writer& w)
             {
                 writer::write_generic_type_name_guard _ = get_abi_invoke_generic_name_guard(w);
-                w.write(bind<write_abi_parameters>(signature, false));
+                w.write(bind<write_abi_parameters>(signature, true));
             }),
-<<<<<<< HEAD
-            bind<write_abi_parameters>(signature, true),
-=======
->>>>>>> be221539
             bind_each<write_param_out_to_projection_local_declare>(signature.params()),
             signature.return_param_name(),
             bind([&](writer& w)
@@ -2115,12 +2107,8 @@
                 bind([&](writer& w)
                 {
                     writer::write_generic_type_name_guard _ = get_abi_invoke_generic_name_guard(w);
-                    w.write(bind<write_abi_parameters>(setter_sig, false));
+                    w.write(bind<write_abi_parameters>(setter_sig, true));
                 }),
-<<<<<<< HEAD
-                bind<write_abi_parameters>(setter_sig, true),
-=======
->>>>>>> be221539
                 type_name,
                 prop.Name(),
                 bind<write_delegate_param_marshal>(setter_sig.params()[0]));
@@ -2152,12 +2140,8 @@
                 bind([&](writer& w)
                 {
                     writer::write_generic_type_name_guard _ = get_abi_invoke_generic_name_guard(w);
-                    w.write(bind<write_abi_parameters>(getter_sig, false));
+                    w.write(bind<write_abi_parameters>(getter_sig, true));
                 }),
-<<<<<<< HEAD
-                bind<write_abi_parameters>(getter_sig, true),
-=======
->>>>>>> be221539
                 getter_sig.return_param_name(),
                 bind([&](writer& w)
                 {
@@ -2389,11 +2373,7 @@
                             vtable_index, delegate_type, vmethod_name)
                     );
                     method_create_delegates_to_projection.emplace_back(has_generic_params ?
-<<<<<<< HEAD
-                        w.write_temp(R"(% = global::System.Delegate.CreateDelegate(%_Type, typeof(Vftbl).GetMethod("Do_Abi_%", BindingFlags.NonPublic | BindingFlags.Static)))",
-                            vmethod_name, vmethod_name, vmethod_name) :
-=======
-                        w.write_temp(R"(% = global::System.Delegate.CreateDelegate(%_Type, typeof(Vftbl).GetMethod("Do_Abi_%").MakeGenericMethod(%)))",
+                        w.write_temp(R"(% = global::System.Delegate.CreateDelegate(%_Type, typeof(Vftbl).GetMethod("Do_Abi_%", BindingFlags.NonPublic | BindingFlags.Static).MakeGenericMethod(%)))",
                             vmethod_name, vmethod_name, vmethod_name,
                             bind([&](writer& w, method_signature const& sig)
                             {
@@ -2411,7 +2391,6 @@
                                 s();
                                 write_abi_type(w, get_type_semantics(sig.return_signature().Type()));
                             }, method_signature{ method })) :
->>>>>>> be221539
                         w.write_temp("% = new %(Do_Abi_%)",
                             vmethod_name, delegate_type, vmethod_name)
                     );
