--- conflicted
+++ resolved
@@ -1134,13 +1134,10 @@
 _inner = ComWrappersSupport.GetObjectReferenceForInterface(ptr);
 var defaultInterface = new %(_inner);
 _defaultLazy = new Lazy<%>(() => defaultInterface);
-<<<<<<< HEAD
-=======
 _lazyInterfaces = new Dictionary<Type, object>()
 {%
 };
 
->>>>>>> 9190ef4f
 ComWrappersSupport.RegisterObjectForInterface(this, ThisPtr);
 }
 finally
@@ -4201,7 +4198,6 @@
         auto base_semantics = get_type_semantics(type.Extends());
         auto derived_new = std::holds_alternative<object_type>(base_semantics) ? "" : "new ";
 
-<<<<<<< HEAD
         auto gc_pressure_amount = 0;
         if (auto gc_pressure_attr = get_attribute(type, "Windows.Foundation.Metadata", "GCPressureAttribute"))
         {
@@ -4211,11 +4207,7 @@
             gc_pressure_amount = amount == 0 ? 12000 : amount == 1 ? 120000 : 1200000;
         }
 
-        w.write(R"([global::WinRT.WindowsRuntimeType]
-[global::WinRT.ProjectedRuntimeClass(nameof(_default))]
-=======
         w.write(R"(%[global::WinRT.ProjectedRuntimeClass(nameof(_default))]
->>>>>>> 9190ef4f
 %public %class %%, IEquatable<%>
 {
 public %IntPtr ThisPtr => _default.ThisPtr;
@@ -4236,16 +4228,12 @@
 % %(% ifc)%
 {
 _defaultLazy = new Lazy<%>(() => ifc);
-<<<<<<< HEAD
-%}
-%
-=======
 _lazyInterfaces = new Dictionary<Type, object>()
 {%
 };
-}
-
->>>>>>> 9190ef4f
+%}
+%
+
 public static bool operator ==(% x, % y) => (x?.ThisPtr ?? IntPtr.Zero) == (y?.ThisPtr ?? IntPtr.Zero);
 public static bool operator !=(% x, % y) => !(x == y);
 public bool Equals(% other) => this == other;
@@ -4280,7 +4268,7 @@
             default_interface_abi_name,
             bind<write_base_constructor_dispatch>(base_semantics),
             default_interface_abi_name,
-<<<<<<< HEAD
+            bind<write_lazy_interface_initialization>(type),
             [&](writer& w)
             {
                 if (!gc_pressure_amount) return;
@@ -4297,9 +4285,6 @@
                     type_name,
                     gc_pressure_amount);
             },
-=======
-            bind<write_lazy_interface_initialization>(type),
->>>>>>> 9190ef4f
             type_name,
             type_name,
             type_name,
