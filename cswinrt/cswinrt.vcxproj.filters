--- conflicted
+++ resolved
@@ -1,61 +1,47 @@
-﻿<?xml version="1.0" encoding="utf-8"?>
-<Project ToolsVersion="4.0" xmlns="http://schemas.microsoft.com/developer/msbuild/2003">
-  <ItemGroup>
-    <ClCompile Include="main.cpp" />
-    <ClCompile Include="pch.cpp" />
-    <ClCompile Include="@(StaticStrings->'%(Source)')" />
-<<<<<<< HEAD
-    <ClCompile Include="@(StaticStrings->'%(Source)')" />
-    <ClCompile Include="@(StaticStrings->'%(Source)')" />
-    <ClCompile Include="@(StaticStrings->'%(Source)')" />
-    <ClCompile Include="@(StaticStrings->'%(Source)')" />
-    <ClCompile Include="@(StaticStrings->'%(Source)')" />
-=======
->>>>>>> 579d3629
-  </ItemGroup>
-  <ItemGroup>
-    <ClInclude Include="code_writers.h" />
-    <ClInclude Include="pch.h" />
-    <ClInclude Include="settings.h" />
-    <ClInclude Include="type_writers.h" />
-    <ClInclude Include="helpers.h" />
-    <ClInclude Include="text_writer.h" />
-    <ClInclude Include="cmd_reader.h" />
-    <ClInclude Include="task_group.h" />
-  </ItemGroup>
-  <ItemGroup>
-    <ResourceCompile Include="version.rc" />
-  </ItemGroup>
-  <ItemGroup>
-    <Filter Include="strings">
-      <UniqueIdentifier>{22759db3-c622-4dcf-855d-54153084cf6d}</UniqueIdentifier>
-    </Filter>
-    <Filter Include="strings\additions">
-      <UniqueIdentifier>{4f770820-72c5-46d5-9944-7d76ca1fe60b}</UniqueIdentifier>
-    </Filter>
-  </ItemGroup>
-  <ItemGroup>
-    <None Include="strings\WinRT.cs">
-      <Filter>strings</Filter>
-    </None>
-    <None Include="packages.config" />
-    <None Include="strings\WinRT_Marshal.cs">
-      <Filter>strings</Filter>
-    </None>
-<<<<<<< HEAD
-=======
-    <None Include="strings\WinRT_Wrappers.cs">
-      <Filter>strings</Filter>
-    </None>
-    <None Include="strings\WinRT_Interop.cs">
-      <Filter>strings</Filter>
-    </None>
->>>>>>> 579d3629
-    <None Include="strings\additions\Windows.Foundation.cs">
-      <Filter>strings\additions</Filter>
-    </None>
-    <None Include="strings\additions\Windows.UI.Xaml.cs">
-      <Filter>strings\additions</Filter>
-    </None>
-  </ItemGroup>
+﻿<?xml version="1.0" encoding="utf-8"?>
+<Project ToolsVersion="4.0" xmlns="http://schemas.microsoft.com/developer/msbuild/2003">
+  <ItemGroup>
+    <ClCompile Include="main.cpp" />
+    <ClCompile Include="pch.cpp" />
+    <ClCompile Include="@(StaticStrings->'%(Source)')" />
+  </ItemGroup>
+  <ItemGroup>
+    <ClInclude Include="code_writers.h" />
+    <ClInclude Include="pch.h" />
+    <ClInclude Include="settings.h" />
+    <ClInclude Include="type_writers.h" />
+    <ClInclude Include="helpers.h" />
+    <ClInclude Include="text_writer.h" />
+    <ClInclude Include="cmd_reader.h" />
+    <ClInclude Include="task_group.h" />
+  </ItemGroup>
+  <ItemGroup>
+    <ResourceCompile Include="version.rc" />
+  </ItemGroup>
+  <ItemGroup>
+    <Filter Include="strings">
+      <UniqueIdentifier>{22759db3-c622-4dcf-855d-54153084cf6d}</UniqueIdentifier>
+    </Filter>
+    <Filter Include="strings\additions">
+      <UniqueIdentifier>{4f770820-72c5-46d5-9944-7d76ca1fe60b}</UniqueIdentifier>
+    </Filter>
+  </ItemGroup>
+  <ItemGroup>
+    <None Include="strings\WinRT.cs">
+      <Filter>strings</Filter>
+    </None>
+    <None Include="packages.config" />
+    <None Include="strings\WinRT_Marshal.cs">
+      <Filter>strings</Filter>
+    </None>
+    <None Include="strings\WinRT_Interop.cs">
+      <Filter>strings</Filter>
+    </None>
+    <None Include="strings\additions\Windows.Foundation.cs">
+      <Filter>strings\additions</Filter>
+    </None>
+    <None Include="strings\additions\Windows.UI.Xaml.cs">
+      <Filter>strings\additions</Filter>
+    </None>
+  </ItemGroup>
 </Project>