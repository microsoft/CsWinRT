--- conflicted
+++ resolved
@@ -474,12 +474,8 @@
             },
             { "Microsoft.UI.Xaml.Interop",
                 {
-                    { "BindableVectorChangedEventHandler", "Microsoft.UI.Xaml.Interop", "BindableVectorChangedEventHandler", true },
                     { "IBindableIterable", "System.Collections", "IEnumerable", true },
-                    { "IBindableIterator", "Microsoft.UI.Xaml.Interop", "IBindableIterator", true },
-                    { "IBindableObservableVector", "Microsoft.UI.Xaml.Interop", "IBindableObservableVector", true },
                     { "IBindableVector", "System.Collections", "IList", true },
-                    { "IBindableVectorView", "Microsoft.UI.Xaml.Interop", "IBindableVectorView", true },
                     { "INotifyCollectionChanged", "System.Collections.Specialized", "INotifyCollectionChanged", true },
                     { "NotifyCollectionChangedAction", "System.Collections.Specialized", "NotifyCollectionChangedAction" },
                     { "NotifyCollectionChangedEventArgs", "System.Collections.Specialized", "NotifyCollectionChangedEventArgs", true },
@@ -572,15 +568,6 @@
             // Temporary, until WinUI provides TypeName
             { "Windows.UI.Xaml.Interop",
                 {
-<<<<<<< HEAD
-                    { "IBindableIterable", "System.Collections", "IEnumerable", true },
-                    { "IBindableVector", "System.Collections", "IList", true },
-                    { "INotifyCollectionChanged", "System.Collections.Specialized", "INotifyCollectionChanged", true },
-                    { "NotifyCollectionChangedAction", "System.Collections.Specialized", "NotifyCollectionChangedAction" },
-                    { "NotifyCollectionChangedEventArgs", "System.Collections.Specialized", "NotifyCollectionChangedEventArgs", true },
-                    { "NotifyCollectionChangedEventHandler", "System.Collections.Specialized", "NotifyCollectionChangedEventHandler", true },
-=======
->>>>>>> 3c6b86be
                     { "TypeKind", "Windows.UI.Xaml.Interop", "TypeKind", true },
                     { "TypeName", "System", "Type", true }
                 }
