--- conflicted
+++ resolved
@@ -65,15 +65,9 @@
         [Guid("00000000-0000-0000-C000-000000000046")]
         public struct IUnknownVftbl
         {
-<<<<<<< HEAD
-            public unsafe delegate int _QueryInterface([In] IntPtr pThis, [In] ref Guid iid, [Out] out IntPtr ptr);
-            public delegate uint _AddRef([In] IntPtr pThis);
-            public delegate uint _Release([In] IntPtr pThis);
-=======
             public unsafe delegate int _QueryInterface(IntPtr pThis, ref Guid iid, out IntPtr vftbl);
             public delegate uint _AddRef(IntPtr pThis);
             public delegate uint _Release(IntPtr pThis);
->>>>>>> 7f22c659
 
             public _QueryInterface QueryInterface;
             public _AddRef AddRef;
@@ -112,87 +106,44 @@
         }
 
         // standard accessors/mutators
-<<<<<<< HEAD
-        public unsafe delegate int _get_PropertyAsBoolean([In] void* thisPtr, [Out] out byte value);
-        public unsafe delegate int _put_PropertyAsBoolean([In] void* thisPtr, [In] byte value);
-        public unsafe delegate int _get_PropertyAsChar([In] void* thisPtr, [Out] out char value);
-        public unsafe delegate int _put_PropertyAsChar([In] void* thisPtr, [In] char value);
-        public unsafe delegate int _get_PropertyAsSByte([In] void* thisPtr, [Out] out sbyte value);
-        public unsafe delegate int _put_PropertyAsSByte([In] void* thisPtr, [In] sbyte value);
-        public unsafe delegate int _get_PropertyAsByte([In] void* thisPtr, [Out] out byte value);
-        public unsafe delegate int _put_PropertyAsByte([In] void* thisPtr, [In] byte value);
-        public unsafe delegate int _get_PropertyAsInt16([In] void* thisPtr, [Out] out short value);
-        public unsafe delegate int _put_PropertyAsInt16([In] void* thisPtr, [In] short value);
-        public unsafe delegate int _get_PropertyAsUInt16([In] void* thisPtr, [Out] out ushort value);
-        public unsafe delegate int _put_PropertyAsUInt16([In] void* thisPtr, [In] ushort value);
-        public unsafe delegate int _get_PropertyAsInt32([In] void* thisPtr, [Out] out int value);
-        public unsafe delegate int _put_PropertyAsInt32([In] void* thisPtr, [In] int value);
-        public unsafe delegate int _get_PropertyAsUInt32([In] void* thisPtr, [Out] out uint value);
-        public unsafe delegate int _put_PropertyAsUInt32([In] void* thisPtr, [In] uint value);
-        public unsafe delegate int _get_PropertyAsInt64([In] void* thisPtr, [Out] out long value);
-        public unsafe delegate int _put_PropertyAsInt64([In] void* thisPtr, [In] long value);
-        public unsafe delegate int _get_PropertyAsUInt64([In] void* thisPtr, [Out] out ulong value);
-        public unsafe delegate int _put_PropertyAsUInt64([In] void* thisPtr, [In] ulong value);
-        public unsafe delegate int _get_PropertyAsFloat([In] void* thisPtr, [Out] out float value);
-        public unsafe delegate int _put_PropertyAsFloat([In] void* thisPtr, [In] float value);
-        public unsafe delegate int _get_PropertyAsDouble([In] void* thisPtr, [Out] out double value);
-        public unsafe delegate int _put_PropertyAsDouble([In] void* thisPtr, [In] double value);
-        public unsafe delegate int _get_PropertyAsObject([In] void* thisPtr, [Out] out IntPtr value);
-        public unsafe delegate int _put_PropertyAsObject([In] void* thisPtr, [In] IntPtr value);
-        public unsafe delegate int _get_PropertyAsGuid([In] void* thisPtr, [Out] out Guid value);
-        public unsafe delegate int _put_PropertyAsGuid([In] void* thisPtr, [In] Guid value);
-        //public unsafe delegate int _get_PropertyAsString([In] void* thisPtr, [Out, MarshalAs(UnmanagedType.HString)] out string value);
-        //public delegate int _put_PropertyAsString([In] void* thisPtr, [In, MarshalAs(UnmanagedType.HString)] string value);
-        public unsafe delegate int _get_PropertyAsString([In] void* thisPtr, [Out] out IntPtr value);
-        public unsafe delegate int _put_PropertyAsString([In] void* thisPtr, [In] IntPtr value);
-        public unsafe delegate int _get_PropertyAsVector3([In] void* thisPtr, [Out] out Windows.Foundation.Numerics.Vector3 value);
-        public unsafe delegate int _put_PropertyAsVector3([In] void* thisPtr, [In] Windows.Foundation.Numerics.Vector3 value);
-        public unsafe delegate int _get_PropertyAsQuaternion([In] void* thisPtr, [Out] out Windows.Foundation.Numerics.Quaternion value);
-        public unsafe delegate int _put_PropertyAsQuaternion([In] void* thisPtr, [In] Windows.Foundation.Numerics.Quaternion value);
-        public unsafe delegate int _get_PropertyAsMatrix4x4([In] void* thisPtr, [Out] out Windows.Foundation.Numerics.Matrix4x4 value);
-        public unsafe delegate int _put_PropertyAsMatrix4x4([In] void* thisPtr, [In] Windows.Foundation.Numerics.Matrix4x4 value);
-        public unsafe delegate int _add_EventHandler([In] void* thisPtr, [In] IntPtr handler, [Out] out EventRegistrationToken token);
-        public unsafe delegate int _remove_EventHandler([In] void* thisPtr, [In] EventRegistrationToken token);
-=======
-        public unsafe delegate int _get_PropertyAsBoolean(IntPtr thisPtr, out byte value);
-        public delegate int _put_PropertyAsBoolean(IntPtr thisPtr, byte value);
-        public unsafe delegate int _get_PropertyAsChar(IntPtr thisPtr, out char value);
-        public delegate int _put_PropertyAsChar(IntPtr thisPtr, char value);
-        public unsafe delegate int _get_PropertyAsSByte(IntPtr thisPtr, out sbyte value);
-        public delegate int _put_PropertyAsSByte(IntPtr thisPtr, sbyte value);
-        public unsafe delegate int _get_PropertyAsByte(IntPtr thisPtr, out byte value);
-        public delegate int _put_PropertyAsByte(IntPtr thisPtr, byte value);
-        public unsafe delegate int _get_PropertyAsInt16(IntPtr thisPtr, out short value);
-        public delegate int _put_PropertyAsInt16(IntPtr thisPtr, short value);
-        public unsafe delegate int _get_PropertyAsUInt16(IntPtr thisPtr, out ushort value);
-        public delegate int _put_PropertyAsUInt16(IntPtr thisPtr, ushort value);
-        public unsafe delegate int _get_PropertyAsInt32(IntPtr thisPtr, out int value);
-        public delegate int _put_PropertyAsInt32(IntPtr thisPtr, int value);
-        public unsafe delegate int _get_PropertyAsUInt32(IntPtr thisPtr, out uint value);
-        public delegate int _put_PropertyAsUInt32(IntPtr thisPtr, uint value);
-        public unsafe delegate int _get_PropertyAsInt64(IntPtr thisPtr, out long value);
-        public delegate int _put_PropertyAsInt64(IntPtr thisPtr, long value);
-        public unsafe delegate int _get_PropertyAsUInt64(IntPtr thisPtr, out ulong value);
-        public delegate int _put_PropertyAsUInt64(IntPtr thisPtr, ulong value);
-        public unsafe delegate int _get_PropertyAsFloat(IntPtr thisPtr, out float value);
-        public delegate int _put_PropertyAsFloat(IntPtr thisPtr, float value);
-        public unsafe delegate int _get_PropertyAsDouble(IntPtr thisPtr, out double value);
-        public delegate int _put_PropertyAsDouble(IntPtr thisPtr, double value);
-        public unsafe delegate int _get_PropertyAsObject(IntPtr thisPtr, out IntPtr value);
-        public delegate int _put_PropertyAsObject(IntPtr thisPtr, IntPtr value);
-        public unsafe delegate int _get_PropertyAsGuid(IntPtr thisPtr, out Guid value);
-        public delegate int _put_PropertyAsGuid(IntPtr thisPtr, Guid value);
-        public unsafe delegate int _get_PropertyAsString(IntPtr thisPtr, out IntPtr value);
-        public delegate int _put_PropertyAsString(IntPtr thisPtr, IntPtr value);
-        public unsafe delegate int _get_PropertyAsVector3(IntPtr thisPtr, out Windows.Foundation.Numerics.Vector3 value);
-        public delegate int _put_PropertyAsVector3(IntPtr thisPtr, Windows.Foundation.Numerics.Vector3 value);
-        public unsafe delegate int _get_PropertyAsQuaternion(IntPtr thisPtr, out Windows.Foundation.Numerics.Quaternion value);
-        public delegate int _put_PropertyAsQuaternion(IntPtr thisPtr, Windows.Foundation.Numerics.Quaternion value);
-        public unsafe delegate int _get_PropertyAsMatrix4x4(IntPtr thisPtr, out Windows.Foundation.Numerics.Matrix4x4 value);
-        public delegate int _put_PropertyAsMatrix4x4(IntPtr thisPtr, Windows.Foundation.Numerics.Matrix4x4 value);
-        public unsafe delegate int _add_EventHandler(IntPtr thisPtr, IntPtr handler, out EventRegistrationToken token);
-        public delegate int _remove_EventHandler(IntPtr thisPtr, EventRegistrationToken token);
->>>>>>> 7f22c659
+        public unsafe delegate int _get_PropertyAsBoolean(void* thisPtr, out byte value);
+        public unsafe delegate int _put_PropertyAsBoolean(void* thisPtr, byte value);
+        public unsafe delegate int _get_PropertyAsChar(void* thisPtr, out char value);
+        public unsafe delegate int _put_PropertyAsChar(void* thisPtr, char value);
+        public unsafe delegate int _get_PropertyAsSByte(void* thisPtr, out sbyte value);
+        public unsafe delegate int _put_PropertyAsSByte(void* thisPtr, sbyte value);
+        public unsafe delegate int _get_PropertyAsByte(void* thisPtr, out byte value);
+        public unsafe delegate int _put_PropertyAsByte(void* thisPtr, byte value);
+        public unsafe delegate int _get_PropertyAsInt16(void* thisPtr, out short value);
+        public unsafe delegate int _put_PropertyAsInt16(void* thisPtr, short value);
+        public unsafe delegate int _get_PropertyAsUInt16(void* thisPtr, out ushort value);
+        public unsafe delegate int _put_PropertyAsUInt16(void* thisPtr, ushort value);
+        public unsafe delegate int _get_PropertyAsInt32(void* thisPtr, out int value);
+        public unsafe delegate int _put_PropertyAsInt32(void* thisPtr, int value);
+        public unsafe delegate int _get_PropertyAsUInt32(void* thisPtr, out uint value);
+        public unsafe delegate int _put_PropertyAsUInt32(void* thisPtr, uint value);
+        public unsafe delegate int _get_PropertyAsInt64(void* thisPtr, out long value);
+        public unsafe delegate int _put_PropertyAsInt64(void* thisPtr, long value);
+        public unsafe delegate int _get_PropertyAsUInt64(void* thisPtr, out ulong value);
+        public unsafe delegate int _put_PropertyAsUInt64(void* thisPtr, ulong value);
+        public unsafe delegate int _get_PropertyAsFloat(void* thisPtr, out float value);
+        public unsafe delegate int _put_PropertyAsFloat(void* thisPtr, float value);
+        public unsafe delegate int _get_PropertyAsDouble(void* thisPtr, out double value);
+        public unsafe delegate int _put_PropertyAsDouble(void* thisPtr, double value);
+        public unsafe delegate int _get_PropertyAsObject(void* thisPtr, out void* value);
+        public unsafe delegate int _put_PropertyAsObject(void* thisPtr, void* value);
+        public unsafe delegate int _get_PropertyAsGuid(void* thisPtr, out Guid value);
+        public unsafe delegate int _put_PropertyAsGuid(void* thisPtr, Guid value);
+        public unsafe delegate int _get_PropertyAsString(void* thisPtr, out void* value);
+        public unsafe delegate int _put_PropertyAsString(void* thisPtr, void* value);
+        public unsafe delegate int _get_PropertyAsVector3(void* thisPtr, out Windows.Foundation.Numerics.Vector3 value);
+        public unsafe delegate int _put_PropertyAsVector3(void* thisPtr, Windows.Foundation.Numerics.Vector3 value);
+        public unsafe delegate int _get_PropertyAsQuaternion(void* thisPtr, out Windows.Foundation.Numerics.Quaternion value);
+        public unsafe delegate int _put_PropertyAsQuaternion(void* thisPtr, Windows.Foundation.Numerics.Quaternion value);
+        public unsafe delegate int _get_PropertyAsMatrix4x4(void* thisPtr, out Windows.Foundation.Numerics.Matrix4x4 value);
+        public unsafe delegate int _put_PropertyAsMatrix4x4(void* thisPtr, Windows.Foundation.Numerics.Matrix4x4 value);
+        public unsafe delegate int _add_EventHandler(void* thisPtr, void* handler, out EventRegistrationToken token);
+        public unsafe delegate int _remove_EventHandler(void* thisPtr, EventRegistrationToken token);
 
         // IDelegate
         public struct IDelegateVftbl
@@ -216,15 +167,9 @@
         [Guid("AF86E2E0-B12D-4c6a-9C5A-D7AA65101E90")]
         public struct Vftbl
         {
-<<<<<<< HEAD
-            public delegate int _GetIids([In] IntPtr pThis, out uint iidCount, out Guid[] iids);
-            public delegate int _GetRuntimeClassName([In] IntPtr pThis, IntPtr className);
-            public delegate int _GetTrustLevel([In] IntPtr pThis, out TrustLevel trustLevel);
-=======
-            public delegate int _GetIids(IntPtr pThis, uint iidCount, Guid[] iids);
+            public delegate int _GetIids(IntPtr pThis, out uint iidCount, out Guid[] iids);
             public delegate int _GetRuntimeClassName(IntPtr pThis, IntPtr className);
-            public delegate int _GetTrustLevel(IntPtr pThis, TrustLevel trustLevel);
->>>>>>> 7f22c659
+            public delegate int _GetTrustLevel(IntPtr pThis, out TrustLevel trustLevel);
 
             public IUnknownVftbl IUnknownVftbl;
             public _GetIids GetIids;
@@ -738,23 +683,7 @@
                 var lastSegment = moduleName.LastIndexOf(".");
                 if (lastSegment <= 0)
                 {
-<<<<<<< HEAD
-                    try
-                    {
-                        (_IActivationFactory, _) = DllModule.Load(moduleName + ".dll").GetActivationFactory(runtimeClassId);
-                        if (_IActivationFactory != null) { return; }
-                    }
-                    catch (Exception) { }
-
-                    var lastSegment = moduleName.LastIndexOf(".");
-                    if (lastSegment <= 0)
-                    {
-                        Marshal.ThrowExceptionForHR(hr);
-                    }
-                    moduleName = moduleName.Remove(lastSegment);
-=======
                     Marshal.ThrowExceptionForHR(hr);
->>>>>>> 7f22c659
                 }
                 moduleName = moduleName.Remove(lastSegment);
             }
@@ -784,16 +713,7 @@
         int _refs = 1;
         public readonly IntPtr ThisPtr;
 
-<<<<<<< HEAD
         protected static Delegate FindObject(IntPtr thisPtr) => UnmanagedObject.FindObject<Delegate>(thisPtr);
-=======
-        public static Delegate FindObject(IntPtr thisPtr)
-        {
-            UnmanagedObject unmanagedObject = Marshal.PtrToStructure<UnmanagedObject>(thisPtr);
-            GCHandle thisHandle = GCHandle.FromIntPtr(unmanagedObject._gchandlePtr);
-            return (Delegate)thisHandle.Target;
-        }
->>>>>>> 7f22c659
 
         // IUnknown
         static unsafe readonly IUnknownVftbl._QueryInterface _QueryInterface = new IUnknownVftbl._QueryInterface(QueryInterface);
@@ -1108,20 +1028,6 @@
         }
     }
 
-    public struct MarshaledValue<T>
-    {
-        public MarshaledValue(IntPtr interopValue)
-        {
-            this.InteropValue = interopValue;
-        }
-
-        public IntPtr InteropValue
-        {
-            get;
-            private set;
-        }
-    }
-
     internal class EventSource<TDelegate>
         where TDelegate : class, MulticastDelegate
     {
@@ -1134,25 +1040,7 @@
 
         public void Subscribe(TDelegate del)
         {
-<<<<<<< HEAD
-            add
-            {
-                lock (this)
-                {
-                    if (_event == null)
-                        using (var reference = new Delegate.InitialReference(Marshal.GetFunctionPointerForDelegate(Abi_Invoke), new Managed_Invoke(Invoke)))
-                        {
-                            EventRegistrationToken token;
-                            unsafe { Marshal.ThrowExceptionForHR(_addHandler(_obj.ThisPtr.ToPointer(), reference.DelegatePtr, out token)); }
-                            _token = token;
-                        }
-                    _event += value;
-                }
-            }
-            remove
-=======
             lock (this)
->>>>>>> 7f22c659
             {
                 if (_event == null)
                 {
@@ -1176,53 +1064,9 @@
 
         public void Unsubscribe(TDelegate del)
         {
-<<<<<<< HEAD
-            _event?.Invoke();
-        }
-
-        unsafe void _Unsubscribe()
-        {
-            Marshal.ThrowExceptionForHR(_removeHandler(_obj.ThisPtr.ToPointer(), _token));
-            _token.Value = 0;
-        }
-    }
-
-    delegate int Abi_Invoke1([In] IntPtr thisPtr, [In] IntPtr arg1);
-    internal class EventSource<A1>
-    {
-        delegate void Managed_Invoke(IntPtr arg1Ptr);
-        static Abi_Invoke1 Abi_Invoke = (IntPtr thisPtr, IntPtr arg1Ptr) =>
-            Delegate.MarshalInvoke(thisPtr, (Managed_Invoke managed_invoke) => managed_invoke(arg1Ptr));
-
-        internal delegate A1 UnmarshalArg1(IntPtr arg1Ptr);
-
-        readonly IObjectReference _obj;
-        readonly _add_EventHandler _addHandler;
-        readonly _remove_EventHandler _removeHandler;
-        readonly UnmarshalArg1 _unmarshalArg1;
-
-        private EventRegistrationToken _token;
-        private event EventHandler<A1> _event;
-        public event EventHandler<A1> Event
-        {
-            add
-            {
-                lock (this)
-                {
-                    if (_event == null)
-                        using (var reference = new Delegate.InitialReference(Marshal.GetFunctionPointerForDelegate(Abi_Invoke), new Managed_Invoke(Invoke)))
-                        {
-                            EventRegistrationToken token;
-                            unsafe { Marshal.ThrowExceptionForHR(_addHandler(_obj.ThisPtr.ToPointer(), reference.DelegatePtr, out token)); }
-                            _token = token;
-                        }
-                    _event += value;
-                }
-=======
             lock (this)
             {
                 _event = (TDelegate)global::System.Delegate.Remove(_event, del);
->>>>>>> 7f22c659
             }
             if (_event == null)
             {
@@ -1230,72 +1074,14 @@
             }
         }
 
-<<<<<<< HEAD
-        internal EventSource(IObjectReference obj, _add_EventHandler addHandler, _remove_EventHandler removeHandler, UnmarshalArg1 unmarshalArg1)
-        {
-            _obj = obj;
-            _addHandler = addHandler;
-            _removeHandler = removeHandler;
-            _unmarshalArg1 = unmarshalArg1;
-        }
-
-        ~EventSource()
-        {
-            _Unsubscribe();
-        }
-
-        void Invoke(IntPtr arg1Ptr)
-        {
-            _event?.Invoke(_unmarshalArg1(arg1Ptr));
-        }
-
-        unsafe void _Unsubscribe()
-        {
-            Marshal.ThrowExceptionForHR(_removeHandler(_obj.ThisPtr.ToPointer(), _token));
-            _token.Value = 0;
-        }
-    }
-
-    delegate int Abi_Invoke2([In] IntPtr thisPtr, [In] IntPtr arg1, [In] IntPtr arg2);
-    internal class EventSource<A1, A2>
-    {
-        delegate void Managed_Invoke(IntPtr arg1Ptr, IntPtr arg2Ptr);
-        static Abi_Invoke2 Abi_Invoke = (IntPtr thisPtr, IntPtr arg1Ptr, IntPtr arg2Ptr) =>
-            Delegate.MarshalInvoke(thisPtr, (Managed_Invoke managed_invoke) => managed_invoke(arg1Ptr, arg2Ptr));
-
-        internal delegate A1 UnmarshalArg1(IntPtr arg1Ptr);
-        internal delegate A2 UnmarshalArg2(IntPtr arg2Ptr);
-
-        readonly IObjectReference _obj;
-        readonly _add_EventHandler _addHandler;
-        readonly _remove_EventHandler _removeHandler;
-        readonly UnmarshalArg1 _unmarshalArg1;
-        readonly UnmarshalArg2 _unmarshalArg2;
-
-        private EventRegistrationToken _token;
-        private event EventHandler<A1, A2> _event;
-        public event EventHandler<A1, A2> Event
-=======
         private System.Delegate _eventInvoke;
         private System.Delegate EventInvoke
->>>>>>> 7f22c659
         {
             get
             {
                 if (_eventInvoke is object)
                 {
-<<<<<<< HEAD
-                    if (_event == null)
-                        using (var reference = new Delegate.InitialReference(Marshal.GetFunctionPointerForDelegate(Abi_Invoke), new Managed_Invoke(Invoke)))
-                        {
-                            EventRegistrationToken token;
-                            unsafe { Marshal.ThrowExceptionForHR(_addHandler(_obj.ThisPtr.ToPointer(), reference.DelegatePtr, out token)); }
-                            _token = token;
-                        }
-                    _event += value;
-=======
                     return _eventInvoke;
->>>>>>> 7f22c659
                 }
 
                 MethodInfo invoke = typeof(TDelegate).GetMethod("Invoke");
@@ -1305,44 +1091,6 @@
                 {
                     parameters[i] = Expression.Parameter(invokeParameters[i].ParameterType, invokeParameters[i].Name);
                 }
-<<<<<<< HEAD
-            }
-        }
-
-        internal EventSource(IObjectReference obj, _add_EventHandler addHandler, _remove_EventHandler removeHandler, UnmarshalArg1 unmarshalArg1, UnmarshalArg2 unmarshalArg2)
-        {
-            _obj = obj;
-            _addHandler = addHandler;
-            _removeHandler = removeHandler;
-            _unmarshalArg1 = unmarshalArg1;
-            _unmarshalArg2 = unmarshalArg2;
-        }
-
-        ~EventSource()
-        {
-            _Unsubscribe();
-        }
-
-        void Invoke(IntPtr arg1Ptr, IntPtr arg2Ptr)
-        {
-            _event?.Invoke(_unmarshalArg1(arg1Ptr), _unmarshalArg2(arg2Ptr));
-        }
-
-        unsafe void _Unsubscribe()
-        {
-            Marshal.ThrowExceptionForHR(_removeHandler(_obj.ThisPtr.ToPointer(), _token));
-            _token.Value = 0;
-        }
-    }
-
-    delegate int Abi_Invoke3([In] IntPtr thisPtr, [In] IntPtr arg1, [In] IntPtr arg2, [In] IntPtr arg3);
-    internal class EventSource<A1, A2, A3>
-    {
-        delegate void Managed_Invoke(IntPtr arg1Ptr, IntPtr arg2Ptr, IntPtr arg3Ptr);
-        static Abi_Invoke3 Abi_Invoke = (IntPtr thisPtr, IntPtr arg1Ptr, IntPtr arg2Ptr, IntPtr arg3Ptr) =>
-            Delegate.MarshalInvoke(thisPtr, (Managed_Invoke managed_invoke) => managed_invoke(arg1Ptr, arg2Ptr, arg3Ptr));
-=======
->>>>>>> 7f22c659
 
                 ParameterExpression delegateLocal = Expression.Parameter(typeof(TDelegate), "event");
 
@@ -1354,35 +1102,7 @@
                             Expression.ReferenceNotEqual(delegateLocal, Expression.Constant(null, typeof(TDelegate))), Expression.Call(delegateLocal, invoke, parameters))),
                     parameters).Compile();
 
-<<<<<<< HEAD
-        private EventRegistrationToken _token;
-        private event EventHandler<A1, A2, A3> _event;
-        public event EventHandler<A1, A2, A3> Event
-        {
-            add
-            {
-                lock (this)
-                {
-                    if (_event == null)
-                        using (var reference = new Delegate.InitialReference(Marshal.GetFunctionPointerForDelegate(Abi_Invoke), new Managed_Invoke(Invoke)))
-                        {
-                            EventRegistrationToken token;
-                            unsafe { Marshal.ThrowExceptionForHR(_addHandler(_obj.ThisPtr.ToPointer(), reference.DelegatePtr, out token)); }
-                            _token = token;
-                        }
-                    _event += value;
-                }
-            }
-            remove
-            {
-                _event -= value;
-                if (_event == null)
-                {
-                    _Unsubscribe();
-                }
-=======
                 return _eventInvoke;
->>>>>>> 7f22c659
             }
         }
 
@@ -1398,345 +1118,10 @@
             _UnsubscribeFromNative();
         }
 
-<<<<<<< HEAD
-        unsafe void _Unsubscribe()
-=======
         void _UnsubscribeFromNative()
->>>>>>> 7f22c659
         {
             Marshal.ThrowExceptionForHR(_removeHandler(_obj.ThisPtr.ToPointer(), _token));
             _token.Value = 0;
         }
     }
-<<<<<<< HEAD
-
-    public static class TypeExtensions
-    {
-        public static bool IsDelegate(this Type type)
-        {
-            return typeof(MulticastDelegate).IsAssignableFrom(type.BaseType);
-        }
-    }
-
-    struct MarshalInterface<TInterface, TAbi>
-        where TAbi : class, TInterface
-    {
-        private static Func<TAbi, IObjectReference> _ToAbi;
-        private static Func<IntPtr, TAbi> _FromAbi;
-
-        public static TInterface FromAbi(IntPtr ptr)
-        {
-            // TODO: Check if the value is a CCW and return the underlying object.
-            if (_FromAbi == null)
-            {
-                _FromAbi = BindFromAbi();
-            }
-            return _FromAbi(ptr);
-        }
-
-        public static IObjectReference ToAbi(TInterface value)
-        {
-            // If the value passed in is the native implementation of the interface
-            // use the ToAbi delegate since it will be faster than reflection.
-            if (value is TAbi native)
-            {
-                if (_ToAbi == null)
-                {
-                    _ToAbi = BindToAbi();
-                }
-                return _ToAbi(native);
-            }
-
-            Type type = value.GetType();
-            MethodInfo asInterfaceMethod = type.GetMethod("AsInterface`1");
-            // If the type has an AsInterface<A> method, then it is an interface.
-            if (asInterfaceMethod != null)
-            {
-                return (IObjectReference)asInterfaceMethod.MakeGenericMethod(typeof(TInterface)).Invoke(value, null);
-            }
-
-            // The type is a class. We need to determine if it's an RCW or a managed class.
-            Type interfaceTagType = type.GetNestedType("InterfaceTag`1", BindingFlags.NonPublic | BindingFlags.DeclaredOnly)?.MakeGenericType(typeof(TInterface));
-            // If the type declares a nested InterfaceTag<I> type, then it is a generated RCW.
-            if (interfaceTagType != null)
-            {
-                Type interfaceType = typeof(TInterface);
-                TAbi iface = null;
-
-                for (Type currentRcwType = type; currentRcwType != typeof(object); currentRcwType = interfaceType.BaseType)
-                {
-                    interfaceTagType = type.GetNestedType("InterfaceTag`1", BindingFlags.NonPublic | BindingFlags.DeclaredOnly)?.MakeGenericType(typeof(TInterface));
-                    if (interfaceTagType == null)
-                    {
-                        throw new InvalidOperationException($"Found a non-RCW type '{currentRcwType}' that is a base class of a generated RCW type '{type}'.");
-                    }
-
-                    MethodInfo asInternalMethod = type.GetMethod("AsInternal", BindingFlags.NonPublic | BindingFlags.DeclaredOnly | BindingFlags.Instance, null, new[] { interfaceTagType }, null);
-                    if (asInternalMethod != null)
-                    {
-                        iface = (TAbi)asInternalMethod.Invoke(value, new[] { Activator.CreateInstance(interfaceTagType) });
-                        break;
-                    }
-                }
-
-                if (iface == null)
-                {
-                    throw new InvalidCastException($"Unable to get native interface of type '{interfaceType}' for object of type '{type}'.");
-                }
-
-                if (_ToAbi == null)
-                {
-                    _ToAbi = BindToAbi();
-                }
-                return _ToAbi(iface);
-            }
-
-            if (_ToAbi == null)
-            {
-                _ToAbi = BindToAbi();
-            }
-
-            var objReference = ComCallableWrapper.CreateCCWForObject(value);
-
-            return _ToAbi(objReference.AsType<TAbi>());
-        }
-
-        private static Func<IntPtr, TAbi> BindFromAbi()
-        {
-            var fromAbiMethod = typeof(TAbi).GetMethod("FromAbi");
-            var objReferenceConstructor = typeof(TAbi).GetConstructor(new[] { fromAbiMethod.ReturnType });
-            var parms = new[] { Expression.Parameter(typeof(IntPtr), "arg") };
-            return Expression.Lambda<Func<IntPtr, TAbi>>(
-                    Expression.New(objReferenceConstructor,
-                        Expression.Call(fromAbiMethod, parms[0])), parms).Compile();
-        }
-
-        private static Func<TAbi, IObjectReference> BindToAbi()
-        {
-            var parms = new[] { Expression.Parameter(typeof(TAbi), "arg") };
-            return Expression.Lambda<Func<TAbi, IObjectReference>>(
-                Expression.MakeMemberAccess(
-                    parms[0],
-                    typeof(TAbi).GetField("_obj", BindingFlags.Instance | BindingFlags.NonPublic)), parms).Compile();
-        }
-    }
-
-
-    struct MarshalString
-    {
-        public static string FromAbi(IntPtr value) => HString.ToString(value);
-        public static HStringReference ToAbi(string value) => new HStringReference(value);
-    }
-
-    public class Marshaler<T>
-    {
-        static Marshaler()
-        {
-            Type type = typeof(T);
-
-            if (type.IsValueType)
-            {
-                // If type is blittable, just pass it through
-                AbiType = Type.GetType("ABI." + type.FullName);
-                if (AbiType == null)
-                {
-                    AbiType = type;
-                    FromAbi = (object value) => (T)value;
-                    ToAbi = (T value) => value;
-                }
-                else // bind to ABI counterpart's marshaling methods
-                {
-                    FromAbi = BindFromAbi(AbiType);
-                    ToAbi = BindToAbi(AbiType);
-                }
-            }
-            else if (type == typeof(String))
-            {
-                AbiType = typeof(IntPtr);
-                FromAbi = (object value) => (T)(object)MarshalString.FromAbi((IntPtr)value);
-                ToAbi = (T value) => MarshalString.ToAbi((string)(object)value);
-            }
-            // TODO: string projection
-            else if (type == typeof(HString))
-            {
-                AbiType = typeof(IntPtr);
-                FromAbi = (object value) => (T)(object)new HString((IntPtr)value);
-                ToAbi = (T value) => ((HString)(object)value).Handle;
-            }
-            else // TODO: IInspectables (rcs, interfaces, delegates)
-            {
-                AbiType = typeof(IntPtr);
-                FromAbi = (object value) => (T)value;
-                ToAbi = (T value) => (object)value;
-            }
-        }
-
-        private static Func<object, T> BindFromAbi(Type AbiType)
-        {
-            var parms = new[] { Expression.Parameter(typeof(object), "arg") };
-            return Expression.Lambda<Func<object, T>>(
-                Expression.Call(AbiType.GetMethod("FromAbi"),
-                    new[] { Expression.Convert(parms[0], AbiType) }),
-                parms).Compile();
-        }
-
-        private static Func<T, object> BindToAbi(Type AbiType)
-        {
-            var parms = new[] { Expression.Parameter(typeof(T), "arg") };
-            return Expression.Lambda<Func<T, object>>(
-                Expression.Convert(Expression.Call(AbiType.GetMethod("ToAbi"), parms),
-                typeof(object)), parms).Compile();
-        }
-
-        public static readonly Type AbiType;
-        public static readonly Func<object, T> FromAbi;
-        public static readonly Func<T, object> ToAbi;
-    }
-
-    public static class GuidGenerator
-    {
-        private static Type GetGuidType(Type type)
-        {
-            if (type.IsDelegate())
-            {
-                var type_name = type.FullName;
-                if (type.IsGenericType)
-                {
-                    var backtick = type_name.IndexOf('`');
-                    type_name = type_name.Substring(0, backtick) + "Helper`" + type_name.Substring(backtick + 1);
-                }
-                else
-                {
-                    type_name += "Helper";
-                }
-                return Type.GetType(type_name);
-            }
-            return type;
-        }
-
-        public static Guid GetGUID(Type type)
-        {
-            return GetGuidType(type).GUID;
-        }
-
-        public static Guid GetIID(Type type)
-        {
-            type = GetGuidType(type);
-            if (!type.IsGenericType)
-            {
-                return type.GUID;
-            }
-            return (Guid)type.GetField("PIID").GetValue(null);
-        }
-
-        public static string GetSignature(Type type)
-        {
-            if (type == typeof(IInspectable))
-            {
-                return "cinterface(IInspectable)";
-            }
-
-            if (type.IsGenericType)
-            {
-                var args = type.GetGenericArguments().Select(t => GetSignature(t));
-                return "pinterface({" + GetGUID(type) + "};" + String.Join(";", args) + ")";
-            }
-
-            if (type.IsValueType)
-            {
-                switch (type.Name)
-                {
-                    case "SByte": return "i1";
-                    case "Byte": return "u1";
-                    case "Int16": return "i2";
-                    case "UInt16": return "u2";
-                    case "Int32": return "i4";
-                    case "UInt32": return "u4";
-                    case "Int64": return "i8";
-                    case "UInt64": return "u8";
-                    case "Single": return "f4";
-                    case "Double": return "f8";
-                    case "Boolean": return "b1";
-                    case "Char": return "c2";
-                    case "Guid": return "g16";
-                    default:
-                        {
-                            if (type.IsEnum)
-                            {
-                                var isFlags = type.CustomAttributes.Any(cad => cad.AttributeType == typeof(FlagsAttribute));
-                                return "enum(" + type.FullName + ";" + (isFlags ? "u4" : "i4") + ")";
-                            }
-                            if (!type.IsPrimitive)
-                            {
-                                var args = type.GetFields().Select(fi => GetSignature(fi.FieldType));
-                                return "struct(" + type.FullName + ";" + String.Join(";", args) + ")";
-                            }
-                            throw new InvalidOperationException("unsupported value type");
-                        }
-                }
-            }
-
-            if (type == typeof(String))
-            {
-                return "string";
-            }
-
-            var _default = type.GetFields(BindingFlags.NonPublic | BindingFlags.Instance).FirstOrDefault((FieldInfo fi) => fi.Name == "_default");
-            if (_default != null)
-            {
-                return "rc(" + type.FullName + ";" + GetSignature(_default.FieldType) + ")";
-            }
-
-            if (type.IsDelegate())
-            {
-                return "delegate({" + GetGUID(type) + "})";
-            }
-
-            return "{" + type.GUID.ToString() + "}";
-        }
-
-        private static Guid encode_guid(byte[] data)
-        {
-            if (BitConverter.IsLittleEndian)
-            {
-                // swap bytes of int a
-                byte t = data[0];
-                data[0] = data[3];
-                data[3] = t;
-                t = data[1];
-                data[1] = data[2];
-                data[2] = t;
-                // swap bytes of short b
-                t = data[4];
-                data[4] = data[5];
-                data[5] = t;
-                // swap bytes of short c and encode rfc time/version field
-                t = data[6];
-                data[6] = data[7];
-                data[7] = (byte)((t & 0x0f) | (5 << 4));
-                // encode rfc clock/reserved field
-                data[8] = (byte)((data[8] & 0x3f) | 0x80);
-            }
-            return new Guid(data.Take(16).ToArray());
-        }
-
-        private static Guid wrt_pinterface_namespace = new Guid("d57af411-737b-c042-abae-878b1e16adee");
-
-        public static Guid CreateIID(Type type)
-        {
-            var sig = GetSignature(type);
-            if (!type.IsGenericType)
-            {
-                return new Guid(sig);
-            }
-            var data = wrt_pinterface_namespace.ToByteArray().Concat(UTF8Encoding.UTF8.GetBytes(sig)).ToArray();
-            using (SHA1 sha = new SHA1CryptoServiceProvider())
-            {
-                var hash = sha.ComputeHash(data);
-                return encode_guid(hash);
-            }
-        }
-    }
-=======
->>>>>>> 7f22c659
 }