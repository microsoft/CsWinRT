﻿using System;
using System.Collections;
using System.Collections.Generic;
using System.Linq;
using System.Reflection;
using System.Runtime.InteropServices;
using System.Numerics;
using System.Security.Cryptography;
using System.Text;
using System.Linq.Expressions;

#pragma warning disable 0169 // The field 'xxx' is never used
#pragma warning disable 0649 // Field 'xxx' is never assigned to, and will always have its default value

namespace WinRT
{
    public enum TrustLevel
    {
        BaseTrust = 0,
        PartialTrust = BaseTrust + 1,
        FullTrust = PartialTrust + 1
    };

    public delegate void EventHandler();
    public delegate void EventHandler<A1>(A1 arg1);
    public delegate void EventHandler<A1, A2>(A1 arg1, A2 arg2);
    public delegate void EventHandler<A1, A2, A3>(A1 arg1, A2 arg2, A3 arg3);

    namespace Interop
    {
        // IUnknown
        [Guid("00000000-0000-0000-C000-000000000046")]
        public struct IUnknownVftbl
        {
            public unsafe delegate int _QueryInterface([In] IntPtr pThis, [In] ref Guid iid, [Out] out IntPtr vftbl);
            public delegate uint _AddRef([In] IntPtr pThis);
            public delegate uint _Release([In] IntPtr pThis);

            public _QueryInterface QueryInterface;
            public _AddRef AddRef;
            public _Release Release;
        }

        // IActivationFactory
        [Guid("00000035-0000-0000-C000-000000000046")]
        public struct IActivationFactoryVftbl
        {
            public unsafe delegate int _ActivateInstance([In] IntPtr pThis, [Out] out IntPtr instance);

            public IInspectable.Vftbl IInspectableVftbl;
            public _ActivateInstance ActivateInstance;
        }

        // standard accessors/mutators
        public unsafe delegate int _get_PropertyAsBoolean([In] IntPtr thisPtr, [Out] out byte value);
        public delegate int _put_PropertyAsBoolean([In] IntPtr thisPtr, [In] byte value);
        public unsafe delegate int _get_PropertyAsChar([In] IntPtr thisPtr, [Out] out char value);
        public delegate int _put_PropertyAsChar([In] IntPtr thisPtr, [In] char value);
        public unsafe delegate int _get_PropertyAsSByte([In] IntPtr thisPtr, [Out] out sbyte value);
        public delegate int _put_PropertyAsSByte([In] IntPtr thisPtr, [In] sbyte value);
        public unsafe delegate int _get_PropertyAsByte([In] IntPtr thisPtr, [Out] out byte value);
        public delegate int _put_PropertyAsByte([In] IntPtr thisPtr, [In] byte value);
        public unsafe delegate int _get_PropertyAsInt16([In] IntPtr thisPtr, [Out] out short value);
        public delegate int _put_PropertyAsInt16([In] IntPtr thisPtr, [In] short value);
        public unsafe delegate int _get_PropertyAsUInt16([In] IntPtr thisPtr, [Out] out ushort value);
        public delegate int _put_PropertyAsUInt16([In] IntPtr thisPtr, [In] ushort value);
        public unsafe delegate int _get_PropertyAsInt32([In] IntPtr thisPtr, [Out] out int value);
        public delegate int _put_PropertyAsInt32([In] IntPtr thisPtr, [In] int value);
        public unsafe delegate int _get_PropertyAsUInt32([In] IntPtr thisPtr, [Out] out uint value);
        public delegate int _put_PropertyAsUInt32([In] IntPtr thisPtr, [In] uint value);
        public unsafe delegate int _get_PropertyAsInt64([In] IntPtr thisPtr, [Out] out long value);
        public delegate int _put_PropertyAsInt64([In] IntPtr thisPtr, [In] long value);
        public unsafe delegate int _get_PropertyAsUInt64([In] IntPtr thisPtr, [Out] out ulong value);
        public delegate int _put_PropertyAsUInt64([In] IntPtr thisPtr, [In] ulong value);
        public unsafe delegate int _get_PropertyAsFloat([In] IntPtr thisPtr, [Out] out float value);
        public delegate int _put_PropertyAsFloat([In] IntPtr thisPtr, [In] float value);
        public unsafe delegate int _get_PropertyAsDouble([In] IntPtr thisPtr, [Out] out double value);
        public delegate int _put_PropertyAsDouble([In] IntPtr thisPtr, [In] double value);
        public unsafe delegate int _get_PropertyAsObject([In] IntPtr thisPtr, [Out] out IntPtr value);
        public delegate int _put_PropertyAsObject([In] IntPtr thisPtr, [In] IntPtr value);
        public unsafe delegate int _get_PropertyAsGuid([In] IntPtr thisPtr, [Out] out Guid value);
        public delegate int _put_PropertyAsGuid([In] IntPtr thisPtr, [In] Guid value);
        //public unsafe delegate int _get_PropertyAsString([In] IntPtr thisPtr, [Out, MarshalAs(UnmanagedType.HString)] out string value);
        //public delegate int _put_PropertyAsString([In] IntPtr thisPtr, [In, MarshalAs(UnmanagedType.HString)] string value);
        public unsafe delegate int _get_PropertyAsString([In] IntPtr thisPtr, [Out] out IntPtr value);
        public delegate int _put_PropertyAsString([In] IntPtr thisPtr, [In] IntPtr value);
        public unsafe delegate int _get_PropertyAsVector3([In] IntPtr thisPtr, [Out] out Windows.Foundation.Numerics.Vector3 value);
        public delegate int _put_PropertyAsVector3([In] IntPtr thisPtr, [In] Windows.Foundation.Numerics.Vector3 value);
        public unsafe delegate int _get_PropertyAsQuaternion([In] IntPtr thisPtr, [Out] out Windows.Foundation.Numerics.Quaternion value);
        public delegate int _put_PropertyAsQuaternion([In] IntPtr thisPtr, [In] Windows.Foundation.Numerics.Quaternion value);
        public unsafe delegate int _get_PropertyAsMatrix4x4([In] IntPtr thisPtr, [Out] out Windows.Foundation.Numerics.Matrix4x4 value);
        public delegate int _put_PropertyAsMatrix4x4([In] IntPtr thisPtr, [In] Windows.Foundation.Numerics.Matrix4x4 value);
        public unsafe delegate int _add_EventHandler([In] IntPtr thisPtr, [In] IntPtr handler, [Out] out WinRT.Interop.EventRegistrationToken token);
        public delegate int _remove_EventHandler([In] IntPtr thisPtr, [In] WinRT.Interop.EventRegistrationToken token);

        // IDelegate
        public struct IDelegateVftbl
        {
            public IntPtr QueryInterface;
            public IntPtr AddRef;
            public IntPtr Release;
            public IntPtr Invoke;
        }

        public struct EventRegistrationToken
        {
            public long Value;
        }
    }

    // IInspectable
    [Guid("AF86E2E0-B12D-4c6a-9C5A-D7AA65101E90")]
    public class IInspectable
    {
        [Guid("AF86E2E0-B12D-4c6a-9C5A-D7AA65101E90")]
        public struct Vftbl
        {
            public delegate int _GetIids([In] IntPtr pThis, [Out] uint iidCount, [Out] Guid[] iids);
            public delegate int _GetRuntimeClassName([In] IntPtr pThis, [Out] IntPtr className);
            public delegate int _GetTrustLevel([In] IntPtr pThis, [Out] TrustLevel trustLevel);

            public Interop.IUnknownVftbl IUnknownVftbl;
            public _GetIids GetIids;
            public _GetRuntimeClassName GetRuntimeClassName;
            public _GetTrustLevel GetTrustLevel;
        }

        private readonly WinRT.ObjectReference<Vftbl> _obj;
        public IntPtr NativePtr { get => _obj.ThisPtr; }
        public static WinRT.ObjectReference<Vftbl> FromNative(IntPtr @this) => WinRT.ObjectReference<Vftbl>.FromNative(@this);
        public static implicit operator IInspectable(WinRT.IObjectReference obj) => obj.As<Vftbl>();
        public static implicit operator IInspectable(WinRT.ObjectReference<Vftbl> obj) => new IInspectable(obj);
        public WinRT.ObjectReference<I> As<I>() => _obj.As<I>();
        public IInspectable(WinRT.ObjectReference<Vftbl> obj)
        {
            _obj = obj;
        }
        public object _WinRT_Owner { get; set; }
    }

    public static class DelegateExtensions
    {
        public static T AsDelegate<T>(this MulticastDelegate del)
        {
            return Marshal.GetDelegateForFunctionPointer<T>(
                Marshal.GetFunctionPointerForDelegate(del));
        }
    }

    internal class Platform
    {
        [DllImport("api-ms-win-core-com-l1-1-0.dll")]
        internal static extern int CoDecrementMTAUsage([In] IntPtr cookie);

        [DllImport("api-ms-win-core-com-l1-1-0.dll")]
        internal static extern unsafe int CoIncrementMTAUsage([Out] IntPtr* cookie);

        [DllImport("kernel32.dll", SetLastError = true)]
        [return: MarshalAs(UnmanagedType.Bool)]
        internal static extern bool FreeLibrary(IntPtr moduleHandle);

        [DllImport("kernel32.dll", SetLastError = true)]
        internal static extern IntPtr GetProcAddress(IntPtr moduleHandle, [MarshalAs(UnmanagedType.LPStr)] string functionName);

        internal static T GetProcAddress<T>(IntPtr moduleHandle)
        {
            IntPtr functionPtr = Platform.GetProcAddress(moduleHandle, typeof(T).Name);
            if (functionPtr == IntPtr.Zero)
            {
                Marshal.ThrowExceptionForHR(Marshal.GetHRForLastWin32Error());
            }
            return Marshal.GetDelegateForFunctionPointer<T>(functionPtr);
        }

        [DllImport("kernel32.dll", SetLastError = true)]
        internal static extern IntPtr LoadLibraryExW([MarshalAs(UnmanagedType.LPWStr)] string fileName, IntPtr fileHandle, uint flags);

        [DllImport("api-ms-win-core-winrt-l1-1-0.dll")]
        internal static extern unsafe int RoGetActivationFactory(IntPtr runtimeClassId, ref Guid iid, IntPtr* factory);

        [DllImport("api-ms-win-core-winrt-string-l1-1-0.dll", CallingConvention = CallingConvention.StdCall)]
        internal static extern unsafe int WindowsCreateString([MarshalAs(UnmanagedType.LPWStr)] string sourceString,
                                                  int length,
                                                  [Out] IntPtr* hstring);

        [DllImport("api-ms-win-core-winrt-string-l1-1-0.dll", CallingConvention = CallingConvention.StdCall)]
        internal static extern unsafe int WindowsCreateStringReference(char* sourceString,
                                                  int length,
                                                  [Out] IntPtr* hstring_header,
                                                  [Out] IntPtr* hstring);

        [DllImport("api-ms-win-core-winrt-string-l1-1-0.dll", CallingConvention = CallingConvention.StdCall)]
        internal static extern int WindowsDeleteString(IntPtr hstring);

        [DllImport("api-ms-win-core-winrt-string-l1-1-0.dll", CallingConvention = CallingConvention.StdCall)]
        internal static extern unsafe int WindowsDuplicateString([In] IntPtr sourceString,
                                                  [Out] IntPtr* hstring);

        [DllImport("api-ms-win-core-winrt-string-l1-1-0.dll", CallingConvention = CallingConvention.StdCall)]
        internal static extern unsafe char* WindowsGetStringRawBuffer(IntPtr hstring, [Out] uint* length);
    }

    internal class Mono
    {
        static Lazy<bool> _usingMono = new Lazy<bool>(() =>
        {
            var modulePtr = Platform.LoadLibraryExW("mono-2.0-bdwgc.dll", IntPtr.Zero, 0);
            if (modulePtr == IntPtr.Zero) return false;

            if (!Platform.FreeLibrary(modulePtr))
            {
                Marshal.ThrowExceptionForHR(Marshal.GetHRForLastWin32Error());
            }
            return true;
        });

        [DllImport("mono-2.0-bdwgc.dll")]
        static extern IntPtr mono_thread_current();

        [DllImport("mono-2.0-bdwgc.dll")]
        [return: MarshalAs(UnmanagedType.Bool)]
        static extern bool mono_thread_is_foreign(IntPtr threadPtr);

        [DllImport("mono-2.0-bdwgc.dll")]
        static extern void mono_unity_thread_fast_attach(IntPtr domainPtr);

        [DllImport("mono-2.0-bdwgc.dll")]
        static extern void mono_unity_thread_fast_detach();

        [DllImport("mono-2.0-bdwgc.dll")]
        static extern void mono_thread_pop_appdomain_ref();

        [DllImport("mono-2.0-bdwgc.dll")]
        static extern IntPtr mono_domain_get();

        struct MonoObject
        {
            IntPtr vtable;
            IntPtr synchronisation; // sic
        }

        unsafe struct MonoThread
        {
            MonoObject obj;
            public MonoInternalThread_x64* internal_thread;
            IntPtr start_obj;
            IntPtr pending_exception;
        }

        [Flags]
        enum MonoThreadFlag : int
        {
            MONO_THREAD_FLAG_DONT_MANAGE = 1,
            MONO_THREAD_FLAG_NAME_SET = 2,
            MONO_THREAD_FLAG_APPDOMAIN_ABORT = 4,
        }

        [StructLayout(LayoutKind.Explicit)]
        struct MonoInternalThread_x64
        {
            [FieldOffset(0xd0)]
            public MonoThreadFlag flags;
        }

        public class ThreadContext : IDisposable
        {
            static Lazy<HashSet<IntPtr>> _foreignThreads = new Lazy<HashSet<IntPtr>>();

            readonly IntPtr _threadPtr = IntPtr.Zero;

            public ThreadContext()
            {
                if (_usingMono.Value)
                {
                    // nothing to do for Mono-native threads
                    var threadPtr = mono_thread_current();
                    if (mono_thread_is_foreign(threadPtr))
                    {
                        // initialize this thread the first time it runs managed code, and remember it for future reference
                        if (_foreignThreads.Value.Add(threadPtr))
                        {
                            // clear initial appdomain ref for new foreign threads to avoid deadlock on domain unload
                            mono_thread_pop_appdomain_ref();

                            unsafe
                            {
                                // tell Mono to ignore the thread on process shutdown since there's nothing to synchronize with
                                ((MonoThread*)threadPtr)->internal_thread->flags |= MonoThreadFlag.MONO_THREAD_FLAG_DONT_MANAGE;
                            }
                        }

                        unsafe
                        {
                            // attach as Unity does to set up the proper domain for the call
                            mono_unity_thread_fast_attach(mono_domain_get());
                            _threadPtr = threadPtr;
                        }
                    }
                }
            }

            public void Dispose()
            {
                if (_threadPtr != IntPtr.Zero)
                {
                    // detach as Unity does to properly reset the domain context
                    mono_unity_thread_fast_detach();
                }
            }
        }
    }

    public class HString : ICloneable, IDisposable
    {
        public readonly IntPtr Handle;

        public HString()
        { }

        public HString(IntPtr handle)
        {
            Handle = handle;
        }

        public HString(string value)
        {
            unsafe
            {
                IntPtr handle;
                Marshal.ThrowExceptionForHR(Platform.WindowsCreateString(value, value.Length, &handle));
                Handle = handle;
            }
        }

        public static implicit operator HString(String value)
        {
            return new HStringReference(value);
        }

        public static implicit operator String(HString value)
        {
            return value.ToString();
        }

        public override string ToString()
        {
            unsafe
            {
                uint length;
                char* buffer = Platform.WindowsGetStringRawBuffer(Handle, &length);
                return new string(buffer, 0, (int)length);
            }
        }

        public object Clone()
        {
            unsafe
            {
                IntPtr handle;
                Marshal.ThrowExceptionForHR(Platform.WindowsDuplicateString(Handle, &handle));
                return new HString(handle);
            }
        }

        public virtual void Dispose()
        {
            Marshal.ThrowExceptionForHR(Platform.WindowsDeleteString(Handle));
        }
    }

    public class HStringReference : HString
    {
        // sizeof(HSTRING_HEADER)
        private unsafe struct HStringHeader
        {
            public fixed byte Reserved[24];
        };
        private HStringHeader _header;
        private GCHandle _gchandle;

        public HStringReference(String value)
        {
            // todo: does value need to be pinned?
            _gchandle = GCHandle.Alloc(value);
            unsafe
            {
                fixed (void* chars = value, pHeader = &_header, pHandle = &Handle)
                {
                    Marshal.ThrowExceptionForHR(WinRT.Platform.WindowsCreateStringReference(
                        (char*)chars, value.Length, (IntPtr*)pHeader, (IntPtr*)pHandle));
                }
            }
        }

        public override void Dispose()
        {
            // no need to delete hstring reference
            _gchandle.Free();
        }
    }

    internal struct VftblPtr
    {
        public IntPtr Vftbl;
    }

    public abstract class IObjectReference
    {
        public readonly IntPtr ThisPtr;
        protected virtual Interop.IUnknownVftbl VftblIUnknown { get; }

        protected IObjectReference(IntPtr thisPtr)
        {
            ThisPtr = thisPtr;
        }

        public ObjectReference<T> As<T>() => As<T>(GuidGenerator.GetIID(typeof(T)));
        public unsafe ObjectReference<T> As<T>(Guid iid)
        {
            IntPtr thatPtr;
            Marshal.ThrowExceptionForHR(VftblIUnknown.QueryInterface(ThisPtr, ref iid, out thatPtr));
            return ObjectReference<T>.Attach(ref thatPtr);
        }

        public T AsType<T>()
        {
            var ctor = typeof(T).GetConstructor(new[] { typeof(IObjectReference) });
            if (ctor != null)
            {
                return (T)ctor.Invoke(new[] { this });
            }
            throw new InvalidOperationException("Target type is not a projected interface.");
        }
    }

    public class ObjectReference<T> : IObjectReference
    {
        protected override Interop.IUnknownVftbl VftblIUnknown => _vftblIUnknown;
        readonly Interop.IUnknownVftbl _vftblIUnknown;
        public readonly T Vftbl;

        public static ObjectReference<T> Attach(ref IntPtr thisPtr)
        {
            var obj = new ObjectReference<T>(thisPtr);
            thisPtr = IntPtr.Zero;
            return obj;
        }

        public static ObjectReference<T> FromNative(IntPtr thisPtr)
        {
<<<<<<< HEAD
            var obj = new ObjectReference<T>(thisPtr);
=======
            if (thisPtr == IntPtr.Zero)
            {
                return null;
            }

            var obj = new ObjectReference<T>(module, thisPtr, true);
>>>>>>> fb73e216
            obj._vftblIUnknown.AddRef(obj.ThisPtr);
            return obj;
        }

<<<<<<< HEAD
        ObjectReference(IntPtr thisPtr) :
            base(thisPtr)
        {
=======
        public static ObjectReference<T> FromNative(IntPtr thisPtr)
        {
            if (thisPtr == IntPtr.Zero)
            {
                return null;
            }

            // Retrieve module handle from QueryInterface function address
            IntPtr qi;
            unsafe { qi = (*(IntPtr**)thisPtr.ToPointer())[0]; };
            IntPtr moduleHandle;
            if (!Platform.GetModuleHandleExW(4, qi, out moduleHandle))
            {
                Marshal.ThrowExceptionForHR(Marshal.GetHRForLastWin32Error());
            }
            return FromNative(new DllModuleHandle(moduleHandle), thisPtr);
        }

        public static ObjectReference<T> FromNativeNoRef(IntPtr thisPtr)
        {
            if (thisPtr == IntPtr.Zero)
            {
                return null;
            }

            return new ObjectReference<T>(null, thisPtr, false);
        }

        ObjectReference(object module, IntPtr thisPtr, bool owned) :
            base(module, thisPtr)
        {
            _owned = owned;
>>>>>>> fb73e216
            var vftblPtr = Marshal.PtrToStructure<VftblPtr>(ThisPtr);
            _vftblIUnknown = Marshal.PtrToStructure<Interop.IUnknownVftbl>(vftblPtr.Vftbl);
            Vftbl = Marshal.PtrToStructure<T>(vftblPtr.Vftbl);
        }

        ~ObjectReference()
        {
            _vftblIUnknown.Release(ThisPtr);
        }
    }

    internal class DllModule
    {
        [UnmanagedFunctionPointer(CallingConvention.StdCall)]
        public unsafe delegate int DllGetActivationFactory(
            [In] IntPtr activatableClassId,
            [Out] out IntPtr activationFactory);

        [UnmanagedFunctionPointer(CallingConvention.StdCall)]
        public unsafe delegate int DllCanUnloadNow();

        readonly string _fileName;
        readonly IntPtr _moduleHandle;
        readonly DllGetActivationFactory _GetActivationFactory;
        readonly DllCanUnloadNow _CanUnloadNow;

        static readonly string _currentModuleDirectory = System.IO.Path.GetDirectoryName(System.Reflection.Assembly.GetExecutingAssembly().Location);

        static Dictionary<string, DllModule> _cache = new System.Collections.Generic.Dictionary<string, DllModule>();

        public static DllModule Load(string fileName)
        {
            lock (_cache)
            {
                DllModule module;
                if (!_cache.TryGetValue(fileName, out module))
                {
                    module = new DllModule(fileName);
                    _cache[fileName] = module;
                }
                return module;
            }
        }

        DllModule(string fileName)
        {
            _fileName = fileName;

            // Explicitly look for module in the same directory as this one, and
            // use altered search path to ensure any dependencies in the same directory are found.
            _moduleHandle = Platform.LoadLibraryExW(System.IO.Path.Combine(_currentModuleDirectory, fileName), IntPtr.Zero, /* LOAD_WITH_ALTERED_SEARCH_PATH */ 8);
            if (_moduleHandle == IntPtr.Zero)
            {
                Marshal.ThrowExceptionForHR(Marshal.GetHRForLastWin32Error());
            }

            _GetActivationFactory = Platform.GetProcAddress<DllGetActivationFactory>(_moduleHandle);
            _CanUnloadNow = Platform.GetProcAddress<DllCanUnloadNow>(_moduleHandle); // TODO: Eventually periodically call
        }

        public unsafe ObjectReference<I> GetStaticClass<I>(HString runtimeClassId)
        {
            IntPtr instancePtr;
            Marshal.ThrowExceptionForHR(_GetActivationFactory(runtimeClassId.Handle, out instancePtr));
            return ObjectReference<I>.Attach(ref instancePtr);
        }

        public unsafe ObjectReference<Interop.IActivationFactoryVftbl> GetActivationFactory(HString runtimeClassId)
        {
            IntPtr instancePtr;
            Marshal.ThrowExceptionForHR(_GetActivationFactory(runtimeClassId.Handle, out instancePtr));
            return ObjectReference<Interop.IActivationFactoryVftbl>.Attach(ref instancePtr);
        }

        ~DllModule()
        {
            System.Diagnostics.Debug.Assert(_CanUnloadNow() == 0); // S_OK
            lock (_cache)
            {
                _cache.Remove(_fileName);
            }
            if ((_moduleHandle != IntPtr.Zero) && !Platform.FreeLibrary(_moduleHandle))
            {
                Marshal.ThrowExceptionForHR(Marshal.GetHRForLastWin32Error());
            }
        }
    }

    internal class WeakLazy<T> where T : class, new()
    {
        WeakReference<T> _instance = new WeakReference<T>(null);
        public T Value
        {
            get
            {
                lock (_instance)
                {
                    T value;
                    if (!_instance.TryGetTarget(out value))
                    {
                        value = new T();
                        _instance.SetTarget(value);
                    }
                    return value;
                }
            }
        }
    }

    internal class WinrtModule
    {
        readonly IntPtr _mtaCookie;
        static Lazy<WinrtModule> _instance = new Lazy<WinrtModule>();
        public static WinrtModule Instance => _instance.Value;

        public unsafe WinrtModule()
        {
            IntPtr mtaCookie;
            Marshal.ThrowExceptionForHR(Platform.CoIncrementMTAUsage(&mtaCookie));
            _mtaCookie = mtaCookie;
        }

        public static unsafe ObjectReference<Interop.IActivationFactoryVftbl> GetActivationFactory(HString runtimeClassId)
        {
            var module = Instance; // Ensure COM is initialized
            Guid iid = typeof(Interop.IActivationFactoryVftbl).GUID;
            IntPtr instancePtr;
            Marshal.ThrowExceptionForHR(Platform.RoGetActivationFactory(runtimeClassId.Handle, ref iid, &instancePtr));
            return ObjectReference<Interop.IActivationFactoryVftbl>.Attach(ref instancePtr);
        }

        ~WinrtModule()
        {
            Marshal.ThrowExceptionForHR(Platform.CoDecrementMTAUsage(_mtaCookie));
        }
    }

    internal class BaseActivationFactory
    {
        private ObjectReference<Interop.IActivationFactoryVftbl> _IActivationFactory;

        public BaseActivationFactory(string typeNamespace, string typeFullName)
        {
            using (var runtimeClassId = new HString(typeFullName.Replace("WinRT", "Windows")))
            {
                int hr = 0;
                try
                {
                    _IActivationFactory = WinrtModule.GetActivationFactory(runtimeClassId);
                    return;
                }
                catch (Exception e)
                {
                    // Prefer the RoGetActivationFactory HRESULT failure over the LoadLibrary/etc. failure
                    hr = e.HResult;
                }

                var moduleName = typeNamespace;
                while (_IActivationFactory == null)
                {
                    try
                    {
                        _IActivationFactory = DllModule.Load(moduleName + ".dll").GetActivationFactory(runtimeClassId);
                    }
                    catch (Exception)
                    {
                        var lastSegment = moduleName.LastIndexOf(".");
                        if (lastSegment <= 0)
                        {
                            Marshal.ThrowExceptionForHR(hr);
                        }
                        moduleName = moduleName.Remove(lastSegment);
                    }
                }
            }
        }

        public unsafe ObjectReference<I> _ActivateInstance<I>()
        {
            IntPtr instancePtr = IntPtr.Zero;
            Marshal.ThrowExceptionForHR(_IActivationFactory.Vftbl.ActivateInstance(_IActivationFactory.ThisPtr, out instancePtr));
            return ObjectReference<WinRT.IInspectable.Vftbl>.Attach(ref instancePtr).As<I>();
        }

        public ObjectReference<I> _As<I>() => _IActivationFactory.As<I>();
    }

    internal class ActivationFactory<T> : BaseActivationFactory
    {
        public ActivationFactory() : base(typeof(T).Namespace, typeof(T).FullName) { }

        static WeakLazy<ActivationFactory<T>> _factory = new WeakLazy<ActivationFactory<T>>();
        public static ObjectReference<I> As<I>() => _factory.Value._As<I>();
        public static ObjectReference<I> ActivateInstance<I>() => _factory.Value._ActivateInstance<I>();
    }

    public class Delegate
    {
        int _refs = 0;
        public readonly IntPtr ThisPtr;

        protected static Delegate FindObject(IntPtr thisPtr)
        {
            UnmanagedObject unmanagedObject = Marshal.PtrToStructure<UnmanagedObject>(thisPtr);
            GCHandle thisHandle = GCHandle.FromIntPtr(unmanagedObject._gchandlePtr);
            return (Delegate)thisHandle.Target;
        }

        // IUnknown
        static unsafe readonly Interop.IUnknownVftbl._QueryInterface _QueryInterface = new Interop.IUnknownVftbl._QueryInterface(QueryInterface);
        static readonly Interop.IUnknownVftbl._AddRef _AddRef = new Interop.IUnknownVftbl._AddRef(AddRef);
        static readonly Interop.IUnknownVftbl._Release _Release = new Interop.IUnknownVftbl._Release(Release);

        static unsafe int QueryInterface([In] IntPtr thisPtr, [In] ref Guid iid, [Out] out IntPtr obj)
        {
            // TODO: verify iid
            AddRef(thisPtr);
            obj = thisPtr;
            return 0; // S_OK;
        }

        static uint AddRef([In] IntPtr thisPtr)
        {
            return FindObject(thisPtr).AddRef();
        }

        static uint Release([In] IntPtr thisPtr)
        {
            return FindObject(thisPtr).Release();
        }

        // IUnknown
        uint AddRef()
        {
            return (uint)System.Threading.Interlocked.Increment(ref _refs);
        }

        uint Release()
        {
            if (_refs == 0)
            {
                throw new InvalidOperationException("WinRT.Delegate has been over-released!");
            }

            var refs = System.Threading.Interlocked.Decrement(ref _refs);
            if (refs == 0)
            {
                _Dispose();
            }
            return (uint)refs;
        }

        public static int MarshalInvoke<T>(IntPtr thisPtr, Action<T> invoke)
        {
            try
            {
                using (new Mono.ThreadContext())
                {
                    var target_invoke = (T)FindObject(thisPtr)._weakInvoker.Target;
                    if (target_invoke != null)
                    {
                        invoke(target_invoke);
                    }
                    return 0; // S_OK;
                }
            }
            catch (Exception e)
            {
                return Marshal.GetHRForException(e);
            }
        }

        static Interop.IDelegateVftbl _vftblTemplate;
        static Delegate()
        {
            // lay out the vftable
            _vftblTemplate.QueryInterface = Marshal.GetFunctionPointerForDelegate(_QueryInterface);
            _vftblTemplate.AddRef = Marshal.GetFunctionPointerForDelegate(_AddRef);
            _vftblTemplate.Release = Marshal.GetFunctionPointerForDelegate(_Release);
            _vftblTemplate.Invoke = IntPtr.Zero;
        }

        struct UnmanagedObject
        {
            public IntPtr _vftblPtr;
            public IntPtr _gchandlePtr;
        }

        readonly GCHandle _thisHandle;
        readonly WeakReference _weakInvoker = new WeakReference(null);
        readonly UnmanagedObject _unmanagedObj;

        public class InitialReference : IDisposable
        {
            Delegate _delegate;
            public IntPtr DelegatePtr => _delegate.ThisPtr;
            public InitialReference(IntPtr invoke, object invoker)
            {
                _delegate = new Delegate(invoke, invoker);
                _delegate.AddRef();
            }

            ~InitialReference()
            {
                Dispose();
            }

            public void Dispose()
            {
                if (_delegate != null)
                {
                    _delegate.Release();
                    _delegate = null;
                }
                GC.SuppressFinalize(this);
            }
        }

        public Delegate(MulticastDelegate nativeInvoke, MulticastDelegate managedDelegate) :
            this(Marshal.GetFunctionPointerForDelegate(nativeInvoke), managedDelegate)
        { }

        public Delegate(IntPtr invoke_method, object target_invoker)
        {
            var module = WinrtModule.Instance; // Ensure COM is initialized

            var vftbl = _vftblTemplate;
            vftbl.Invoke = invoke_method;

            _unmanagedObj._vftblPtr = Marshal.AllocCoTaskMem(Marshal.SizeOf(_vftblTemplate));
            Marshal.StructureToPtr(vftbl, _unmanagedObj._vftblPtr, false);

            _weakInvoker.Target = target_invoker;
            _thisHandle = GCHandle.Alloc(this);
            _unmanagedObj._gchandlePtr = GCHandle.ToIntPtr(_thisHandle);

            ThisPtr = Marshal.AllocCoTaskMem(Marshal.SizeOf(_unmanagedObj));
            Marshal.StructureToPtr(_unmanagedObj, ThisPtr, false);
        }

        ~Delegate()
        {
            _Dispose();
        }

        public void _Dispose()
        {
            if (_refs != 0)
            {
                throw new InvalidOperationException("WinRT.Delegate has been leaked!");
            }

            Marshal.FreeCoTaskMem(ThisPtr);
            _thisHandle.Free();

            GC.SuppressFinalize(this);
        }
    }

    public struct MarshaledValue<T>
    {
        public MarshaledValue(IntPtr interopValue)
        {
            this.InteropValue = interopValue;
        }

        public IntPtr InteropValue
        {
            get;
            private set;
        }
    }

    //public static T UnmarshalValue<T>(MarshaledValue<T> value) where T : unmanaged
    //{
    //    return (T)value.InteropValue;
    //}

    public static class MarshaledValueExtensions
    {
        //public static T Unmarshal<T>(this MarshaledValue<T> value)
        //{
        //    throw new ArgumentException("Unmarshal extension method not specialized for: " + typeof(T).Name);
        //}

        public static T UnmarshalFromNative<T>(this MarshaledValue<T> value) //where T : unmanaged
        {
            return (T)(object)value.InteropValue;
        }

        public static WinRT.HString UnmarshalFromNative(this MarshaledValue<WinRT.HString> value)
        {
            return new WinRT.HString(value.InteropValue);
        }
    }

    internal class EventSource
    {
        delegate void Managed_Invoke();
        delegate int Native_Invoke([In] IntPtr thisPtr);
        static Native_Invoke native_invoke = (IntPtr thisPtr) =>
            Delegate.MarshalInvoke(thisPtr, (Managed_Invoke managed_invoke) => managed_invoke());

        readonly IObjectReference _obj;
        readonly Interop._add_EventHandler _addHandler;
        readonly Interop._remove_EventHandler _removeHandler;

        private Interop.EventRegistrationToken _token;
        private event EventHandler _event;
        public event EventHandler Event
        {
            add
            {
                lock (this)
                {
                    if (_event == null)
                        using (var reference = new Delegate.InitialReference(Marshal.GetFunctionPointerForDelegate(native_invoke), new Managed_Invoke(Invoke)))
                        {
                            Interop.EventRegistrationToken token;
                            unsafe { Marshal.ThrowExceptionForHR(_addHandler(_obj.ThisPtr, reference.DelegatePtr, out token)); }
                            _token = token;
                        }
                    _event += value;
                }
            }
            remove
            {
                _event -= value;
                if (_event == null)
                {
                    _Unsubscribe();
                }
            }
        }

        internal EventSource(IObjectReference obj, Interop._add_EventHandler addHandler, Interop._remove_EventHandler removeHandler)
        {
            _obj = obj;
            _addHandler = addHandler;
            _removeHandler = removeHandler;
        }

        ~EventSource()
        {
            _Unsubscribe();
        }

        void Invoke()
        {
            _event?.Invoke();
        }

        void _Unsubscribe()
        {
            Marshal.ThrowExceptionForHR(_removeHandler(_obj.ThisPtr, _token));
            _token.Value = 0;
        }
    }

    delegate int Native_Invoke1([In] IntPtr thisPtr, [In] IntPtr arg1);
    internal class EventSource<A1>
    {
        delegate void Managed_Invoke(IntPtr arg1Ptr);
        static Native_Invoke1 native_invoke = (IntPtr thisPtr, IntPtr arg1Ptr) =>
            Delegate.MarshalInvoke(thisPtr, (Managed_Invoke managed_invoke) => managed_invoke(arg1Ptr));

        internal delegate A1 UnmarshalArg1(IntPtr arg1Ptr);

        readonly IObjectReference _obj;
        readonly Interop._add_EventHandler _addHandler;
        readonly Interop._remove_EventHandler _removeHandler;
        readonly UnmarshalArg1 _unmarshalArg1;

        private Interop.EventRegistrationToken _token;
        private event EventHandler<A1> _event;
        public event EventHandler<A1> Event
        {
            add
            {
                lock (this)
                {
                    if (_event == null)
                        using (var reference = new Delegate.InitialReference(Marshal.GetFunctionPointerForDelegate(native_invoke), new Managed_Invoke(Invoke)))
                        {
                            Interop.EventRegistrationToken token;
                            unsafe { Marshal.ThrowExceptionForHR(_addHandler(_obj.ThisPtr, reference.DelegatePtr, out token)); }
                            _token = token;
                        }
                    _event += value;
                }
            }
            remove
            {
                _event -= value;
                if (_event == null)
                {
                    _Unsubscribe();
                }
            }
        }

        internal EventSource(IObjectReference obj, Interop._add_EventHandler addHandler, Interop._remove_EventHandler removeHandler, UnmarshalArg1 unmarshalArg1)
        {
            _obj = obj;
            _addHandler = addHandler;
            _removeHandler = removeHandler;
            _unmarshalArg1 = unmarshalArg1;
        }

        ~EventSource()
        {
            _Unsubscribe();
        }

        void Invoke(IntPtr arg1Ptr)
        {
            _event?.Invoke(_unmarshalArg1(arg1Ptr));
        }

        void _Unsubscribe()
        {
            Marshal.ThrowExceptionForHR(_removeHandler(_obj.ThisPtr, _token));
            _token.Value = 0;
        }
    }

    delegate int Native_Invoke2([In] IntPtr thisPtr, [In] IntPtr arg1, [In] IntPtr arg2);
    internal class EventSource<A1, A2>
    {
        delegate void Managed_Invoke(IntPtr arg1Ptr, IntPtr arg2Ptr);
        static Native_Invoke2 native_invoke = (IntPtr thisPtr, IntPtr arg1Ptr, IntPtr arg2Ptr) =>
            Delegate.MarshalInvoke(thisPtr, (Managed_Invoke managed_invoke) => managed_invoke(arg1Ptr, arg2Ptr));

        internal delegate A1 UnmarshalArg1(IntPtr arg1Ptr);
        internal delegate A2 UnmarshalArg2(IntPtr arg2Ptr);

        readonly IObjectReference _obj;
        readonly Interop._add_EventHandler _addHandler;
        readonly Interop._remove_EventHandler _removeHandler;
        readonly UnmarshalArg1 _unmarshalArg1;
        readonly UnmarshalArg2 _unmarshalArg2;

        private Interop.EventRegistrationToken _token;
        private event EventHandler<A1, A2> _event;
        public event EventHandler<A1, A2> Event
        {
            add
            {
                lock (this)
                {
                    if (_event == null)
                        using (var reference = new Delegate.InitialReference(Marshal.GetFunctionPointerForDelegate(native_invoke), new Managed_Invoke(Invoke)))
                        {
                            Interop.EventRegistrationToken token;
                            unsafe { Marshal.ThrowExceptionForHR(_addHandler(_obj.ThisPtr, reference.DelegatePtr, out token)); }
                            _token = token;
                        }
                    _event += value;
                }
            }
            remove
            {
                _event -= value;
                if (_event == null)
                {
                    _Unsubscribe();
                }
            }
        }

        internal EventSource(IObjectReference obj, Interop._add_EventHandler addHandler, Interop._remove_EventHandler removeHandler, UnmarshalArg1 unmarshalArg1, UnmarshalArg2 unmarshalArg2)
        {
            _obj = obj;
            _addHandler = addHandler;
            _removeHandler = removeHandler;
            _unmarshalArg1 = unmarshalArg1;
            _unmarshalArg2 = unmarshalArg2;
        }

        ~EventSource()
        {
            _Unsubscribe();
        }

        void Invoke(IntPtr arg1Ptr, IntPtr arg2Ptr)
        {
            _event?.Invoke(_unmarshalArg1(arg1Ptr), _unmarshalArg2(arg2Ptr));
            //_event?.Invoke(Sender, new MarshaledValue<A>(argsPtr).Unmarshal());
        }

        void _Unsubscribe()
        {
            Marshal.ThrowExceptionForHR(_removeHandler(_obj.ThisPtr, _token));
            _token.Value = 0;
        }
    }

    delegate int Native_Invoke3([In] IntPtr thisPtr, [In] IntPtr arg1, [In] IntPtr arg2, [In] IntPtr arg3);
    internal class EventSource<A1, A2, A3>
    {
        delegate void Managed_Invoke(IntPtr arg1Ptr, IntPtr arg2Ptr, IntPtr arg3Ptr);
        static Native_Invoke3 native_invoke = (IntPtr thisPtr, IntPtr arg1Ptr, IntPtr arg2Ptr, IntPtr arg3Ptr) =>
            Delegate.MarshalInvoke(thisPtr, (Managed_Invoke managed_invoke) => managed_invoke(arg1Ptr, arg2Ptr, arg3Ptr));

        internal delegate A1 UnmarshalArg1(IntPtr arg1Ptr);
        internal delegate A2 UnmarshalArg2(IntPtr arg2Ptr);
        internal delegate A3 UnmarshalArg3(IntPtr arg3Ptr);

        readonly IObjectReference _obj;
        readonly Interop._add_EventHandler _addHandler;
        readonly Interop._remove_EventHandler _removeHandler;
        readonly UnmarshalArg1 _unmarshalArg1;
        readonly UnmarshalArg2 _unmarshalArg2;
        readonly UnmarshalArg3 _unmarshalArg3;

        private Interop.EventRegistrationToken _token;
        private event EventHandler<A1, A2, A3> _event;
        public event EventHandler<A1, A2, A3> Event
        {
            add
            {
                lock (this)
                {
                    if (_event == null)
                        using (var reference = new Delegate.InitialReference(Marshal.GetFunctionPointerForDelegate(native_invoke), new Managed_Invoke(Invoke)))
                        {
                            Interop.EventRegistrationToken token;
                            unsafe { Marshal.ThrowExceptionForHR(_addHandler(_obj.ThisPtr, reference.DelegatePtr, out token)); }
                            _token = token;
                        }
                    _event += value;
                }
            }
            remove
            {
                _event -= value;
                if (_event == null)
                {
                    _Unsubscribe();
                }
            }
        }

        internal EventSource(IObjectReference obj, Interop._add_EventHandler addHandler, Interop._remove_EventHandler removeHandler, UnmarshalArg1 unmarshalArg1, UnmarshalArg2 unmarshalArg2, UnmarshalArg3 unmarshalArg3)
        {
            _obj = obj;
            _addHandler = addHandler;
            _removeHandler = removeHandler;
            _unmarshalArg1 = unmarshalArg1;
            _unmarshalArg2 = unmarshalArg2;
            _unmarshalArg3 = unmarshalArg3;
        }

        ~EventSource()
        {
            _Unsubscribe();
        }

        void Invoke(IntPtr arg1Ptr, IntPtr arg2Ptr, IntPtr arg3Ptr)
        {
            _event?.Invoke(_unmarshalArg1(arg1Ptr), _unmarshalArg2(arg2Ptr), _unmarshalArg3(arg2Ptr));
        }

        void _Unsubscribe()
        {
            Marshal.ThrowExceptionForHR(_removeHandler(_obj.ThisPtr, _token));
            _token.Value = 0;
        }
    }

    public static class TypeExtensions
    {
        public static bool IsDelegate(this Type type)
        {
            return typeof(MulticastDelegate).IsAssignableFrom(type.BaseType);
        }
    }

    public class Marshaler<T>
    {
        public Marshaler()
        {
            Type type = typeof(T);
            if (!type.IsClass)
            {
                throw new InvalidOperationException("marshaling not needed for value types (todo: structs)");
            }
            Type factory = type.IsDelegate() ? Type.GetType(type.FullName + "Extensions") : type;
            FromNative = MakeFromNativeCall(factory);
            ToNative = MakeToNativeCall(factory);
        }
        public readonly Func<IntPtr, T> FromNative;
        public readonly Func<T, IntPtr> ToNative;

        private static Func<IntPtr, T> MakeFromNativeCall(Type type)
        {
            var method = type.GetMethod("FromNative");
            var methodParams = new[] { Expression.Parameter(typeof(IntPtr), "@this") };
            var methodCall = Expression.Lambda<Func<IntPtr, T>>(
                Expression.Call(method, methodParams), methodParams).Compile();
            return methodCall;
        }

        private static Func<T, IntPtr> MakeToNativeCall(Type type)
        {
            var method = type.GetMethod("ToNative");
            var methodParams = new[] { Expression.Parameter(typeof(T), "@this") };
            var methodCall = Expression.Lambda<Func<T, IntPtr>>(
                Expression.Call(method, methodParams), methodParams).Compile();
            return methodCall;
        }
    }

    public static class GuidGenerator
    {
        private static Type GetGuidType(Type type)
        {
            if (type.IsDelegate())
            {
                var type_name = type.FullName;
                if (type.IsGenericType)
                {
                    var backtick = type_name.IndexOf('`');
                    type_name = type_name.Substring(0, backtick) + "Helper`" + type_name.Substring(backtick + 1);
                }
                else
                {
                    type_name += "Helper";
                }
                return Type.GetType(type_name);
            }
            return type;
        }

        public static Guid GetGUID(Type type)
        {
            return GetGuidType(type).GUID;
        }

        public static Guid GetIID(Type type)
        {
            type = GetGuidType(type);
            if (!type.IsGenericType)
            {
                return type.GUID;
            }
            return (Guid)type.GetField("PIID").GetValue(null);
        }

        public static string GetSignature(Type type)
        {
            if (type == typeof(IInspectable))
            {
                return "cinterface(IInspectable)";
            }

            if (type.IsGenericType)
            {
                var args = type.GetGenericArguments().Select(t => GetSignature(t));
                return "pinterface({" + GetGUID(type) + "};" + String.Join(";", args) + ")";
            }

            if (type.IsValueType)
            {
                switch (type.Name)
                {
                    case "SByte": return "i1";
                    case "Byte": return "u1";
                    case "Int16": return "i2";
                    case "UInt16": return "u2";
                    case "Int32": return "i4";
                    case "UInt32": return "u4";
                    case "Int64": return "i8";
                    case "UInt64": return "u8";
                    case "Single": return "f4";
                    case "Double": return "f8";
                    case "Boolean": return "b1";
                    case "Char": return "c2";
                    case "Guid": return "g16";
                    default:
                        {
                            if (type.IsEnum)
                            {
                                var isFlags = type.CustomAttributes.Any(cad => cad.AttributeType == typeof(FlagsAttribute));
                                return "enum(" + type.FullName + ";" + (isFlags ? "u4" : "i4") + ")";
                            }
                            if (!type.IsPrimitive)
                            {
                                var args = type.GetFields().Select(fi => GetSignature(fi.FieldType));
                                return "struct(" + type.FullName + ";" + String.Join(";", args) + ")";
                            }
                            throw new InvalidOperationException("unsupported value type");
                        }
                }
            }

            if (type == typeof(String))
            {
                return "string";
            }

            var _default = type.GetFields(BindingFlags.NonPublic | BindingFlags.Instance).FirstOrDefault((FieldInfo fi) => fi.Name == "_default");
            if (_default != null)
            {
                return "rc(" + type.FullName + ";" + GetSignature(_default.FieldType) + ")";
            }

            if (type.IsDelegate())
            {
                return "delegate({" + GetGUID(type) + "})";
            }

            return "{" + type.GUID.ToString() + "}";
        }

        private static Guid encode_guid(byte[] data)
        {
            if (BitConverter.IsLittleEndian)
            {
                // swap bytes of int a
                byte t = data[0];
                data[0] = data[3];
                data[3] = t;
                t = data[1];
                data[1] = data[2];
                data[2] = t;
                // swap bytes of short b
                t = data[4];
                data[4] = data[5];
                data[5] = t;
                // swap bytes of short c and encode rfc time/version field
                t = data[6];
                data[6] = data[7];
                data[7] = (byte)((t & 0x0f) | (5 << 4));
                // encode rfc clock/reserved field
                data[8] = (byte)((data[8] & 0x3f) | 0x80);
            }
            return new Guid(data.Take(16).ToArray());
        }

        private static Guid wrt_pinterface_namespace = new Guid("d57af411-737b-c042-abae-878b1e16adee");

        public static Guid CreateIID(Type type)
        {
            var sig = GetSignature(type);
            if (!type.IsGenericType)
            {
                return new Guid(sig);
            }
            var data = wrt_pinterface_namespace.ToByteArray().Concat(UTF8Encoding.UTF8.GetBytes(sig)).ToArray();
            using (SHA1 sha = new SHA1CryptoServiceProvider())
            {
                var hash = sha.ComputeHash(data);
                return encode_guid(hash);
            }
        }
    }
}<|MERGE_RESOLUTION|>--- conflicted
+++ resolved
@@ -448,58 +448,19 @@
 
         public static ObjectReference<T> FromNative(IntPtr thisPtr)
         {
-<<<<<<< HEAD
+            if (thisPtr == IntPtr.Zero)
+            {
+                return null;
+            }
+
             var obj = new ObjectReference<T>(thisPtr);
-=======
-            if (thisPtr == IntPtr.Zero)
-            {
-                return null;
-            }
-
-            var obj = new ObjectReference<T>(module, thisPtr, true);
->>>>>>> fb73e216
             obj._vftblIUnknown.AddRef(obj.ThisPtr);
             return obj;
         }
 
-<<<<<<< HEAD
         ObjectReference(IntPtr thisPtr) :
             base(thisPtr)
         {
-=======
-        public static ObjectReference<T> FromNative(IntPtr thisPtr)
-        {
-            if (thisPtr == IntPtr.Zero)
-            {
-                return null;
-            }
-
-            // Retrieve module handle from QueryInterface function address
-            IntPtr qi;
-            unsafe { qi = (*(IntPtr**)thisPtr.ToPointer())[0]; };
-            IntPtr moduleHandle;
-            if (!Platform.GetModuleHandleExW(4, qi, out moduleHandle))
-            {
-                Marshal.ThrowExceptionForHR(Marshal.GetHRForLastWin32Error());
-            }
-            return FromNative(new DllModuleHandle(moduleHandle), thisPtr);
-        }
-
-        public static ObjectReference<T> FromNativeNoRef(IntPtr thisPtr)
-        {
-            if (thisPtr == IntPtr.Zero)
-            {
-                return null;
-            }
-
-            return new ObjectReference<T>(null, thisPtr, false);
-        }
-
-        ObjectReference(object module, IntPtr thisPtr, bool owned) :
-            base(module, thisPtr)
-        {
-            _owned = owned;
->>>>>>> fb73e216
             var vftblPtr = Marshal.PtrToStructure<VftblPtr>(ThisPtr);
             _vftblIUnknown = Marshal.PtrToStructure<Interop.IUnknownVftbl>(vftblPtr.Vftbl);
             Vftbl = Marshal.PtrToStructure<T>(vftblPtr.Vftbl);
