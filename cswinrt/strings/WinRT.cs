--- conflicted
+++ resolved
@@ -1,1985 +1,1033 @@
-<<<<<<< HEAD
-﻿using System;
-using System.Collections;
-using System.Collections.Concurrent;
-using System.Collections.Generic;
-using System.Linq;
-using System.Reflection;
-using System.Runtime.InteropServices;
-using System.Numerics;
-using System.Security.Cryptography;
-using System.Text;
-using System.Threading;
-using System.Linq.Expressions;
-
-#pragma warning disable 0169 // The field 'xxx' is never used
-#pragma warning disable 0649 // Field 'xxx' is never assigned to, and will always have its default value
-
-namespace WinRT
-{
-    using System.Diagnostics;
-    using System.Net;
-    using WinRT.Interop;
-
-    public enum TrustLevel
-    {
-        BaseTrust = 0,
-        PartialTrust = BaseTrust + 1,
-        FullTrust = PartialTrust + 1
-    };
-
-    public static class DelegateExtensions
-    {
-        public static bool IsDelegate(this Type type)
-        {
-            return typeof(MulticastDelegate).IsAssignableFrom(type.BaseType);
-        }
-
-        public static void DynamicInvokeAbi(this System.Delegate del, object[] invoke_params)
-        {
-            Marshal.ThrowExceptionForHR((int)del.DynamicInvoke(invoke_params));
-        }
-
-        public static T AsDelegate<T>(this MulticastDelegate del)
-        {
-            return Marshal.GetDelegateForFunctionPointer<T>(
-                Marshal.GetFunctionPointerForDelegate(del));
-        }
-=======
-﻿using System;
-using System.Collections;
-using System.Collections.Concurrent;
-using System.Collections.Generic;
-using System.Diagnostics;
-using System.Linq;
-using System.Reflection;
-using System.Runtime.ExceptionServices;
-using System.Runtime.InteropServices;
-using System.Numerics;
-using System.Security.Cryptography;
-using System.Text;
-using System.Threading;
-using System.Linq.Expressions;
-
-#pragma warning disable 0169 // The field 'xxx' is never used
-#pragma warning disable 0649 // Field 'xxx' is never assigned to, and will always have its default value
-
-namespace WinRT
-{
-    using WinRT.Interop;
-
-    public enum TrustLevel
-    {
-        BaseTrust = 0,
-        PartialTrust = BaseTrust + 1,
-        FullTrust = PartialTrust + 1
-    };
-
-
-    public static class TypeExtensions
-    {
-        public static Type FindHelperType(this Type type)
-        {
-            return Type.GetType($"ABI.{type.FullName}");
-        }
-
-        public static Type GetHelperType(this Type type)
-        {
-            return type.FindHelperType() ?? throw new InvalidOperationException("Target type is not a projected type.");
-        }
-
-        public static Type GetAbiType(this Type type)
-        {
-            return type.GetHelperType().GetMethod("GetAbi").ReturnType;
-        }
-
-        public static Type GetMarshalerType(this Type type)
-        {
-            return type.GetHelperType().GetMethod("CreateMarshaler").ReturnType;
-        }
-    }
-
-    public static class DelegateExtensions
-    {
-        public static bool IsDelegate(this Type type)
-        {
-            return typeof(MulticastDelegate).IsAssignableFrom(type.BaseType);
-        }
-
-        public static void DynamicInvokeAbi(this System.Delegate del, object[] invoke_params)
-        {
-            Marshal.ThrowExceptionForHR((int)del.DynamicInvoke(invoke_params));
-        }
-
-        public static T AsDelegate<T>(this MulticastDelegate del)
-        {
-            return Marshal.GetDelegateForFunctionPointer<T>(
-                Marshal.GetFunctionPointerForDelegate(del));
-        }
->>>>>>> 579d3629
-    }
-
-    public static class CastExtensions
-    {
-        public static TInterface As<TInterface>(this object value)
-        {
-            IntPtr GetThisPointer()
-            {
-                PropertyInfo thisPtrProperty = value.GetType().GetProperty("ThisPtr", BindingFlags.DeclaredOnly | BindingFlags.Instance | BindingFlags.Public);
-                if (thisPtrProperty is null)
-                {
-                    throw new ArgumentException("Source type is not a projected type.", nameof(TInterface));
-                }
-                return (IntPtr)thisPtrProperty.GetValue(value);
-            }
-            if (typeof(TInterface) == typeof(object))
-            {
-                // Use MarshalInspectable to get the default interface pointer.
-                return (TInterface)MarshalInspectable.FromAbi(GetThisPointer());
-            }
-
-            if (value is TInterface convertableInMetadata)
-            {
-                return convertableInMetadata;
-            }
-
-            return (TInterface)typeof(MarshalInterface<>).MakeGenericType(typeof(TInterface)).GetMethod("FromAbi").Invoke(null, new[] { (object)GetThisPointer()  });
-        }
-    }
-<<<<<<< HEAD
-
-
-    namespace Interop
-    {
-        // IActivationFactory
-        [Guid("00000035-0000-0000-C000-000000000046")]
-        public struct IActivationFactoryVftbl
-        {
-            public unsafe delegate int _ActivateInstance(IntPtr pThis, out IntPtr instance);
-
-            public IInspectable.Vftbl IInspectableVftbl;
-            public _ActivateInstance ActivateInstance;
-        }
-
-        // standard accessors/mutators
-        public delegate int _get_PropertyAsBoolean(IntPtr thisPtr, out byte value);
-        public delegate int _put_PropertyAsBoolean(IntPtr thisPtr, byte value);
-        public delegate int _get_PropertyAsChar(IntPtr thisPtr, out ushort value);
-        public delegate int _put_PropertyAsChar(IntPtr thisPtr, ushort value);
-        public delegate int _get_PropertyAsSByte(IntPtr thisPtr, out sbyte value);
-        public delegate int _put_PropertyAsSByte(IntPtr thisPtr, sbyte value);
-        public delegate int _get_PropertyAsByte(IntPtr thisPtr, out byte value);
-        public delegate int _put_PropertyAsByte(IntPtr thisPtr, byte value);
-        public delegate int _get_PropertyAsInt16(IntPtr thisPtr, out short value);
-        public delegate int _put_PropertyAsInt16(IntPtr thisPtr, short value);
-        public delegate int _get_PropertyAsUInt16(IntPtr thisPtr, out ushort value);
-        public delegate int _put_PropertyAsUInt16(IntPtr thisPtr, ushort value);
-        public delegate int _get_PropertyAsInt32(IntPtr thisPtr, out int value);
-        public delegate int _put_PropertyAsInt32(IntPtr thisPtr, int value);
-        public delegate int _get_PropertyAsUInt32(IntPtr thisPtr, out uint value);
-        public delegate int _put_PropertyAsUInt32(IntPtr thisPtr, uint value);
-        public delegate int _get_PropertyAsInt64(IntPtr thisPtr, out long value);
-        public delegate int _put_PropertyAsInt64(IntPtr thisPtr, long value);
-        public delegate int _get_PropertyAsUInt64(IntPtr thisPtr, out ulong value);
-        public delegate int _put_PropertyAsUInt64(IntPtr thisPtr, ulong value);
-        public delegate int _get_PropertyAsFloat(IntPtr thisPtr, out float value);
-        public delegate int _put_PropertyAsFloat(IntPtr thisPtr, float value);
-        public delegate int _get_PropertyAsDouble(IntPtr thisPtr, out double value);
-        public delegate int _put_PropertyAsDouble(IntPtr thisPtr, double value);
-        public delegate int _get_PropertyAsObject(IntPtr thisPtr, out IntPtr value);
-        public delegate int _put_PropertyAsObject(IntPtr thisPtr, IntPtr value);
-        public delegate int _get_PropertyAsGuid(IntPtr thisPtr, out Guid value);
-        public delegate int _put_PropertyAsGuid(IntPtr thisPtr, Guid value);
-        public delegate int _get_PropertyAsString(IntPtr thisPtr, out IntPtr value);
-        public delegate int _put_PropertyAsString(IntPtr thisPtr, IntPtr value);
-        public delegate int _get_PropertyAsVector3(IntPtr thisPtr, out Windows.Foundation.Numerics.Vector3 value);
-        public delegate int _put_PropertyAsVector3(IntPtr thisPtr, Windows.Foundation.Numerics.Vector3 value);
-        public delegate int _get_PropertyAsQuaternion(IntPtr thisPtr, out Windows.Foundation.Numerics.Quaternion value);
-        public delegate int _put_PropertyAsQuaternion(IntPtr thisPtr, Windows.Foundation.Numerics.Quaternion value);
-        public delegate int _get_PropertyAsMatrix4x4(IntPtr thisPtr, out Windows.Foundation.Numerics.Matrix4x4 value);
-        public delegate int _put_PropertyAsMatrix4x4(IntPtr thisPtr, Windows.Foundation.Numerics.Matrix4x4 value);
-        public delegate int _add_EventHandler(IntPtr thisPtr, IntPtr handler, out Windows.Foundation.EventRegistrationToken token);
-        public delegate int _remove_EventHandler(IntPtr thisPtr, Windows.Foundation.EventRegistrationToken token);
-
-        // IDelegate
-        public struct IDelegateVftbl
-        {
-            public IUnknownVftbl IUnknownVftbl;
-            public IntPtr Invoke;
-        }
-    }
-
-    internal class Platform
-    {
-        [DllImport("api-ms-win-core-com-l1-1-0.dll")]
-        internal static extern int CoDecrementMTAUsage(IntPtr cookie);
-
-        [DllImport("api-ms-win-core-com-l1-1-0.dll")]
-        internal static extern unsafe int CoIncrementMTAUsage(IntPtr* cookie);
-
-        [DllImport("kernel32.dll", SetLastError = true)]
-        [return: MarshalAs(UnmanagedType.Bool)]
-        internal static extern bool FreeLibrary(IntPtr moduleHandle);
-
-        [DllImport("kernel32.dll", SetLastError = true)]
-        internal static extern IntPtr GetProcAddress(IntPtr moduleHandle, [MarshalAs(UnmanagedType.LPStr)] string functionName);
-
-        internal static T GetProcAddress<T>(IntPtr moduleHandle)
-        {
-            IntPtr functionPtr = Platform.GetProcAddress(moduleHandle, typeof(T).Name);
-            if (functionPtr == IntPtr.Zero)
-            {
-                Marshal.ThrowExceptionForHR(Marshal.GetHRForLastWin32Error());
-            }
-            return Marshal.GetDelegateForFunctionPointer<T>(functionPtr);
-        }
-
-        [DllImport("kernel32.dll", SetLastError = true)]
-        internal static extern IntPtr LoadLibraryExW([MarshalAs(UnmanagedType.LPWStr)] string fileName, IntPtr fileHandle, uint flags);
-
-        [DllImport("api-ms-win-core-winrt-l1-1-0.dll")]
-        internal static extern unsafe int RoGetActivationFactory(IntPtr runtimeClassId, ref Guid iid, IntPtr* factory);
-
-        [DllImport("api-ms-win-core-winrt-string-l1-1-0.dll", CallingConvention = CallingConvention.StdCall)]
-        internal static extern unsafe int WindowsCreateString([MarshalAs(UnmanagedType.LPWStr)] string sourceString,
-                                                  int length,
-                                                  IntPtr* hstring);
-
-        [DllImport("api-ms-win-core-winrt-string-l1-1-0.dll", CallingConvention = CallingConvention.StdCall)]
-        internal static extern unsafe int WindowsCreateStringReference(char* sourceString,
-                                                  int length,
-                                                  IntPtr* hstring_header,
-                                                  IntPtr* hstring);
-
-        [DllImport("api-ms-win-core-winrt-string-l1-1-0.dll", CallingConvention = CallingConvention.StdCall)]
-        internal static extern int WindowsDeleteString(IntPtr hstring);
-
-        [DllImport("api-ms-win-core-winrt-string-l1-1-0.dll", CallingConvention = CallingConvention.StdCall)]
-        internal static extern unsafe int WindowsDuplicateString(IntPtr sourceString,
-                                                  IntPtr* hstring);
-
-        [DllImport("api-ms-win-core-winrt-string-l1-1-0.dll", CallingConvention = CallingConvention.StdCall)]
-        internal static extern unsafe char* WindowsGetStringRawBuffer(IntPtr hstring, uint* length);
-    }
-
-    internal class Mono
-    {
-        static Lazy<bool> _usingMono = new Lazy<bool>(() =>
-        {
-            var modulePtr = Platform.LoadLibraryExW("mono-2.0-bdwgc.dll", IntPtr.Zero, 0);
-            if (modulePtr == IntPtr.Zero) return false;
-
-            if (!Platform.FreeLibrary(modulePtr))
-            {
-                Marshal.ThrowExceptionForHR(Marshal.GetHRForLastWin32Error());
-            }
-            return true;
-        });
-
-        [DllImport("mono-2.0-bdwgc.dll")]
-        static extern IntPtr mono_thread_current();
-
-        [DllImport("mono-2.0-bdwgc.dll")]
-        [return: MarshalAs(UnmanagedType.Bool)]
-        static extern bool mono_thread_is_foreign(IntPtr threadPtr);
-
-        [DllImport("mono-2.0-bdwgc.dll")]
-        static extern void mono_unity_thread_fast_attach(IntPtr domainPtr);
-
-        [DllImport("mono-2.0-bdwgc.dll")]
-        static extern void mono_unity_thread_fast_detach();
-
-        [DllImport("mono-2.0-bdwgc.dll")]
-        static extern void mono_thread_pop_appdomain_ref();
-
-        [DllImport("mono-2.0-bdwgc.dll")]
-        static extern IntPtr mono_domain_get();
-
-        struct MonoObject
-        {
-            IntPtr vtable;
-            IntPtr synchronisation; // sic
-        }
-
-        unsafe struct MonoThread
-        {
-            MonoObject obj;
-            public MonoInternalThread_x64* internal_thread;
-            IntPtr start_obj;
-            IntPtr pending_exception;
-        }
-
-        [Flags]
-        enum MonoThreadFlag : int
-        {
-            MONO_THREAD_FLAG_DONT_MANAGE = 1,
-            MONO_THREAD_FLAG_NAME_SET = 2,
-            MONO_THREAD_FLAG_APPDOMAIN_ABORT = 4,
-        }
-
-        [StructLayout(LayoutKind.Explicit)]
-        struct MonoInternalThread_x64
-        {
-            [FieldOffset(0xd0)]
-            public MonoThreadFlag flags;
-        }
-
-        public class ThreadContext : IDisposable
-        {
-            static Lazy<HashSet<IntPtr>> _foreignThreads = new Lazy<HashSet<IntPtr>>();
-
-            readonly IntPtr _threadPtr = IntPtr.Zero;
-
-            public ThreadContext()
-            {
-                if (_usingMono.Value)
-                {
-                    // nothing to do for Mono-native threads
-                    var threadPtr = mono_thread_current();
-                    if (mono_thread_is_foreign(threadPtr))
-                    {
-                        // initialize this thread the first time it runs managed code, and remember it for future reference
-                        if (_foreignThreads.Value.Add(threadPtr))
-                        {
-                            // clear initial appdomain ref for new foreign threads to avoid deadlock on domain unload
-                            mono_thread_pop_appdomain_ref();
-
-                            unsafe
-                            {
-                                // tell Mono to ignore the thread on process shutdown since there's nothing to synchronize with
-                                ((MonoThread*)threadPtr)->internal_thread->flags |= MonoThreadFlag.MONO_THREAD_FLAG_DONT_MANAGE;
-                            }
-                        }
-
-                        unsafe
-                        {
-                            // attach as Unity does to set up the proper domain for the call
-                            mono_unity_thread_fast_attach(mono_domain_get());
-                            _threadPtr = threadPtr;
-                        }
-                    }
-                }
-            }
-
-            public void Dispose()
-            {
-                if (_threadPtr != IntPtr.Zero)
-                {
-                    // detach as Unity does to properly reset the domain context
-                    mono_unity_thread_fast_detach();
-                }
-            }
-        }
-    }
-
-    internal struct VftblPtr
-    {
-        public IntPtr Vftbl;
-    }
-
-    internal class DllModule
-    {
-        [UnmanagedFunctionPointer(CallingConvention.StdCall)]
-        public unsafe delegate int DllGetActivationFactory(
-            IntPtr activatableClassId,
-            out IntPtr activationFactory);
-
-        [UnmanagedFunctionPointer(CallingConvention.StdCall)]
-        public unsafe delegate int DllCanUnloadNow();
-
-        readonly string _fileName;
-        readonly IntPtr _moduleHandle;
-        readonly DllGetActivationFactory _GetActivationFactory;
-        readonly DllCanUnloadNow _CanUnloadNow; // TODO: Eventually periodically call
-
-        static readonly string _currentModuleDirectory = System.IO.Path.GetDirectoryName(System.Reflection.Assembly.GetExecutingAssembly().Location);
-
-        static Dictionary<string, DllModule> _cache = new System.Collections.Generic.Dictionary<string, DllModule>();
-
-        public static DllModule Load(string fileName)
-        {
-            lock (_cache)
-            {
-                DllModule module;
-                if (!_cache.TryGetValue(fileName, out module))
-                {
-                    module = new DllModule(fileName);
-                    _cache[fileName] = module;
-                }
-                return module;
-            }
-        }
-
-        DllModule(string fileName)
-        {
-            _fileName = fileName;
-
-            // Explicitly look for module in the same directory as this one, and
-            // use altered search path to ensure any dependencies in the same directory are found.
-            _moduleHandle = Platform.LoadLibraryExW(System.IO.Path.Combine(_currentModuleDirectory, fileName), IntPtr.Zero, /* LOAD_WITH_ALTERED_SEARCH_PATH */ 8);
-            if (_moduleHandle == IntPtr.Zero)
-            {
-                Marshal.ThrowExceptionForHR(Marshal.GetHRForLastWin32Error());
-            }
-
-            _GetActivationFactory = Platform.GetProcAddress<DllGetActivationFactory>(_moduleHandle);
-
-            var canUnloadNow = Platform.GetProcAddress(_moduleHandle, "DllCanUnloadNow");
-            if (canUnloadNow != IntPtr.Zero)
-            {
-                _CanUnloadNow = Marshal.GetDelegateForFunctionPointer<DllCanUnloadNow>(canUnloadNow);
-            }
-        }
-
-        public unsafe (ObjectReference<IActivationFactoryVftbl> obj, int hr) GetActivationFactory(string runtimeClassId)
-        {
-            IntPtr instancePtr;
-            var hstrRuntimeClassId = MarshalString.CreateMarshaler(runtimeClassId);
-            int hr = _GetActivationFactory(MarshalString.GetAbi(hstrRuntimeClassId), out instancePtr);
-            return (hr == 0 ? ObjectReference<IActivationFactoryVftbl>.Attach(ref instancePtr) : null, hr);
-        }
-
-        ~DllModule()
-        {
-            System.Diagnostics.Debug.Assert(_CanUnloadNow == null || _CanUnloadNow() == 0); // S_OK
-            lock (_cache)
-            {
-                _cache.Remove(_fileName);
-            }
-            if ((_moduleHandle != IntPtr.Zero) && !Platform.FreeLibrary(_moduleHandle))
-            {
-                Marshal.ThrowExceptionForHR(Marshal.GetHRForLastWin32Error());
-            }
-        }
-    }
-
-    internal class WeakLazy<T> where T : class, new()
-    {
-        WeakReference<T> _instance = new WeakReference<T>(null);
-        public T Value
-        {
-            get
-            {
-                lock (_instance)
-                {
-                    T value;
-                    if (!_instance.TryGetTarget(out value))
-                    {
-                        value = new T();
-                        _instance.SetTarget(value);
-                    }
-                    return value;
-                }
-            }
-        }
-    }
-
-    internal class WinrtModule
-    {
-        readonly IntPtr _mtaCookie;
-        static Lazy<WinrtModule> _instance = new Lazy<WinrtModule>();
-        public static WinrtModule Instance => _instance.Value;
-
-        public unsafe WinrtModule()
-        {
-            IntPtr mtaCookie;
-            Marshal.ThrowExceptionForHR(Platform.CoIncrementMTAUsage(&mtaCookie));
-            _mtaCookie = mtaCookie;
-        }
-
-        public static unsafe (ObjectReference<IActivationFactoryVftbl> obj, int hr) GetActivationFactory(string runtimeClassId)
-        {
-            var module = Instance; // Ensure COM is initialized
-            Guid iid = typeof(IActivationFactoryVftbl).GUID;
-            IntPtr instancePtr;
-            var hstrRuntimeClassId = MarshalString.CreateMarshaler(runtimeClassId);
-            int hr = Platform.RoGetActivationFactory(MarshalString.GetAbi(hstrRuntimeClassId), ref iid, &instancePtr);
-            return (hr == 0 ? ObjectReference<IActivationFactoryVftbl>.Attach(ref instancePtr) : null, hr);
-        }
-
-        ~WinrtModule()
-        {
-            Marshal.ThrowExceptionForHR(Platform.CoDecrementMTAUsage(_mtaCookie));
-        }
-    }
-
-    internal class BaseActivationFactory
-    {
-        private ObjectReference<IActivationFactoryVftbl> _IActivationFactory;
-
-        public BaseActivationFactory(string typeNamespace, string typeFullName)
-        {
-            var runtimeClassId = typeFullName.Replace("WinRT", "Windows");
-
-            // Prefer the RoGetActivationFactory HRESULT failure over the LoadLibrary/etc. failure
-            int hr;
-            (_IActivationFactory, hr) = WinrtModule.GetActivationFactory(runtimeClassId);
-            if (_IActivationFactory != null) { return; }
-
-            var moduleName = typeNamespace;
-            while (true)
-            {
-                try
-                {
-                    (_IActivationFactory, _) = DllModule.Load(moduleName + ".dll").GetActivationFactory(runtimeClassId);
-                    if (_IActivationFactory != null) { return; }
-                }
-                catch (Exception) { }
-
-                var lastSegment = moduleName.LastIndexOf(".");
-                if (lastSegment <= 0)
-                {
-                    Marshal.ThrowExceptionForHR(hr);
-                }
-                moduleName = moduleName.Remove(lastSegment);
-            }
-        }
-
-        public unsafe ObjectReference<I> _ActivateInstance<I>()
-        {
-            IntPtr instancePtr = IntPtr.Zero;
-            Marshal.ThrowExceptionForHR(_IActivationFactory.Vftbl.ActivateInstance(_IActivationFactory.ThisPtr, out instancePtr));
-            return ObjectReference<IInspectable.Vftbl>.Attach(ref instancePtr).As<I>();
-        }
-
-        public ObjectReference<I> _As<I>() => _IActivationFactory.As<I>();
-    }
-
-    internal class ActivationFactory<T> : BaseActivationFactory
-    {
-        public ActivationFactory() : base(typeof(T).Namespace, typeof(T).FullName) { }
-
-        static WeakLazy<ActivationFactory<T>> _factory = new WeakLazy<ActivationFactory<T>>();
-        public static ObjectReference<I> As<I>() => _factory.Value._As<I>();
-        public static ObjectReference<I> ActivateInstance<I>() => _factory.Value._ActivateInstance<I>();
-    }
-
-    internal class EventSource<TDelegate>
-        where TDelegate : class, MulticastDelegate
-    {
-        readonly IObjectReference _obj;
-        readonly _add_EventHandler _addHandler;
-        readonly _remove_EventHandler _removeHandler;
-
-        private Windows.Foundation.EventRegistrationToken _token;
-        private TDelegate _event;
-
-        public void Subscribe(TDelegate del)
-        {
-            lock (this)
-            {
-                if (_event == null)
-                {
-                    var marshaler = Marshaler<TDelegate>.CreateMarshaler((TDelegate)EventInvoke);
-                    try
-                    {
-                        var nativeDelegate = (IntPtr)Marshaler<TDelegate>.GetAbi(marshaler);
-                        Marshal.ThrowExceptionForHR(_addHandler(_obj.ThisPtr, nativeDelegate, out Windows.Foundation.EventRegistrationToken token));
-                        _token = token;
-                    }
-                    finally
-                    {
-                        // Dispose our managed reference to the delegate's CCW.
-                        // The either native event holds a reference now or the _addHandler call failed.
-                        Marshaler<TDelegate>.DisposeMarshaler(marshaler);
-                    }
-                }
-                _event = (TDelegate)global::System.Delegate.Combine(_event, del);
-            }
-        }
-
-        public void Unsubscribe(TDelegate del)
-        {
-            lock (this)
-            {
-                _event = (TDelegate)global::System.Delegate.Remove(_event, del);
-            }
-            if (_event == null)
-            {
-                _UnsubscribeFromNative();
-            }
-        }
-
-        private System.Delegate _eventInvoke;
-        private System.Delegate EventInvoke
-        {
-            get
-            {
-                if (_eventInvoke is object)
-                {
-                    return _eventInvoke;
-                }
-
-                MethodInfo invoke = typeof(TDelegate).GetMethod("Invoke");
-                ParameterInfo[] invokeParameters = invoke.GetParameters();
-                ParameterExpression[] parameters = new ParameterExpression[invokeParameters.Length];
-                for (int i = 0; i < invokeParameters.Length; i++)
-                {
-                    parameters[i] = Expression.Parameter(invokeParameters[i].ParameterType, invokeParameters[i].Name);
-                }
-
-                ParameterExpression delegateLocal = Expression.Parameter(typeof(TDelegate), "event");
-
-                _eventInvoke = Expression.Lambda(typeof(TDelegate),
-                    Expression.Block(
-                        new[] { delegateLocal },
-                        Expression.Assign(delegateLocal, Expression.Field(Expression.Constant(this), typeof(EventSource<TDelegate>).GetField(nameof(_event), BindingFlags.Instance | BindingFlags.NonPublic))),
-                        Expression.IfThen(
-                            Expression.ReferenceNotEqual(delegateLocal, Expression.Constant(null, typeof(TDelegate))), Expression.Call(delegateLocal, invoke, parameters))),
-                    parameters).Compile();
-
-                return _eventInvoke;
-            }
-        }
-
-        internal EventSource(IObjectReference obj, _add_EventHandler addHandler, _remove_EventHandler removeHandler)
-        {
-            _obj = obj;
-            _addHandler = addHandler;
-            _removeHandler = removeHandler;
-        }
-
-        void _UnsubscribeFromNative()
-        {
-            Marshal.ThrowExceptionForHR(_removeHandler(_obj.ThisPtr, _token));
-            _token.Value = 0;
-        }
-    }
-
-    // An event registration token table stores mappings from delegates to event tokens, in order to support
-    // sourcing WinRT style events from managed code.
-    internal sealed class EventRegistrationTokenTable<T> where T : class, global::System.Delegate
-    {
-        // Note this dictionary is also used as the synchronization object for this table
-        private readonly Dictionary<Windows.Foundation.EventRegistrationToken, T> m_tokens = new Dictionary<Windows.Foundation.EventRegistrationToken, T>();
-
-        public Windows.Foundation.EventRegistrationToken AddEventHandler(T handler)
-        {
-            // Windows Runtime allows null handlers.  Assign those the default token (token value 0) for simplicity
-            if (handler == null)
-            {
-                return default;
-            }
-
-            lock (m_tokens)
-            {
-                return AddEventHandlerNoLock(handler);
-            }
-        }
-
-        private Windows.Foundation.EventRegistrationToken AddEventHandlerNoLock(T handler)
-        {
-            Debug.Assert(handler != null);
-
-            // Get a registration token, making sure that we haven't already used the value.  This should be quite
-            // rare, but in the case it does happen, just keep trying until we find one that's unused.
-            Windows.Foundation.EventRegistrationToken token = GetPreferredToken(handler);
-            while (m_tokens.ContainsKey(token))
-            {
-                token = new Windows.Foundation.EventRegistrationToken { Value = token.Value + 1 };
-            }
-            m_tokens[token] = handler;
-
-            return token;
-        }
-
-        // Generate a token that may be used for a particular event handler.  We will frequently be called
-        // upon to look up a token value given only a delegate to start from.  Therefore, we want to make
-        // an initial token value that is easily determined using only the delegate instance itself.  Although
-        // in the common case this token value will be used to uniquely identify the handler, it is not
-        // the only possible token that can represent the handler.
-        //
-        // This means that both:
-        //  * if there is a handler assigned to the generated initial token value, it is not necessarily
-        //    this handler.
-        //  * if there is no handler assigned to the generated initial token value, the handler may still
-        //    be registered under a different token
-        //
-        // Effectively the only reasonable thing to do with this value is either to:
-        //  1. Use it as a good starting point for generating a token for handler
-        //  2. Use it as a guess to quickly see if the handler was really assigned this token value
-        private static Windows.Foundation.EventRegistrationToken GetPreferredToken(T handler)
-        {
-            Debug.Assert(handler != null);
-
-            // We want to generate a token value that has the following properties:
-            //  1. is quickly obtained from the handler instance
-            //  2. uses bits in the upper 32 bits of the 64 bit value, in order to avoid bugs where code
-            //     may assume the value is really just 32 bits
-            //  3. uses bits in the bottom 32 bits of the 64 bit value, in order to ensure that code doesn't
-            //     take a dependency on them always being 0.
-            //
-            // The simple algorithm chosen here is to simply assign the upper 32 bits the metadata token of the
-            // event handler type, and the lower 32 bits the hash code of the handler instance itself. Using the
-            // metadata token for the upper 32 bits gives us at least a small chance of being able to identify a
-            // totally corrupted token if we ever come across one in a minidump or other scenario.
-            //
-            // The hash code of a unicast delegate is not tied to the method being invoked, so in the case
-            // of a unicast delegate, the hash code of the target method is used instead of the full delegate
-            // hash code.
-            //
-            // While calculating this initial value will be somewhat more expensive than just using a counter
-            // for events that have few registrations, it will also give us a shot at preventing unregistration
-            // from becoming an O(N) operation.
-            //
-            // We should feel free to change this algorithm as other requirements / optimizations become
-            // available.  This implementation is sufficiently random that code cannot simply guess the value to
-            // take a dependency upon it.  (Simply applying the hash-value algorithm directly won't work in the
-            // case of collisions, where we'll use a different token value).
-
-            uint handlerHashCode;
-            global::System.Delegate[] invocationList = ((global::System.Delegate)(object)handler).GetInvocationList();
-            if (invocationList.Length == 1)
-            {
-                handlerHashCode = (uint)invocationList[0].Method.GetHashCode();
-            }
-            else
-            {
-                handlerHashCode = (uint)handler.GetHashCode();
-            }
-
-            ulong tokenValue = ((ulong)(uint)typeof(T).MetadataToken << 32) | handlerHashCode;
-            return new Windows.Foundation.EventRegistrationToken { Value = (long)tokenValue };
-        }
-
-        // Remove the event handler from the table and
-        // Get the delegate associated with an event registration token if it exists
-        // If the event registration token is not registered, returns false
-        public bool RemoveEventHandler(Windows.Foundation.EventRegistrationToken token, out T handler)
-        {
-            lock (m_tokens)
-            {
-                if (m_tokens.TryGetValue(token, out handler))
-                {
-                    RemoveEventHandlerNoLock(token);
-                    return true;
-                }
-            }
-
-            return false;
-        }
-
-        private void RemoveEventHandlerNoLock(Windows.Foundation.EventRegistrationToken token)
-        {
-            if (m_tokens.TryGetValue(token, out T handler))
-            {
-                m_tokens.Remove(token);
-            }
-        }
-    }
-}
-=======
-
-    public static class ExceptionHelpers
-    {
-        private const int COR_E_OBJECTDISPOSED = unchecked((int)0x80131622);
-        private const int RO_E_CLOSED = unchecked((int)0x80000013);
-        private const int E_ILLEGAL_STATE_CHANGE = unchecked((int)0x8000000d);
-        private const int E_ILLEGAL_METHOD_CALL = unchecked((int)0x8000000e);
-        private const int E_ILLEGAL_DELEGATE_ASSIGNMENT = unchecked((int)0x80000018);
-        private const int APPMODEL_ERROR_NO_PACKAGE = unchecked((int)0x80073D54);
-        internal const int E_XAMLPARSEFAILED = unchecked((int)0x802B000A);
-        internal const int E_LAYOUTCYCLE = unchecked((int)0x802B0014);
-        internal const int E_ELEMENTNOTENABLED = unchecked((int)0x802B001E);
-        internal const int E_ELEMENTNOTAVAILABLE = unchecked((int)0x802B001F);
-
-        internal delegate int GetRestrictedErrorInfo(out IntPtr ppRestrictedErrorInfo);
-        private static GetRestrictedErrorInfo getRestrictedErrorInfo;
-
-        internal delegate int SetRestrictedErrorInfo(IntPtr pRestrictedErrorInfo);
-        private static SetRestrictedErrorInfo setRestrictedErrorInfo;
-
-        internal delegate int RoOriginateLanguageException(int error, IntPtr message, IntPtr langaugeException);
-        private static RoOriginateLanguageException roOriginateLanguageException;
-
-        static ExceptionHelpers()
-        {
-            IntPtr winRTErrorModule = Platform.LoadLibraryExW("api-ms-win-core-winrt-error-l1-1-1.dll", IntPtr.Zero, (uint)DllImportSearchPath.System32);
-            if (winRTErrorModule != IntPtr.Zero)
-            {
-                getRestrictedErrorInfo = Platform.GetProcAddress<GetRestrictedErrorInfo>(winRTErrorModule);
-                setRestrictedErrorInfo = Platform.GetProcAddress<SetRestrictedErrorInfo>(winRTErrorModule);
-                roOriginateLanguageException = Platform.GetProcAddress<RoOriginateLanguageException>(winRTErrorModule);
-            }
-            else
-            {
-                winRTErrorModule = Platform.LoadLibraryExW("api-ms-win-core-winrt-error-l1-1-0.dll", IntPtr.Zero, (uint)DllImportSearchPath.System32);
-                if (winRTErrorModule != IntPtr.Zero)
-                {
-                    getRestrictedErrorInfo = Platform.GetProcAddress<GetRestrictedErrorInfo>(winRTErrorModule);
-                    setRestrictedErrorInfo = Platform.GetProcAddress<SetRestrictedErrorInfo>(winRTErrorModule);
-                }
-            }
-        }
-
-        public static void ThrowExceptionForHR(int hr)
-        {
-            Exception ex = GetExceptionForHR(hr, useGlobalErrorState : true, out bool restoredExceptionFromGlobalState);
-            if (restoredExceptionFromGlobalState)
-            {
-                ExceptionDispatchInfo.Capture(ex).Throw();
-            }
-            else if (ex is object)
-            {
-                throw ex;
-            }
-        }
-
-        public static Exception GetExceptionForHR(int hr) => GetExceptionForHR(hr, false, out _);
-
-        private static Exception GetExceptionForHR(int hr, bool useGlobalErrorState, out bool restoredExceptionFromGlobalState)
-        {
-            restoredExceptionFromGlobalState = false;
-            if (hr == 0)
-            {
-                return null;
-            }
-
-            IObjectReference iErrorInfo = null;
-            IObjectReference restrictedErrorInfoToSave = null;
-            Exception ex;
-            string description = null;
-            string restrictedError = null;
-            string restrictedErrorReference = null;
-            string restrictedCapabilitySid = null;
-            bool hasOtherLanguageException = false;
-
-            if (useGlobalErrorState && getRestrictedErrorInfo != null)
-            {
-                Marshal.ThrowExceptionForHR(getRestrictedErrorInfo(out IntPtr restrictedErrorInfoPtr));
-
-                if (restrictedErrorInfoPtr != IntPtr.Zero)
-                {
-                    IObjectReference restrictedErrorInfoRef = ObjectReference<ABI.WinRT.Interop.IRestrictedErrorInfo.Vftbl>.Attach(ref restrictedErrorInfoPtr);
-                    restrictedErrorInfoToSave = restrictedErrorInfoRef.As<ABI.WinRT.Interop.IRestrictedErrorInfo.Vftbl>();
-
-                    ABI.WinRT.Interop.IRestrictedErrorInfo restrictedErrorInfo = new ABI.WinRT.Interop.IRestrictedErrorInfo(restrictedErrorInfoRef);
-                    restrictedErrorInfo.GetErrorDetails(out description, out int hrLocal, out restrictedError, out restrictedCapabilitySid);
-                    restrictedErrorReference = restrictedErrorInfo.GetReference();
-                    try
-                    {
-                        ILanguageExceptionErrorInfo languageErrorInfo = restrictedErrorInfo.As<ABI.WinRT.Interop.ILanguageExceptionErrorInfo>();
-                        using (IObjectReference languageException = languageErrorInfo.GetLanguageException())
-                        {
-                            if (languageException is object)
-                            {
-                                if (languageException.IsReferenceToManagedObject)
-                                {
-                                    ex = ComWrappersSupport.FindObject<Exception>(languageException.ThisPtr);
-                                    if (GetHRForException(ex) == hr)
-                                    {
-                                        restoredExceptionFromGlobalState = true;
-                                        return ex;
-                                    }
-                                }
-                                else
-                                {
-                                    hasOtherLanguageException = true;
-                                }
-                            }
-                        }
-                    }
-                    catch (Exception)
-                    {
-                        if (hr == hrLocal)
-                        {
-                            try
-                            {
-                                iErrorInfo = restrictedErrorInfoRef.As<ABI.WinRT.Interop.IErrorInfo.Vftbl>();
-                            }
-                            catch (Exception)
-                            {
-                            }
-                        }
-                    }
-                }
-            }
-
-            using (iErrorInfo)
-            {
-                switch (hr)
-                {
-                    case E_ILLEGAL_STATE_CHANGE:
-                    case E_ILLEGAL_METHOD_CALL:
-                    case E_ILLEGAL_DELEGATE_ASSIGNMENT:
-                    case APPMODEL_ERROR_NO_PACKAGE:
-                        ex = new InvalidOperationException(description);
-                        break;
-                    case E_XAMLPARSEFAILED:
-                        ex = new Windows.UI.Xaml.Markup.XamlParseException();
-                        break;
-                    case E_LAYOUTCYCLE:
-                        ex = new Windows.UI.Xaml.LayoutCycleException();
-                        break;
-                    case E_ELEMENTNOTAVAILABLE:
-                        ex = new Windows.UI.Xaml.Automation.ElementNotAvailableException();
-                        break;
-                    case E_ELEMENTNOTENABLED:
-                        ex = new Windows.UI.Xaml.Automation.ElementNotEnabledException();
-                        break;
-                    default:
-                        ex = Marshal.GetExceptionForHR(hr, iErrorInfo?.ThisPtr ?? (IntPtr)(-1));
-                        break;
-                }
-            }
-
-            ex.AddExceptionDataForRestrictedErrorInfo(
-                description,
-                restrictedError,
-                restrictedErrorReference,
-                restrictedCapabilitySid,
-                restrictedErrorInfoToSave,
-                hasOtherLanguageException);
-
-            return ex;
-        }
-
-        public static unsafe void SetErrorInfo(Exception ex)
-        {
-            if (getRestrictedErrorInfo != null && setRestrictedErrorInfo != null && roOriginateLanguageException != null)
-            {
-                // If the exception has information for an IRestrictedErrorInfo, use that
-                // as our error so as to propagate the error through WinRT end-to-end.
-                if (ex.TryGetRestrictedLanguageErrorObject(out var restrictedErrorObject))
-                {
-                    setRestrictedErrorInfo(restrictedErrorObject.GetRef());
-                }
-                else
-                {
-                    string message = ex.Message;
-                    if (string.IsNullOrEmpty(message))
-                    {
-                        message = ex.GetType().FullName;
-                    }
-
-                    IntPtr hstring;
-
-                    if (Platform.WindowsCreateString(message, message.Length, &hstring) != 0)
-                    {
-                        hstring = IntPtr.Zero;
-                    }
-
-                    using (var managedExceptionWrapper = ComWrappersSupport.CreateCCWForObject(ex))
-                    {
-                        roOriginateLanguageException(GetHRForException(ex), hstring, managedExceptionWrapper.ThisPtr);
-                    }
-                }
-            }
-            else
-            {
-                using (var iErrorInfo = ComWrappersSupport.CreateCCWForObject(new ManagedExceptionErrorInfo(ex)))
-                {
-                    Platform.SetErrorInfo(0, iErrorInfo.ThisPtr);
-                }
-            }
-        }
-
-        public static int GetHRForException(Exception ex)
-        {
-            int hr = ex.HResult;
-            if (ex.TryGetRestrictedLanguageErrorObject(out var restrictedErrorObject))
-            {
-                restrictedErrorObject.AsType<ABI.WinRT.Interop.IRestrictedErrorInfo>().GetErrorDetails(out _, out hr, out _, out _);
-            }
-            if (hr == COR_E_OBJECTDISPOSED)
-            {
-                return RO_E_CLOSED;
-            }
-            return hr;
-        }
-
-        //
-        // Exception requires anything to be added into Data dictionary is serializable
-        // This wrapper is made serializable to satisfy this requirement but does NOT serialize
-        // the object and simply ignores it during serialization, because we only need
-        // the exception instance in the app to hold the error object alive.
-        //
-        [Serializable]
-        internal class __RestrictedErrorObject
-        {
-            // Hold the error object instance but don't serialize/deserialize it
-            [NonSerialized]
-            private readonly IObjectReference _realErrorObject;
-
-            internal __RestrictedErrorObject(IObjectReference errorObject)
-            {
-                _realErrorObject = errorObject;
-            }
-
-            public IObjectReference RealErrorObject
-            {
-                get
-                {
-                    return _realErrorObject;
-                }
-            }
-        }
-
-        internal static void AddExceptionDataForRestrictedErrorInfo(
-            this Exception ex,
-            string description,
-            string restrictedError,
-            string restrictedErrorReference,
-            string restrictedCapabilitySid,
-            IObjectReference restrictedErrorObject,
-            bool hasRestrictedLanguageErrorObject = false)
-        {
-            IDictionary dict = ex.Data;
-            if (dict != null)
-            {
-                dict.Add("Description", description);
-                dict.Add("RestrictedDescription", restrictedError);
-                dict.Add("RestrictedErrorReference", restrictedErrorReference);
-                dict.Add("RestrictedCapabilitySid", restrictedCapabilitySid);
-
-                // Keep the error object alive so that user could retrieve error information
-                // using Data["RestrictedErrorReference"]
-                dict.Add("__RestrictedErrorObjectReference", restrictedErrorObject == null ? null : new __RestrictedErrorObject(restrictedErrorObject));
-                dict.Add("__HasRestrictedLanguageErrorObject", hasRestrictedLanguageErrorObject);
-            }
-        }
-
-        internal static bool TryGetRestrictedLanguageErrorObject(
-            this Exception ex,
-            out IObjectReference restrictedErrorObject)
-        {
-            restrictedErrorObject = null;
-            IDictionary dict = ex.Data;
-            if (dict != null && dict.Contains("__HasRestrictedLanguageErrorObject"))
-            {
-                if (dict.Contains("__RestrictedErrorObjectReference"))
-                {
-                    if (dict["__RestrictedErrorObjectReference"] is __RestrictedErrorObject restrictedObject)
-                        restrictedErrorObject = restrictedObject.RealErrorObject;
-                }
-                return (bool)dict["__HasRestrictedLanguageErrorObject"]!;
-            }
-
-            return false;
-        }
-    }
-
-    // IInspectable
-    [Guid("AF86E2E0-B12D-4c6a-9C5A-D7AA65101E90")]
-    public class IInspectable
-    {
-        [Guid("AF86E2E0-B12D-4c6a-9C5A-D7AA65101E90")]
-        public struct Vftbl
-        {
-            public delegate int _GetIids(IntPtr pThis, out uint iidCount, out Guid[] iids);
-            public delegate int _GetRuntimeClassName(IntPtr pThis, out IntPtr className);
-            public delegate int _GetTrustLevel(IntPtr pThis, out TrustLevel trustLevel);
-
-            public IUnknownVftbl IUnknownVftbl;
-            public _GetIids GetIids;
-            public _GetRuntimeClassName GetRuntimeClassName;
-            public _GetTrustLevel GetTrustLevel;
-
-            public static readonly Vftbl AbiToProjectionVftable;
-            public static readonly IntPtr AbiToProjectionVftablePtr;
-
-            static Vftbl()
-            {
-                AbiToProjectionVftable = new Vftbl
-                {
-                    IUnknownVftbl = IUnknownVftbl.AbiToProjectionVftbl,
-                    GetIids = Do_Abi_GetIids,
-                    GetRuntimeClassName = Do_Abi_GetRuntimeClassName,
-                    GetTrustLevel = Do_Abi_GetTrustLevel
-                };
-                AbiToProjectionVftablePtr = Marshal.AllocHGlobal(Marshal.SizeOf<Vftbl>());
-                Marshal.StructureToPtr(AbiToProjectionVftable, AbiToProjectionVftablePtr, false);
-            }
-
-            private static int Do_Abi_GetIids(IntPtr pThis, out uint iidCount, out Guid[] iids)
-            {
-                iidCount = 0u;
-                iids = null;
-                try
-                {
-                    iids = ComWrappersSupport.GetInspectableInfo(pThis).IIDs;
-                    iidCount = (uint)iids.Length;
-                }
-                catch (Exception ex)
-                {
-                    ExceptionHelpers.SetErrorInfo(ex);
-                    return ExceptionHelpers.GetHRForException(ex);
-                }
-                return 0;
-            }
-
-            private unsafe static int Do_Abi_GetRuntimeClassName(IntPtr pThis, out IntPtr className)
-            {
-                className = default;
-                try
-                {
-                    className = MarshalString.FromManaged(ComWrappersSupport.GetInspectableInfo(pThis).RuntimeClassName);
-                }
-                catch (Exception ex)
-                {
-                    ExceptionHelpers.SetErrorInfo(ex);
-                    return ExceptionHelpers.GetHRForException(ex);
-                }
-                return 0;
-            }
-
-            private static int Do_Abi_GetTrustLevel(IntPtr pThis, out TrustLevel trustLevel)
-            {
-                trustLevel = TrustLevel.BaseTrust;
-                return 0;
-            }
-        }
-
-        public static IInspectable FromAbi(IntPtr thisPtr) =>
-            new IInspectable(ObjectReference<Vftbl>.FromAbi(thisPtr));
-
-        private readonly ObjectReference<Vftbl> _obj;
-        public IntPtr ThisPtr => _obj.ThisPtr;
-        public static implicit operator IInspectable(IObjectReference obj) => obj.As<Vftbl>();
-        public static implicit operator IInspectable(ObjectReference<Vftbl> obj) => new IInspectable(obj);
-        public ObjectReference<I> As<I>() => _obj.As<I>();
-        public IInspectable(IObjectReference obj) : this(obj.As<Vftbl>()) { }
-        public IInspectable(ObjectReference<Vftbl> obj)
-        {
-            _obj = obj;
-        }
-
-        public string GetRuntimeClassName()
-        {
-            IntPtr __retval = default;
-            try
-            {
-                ExceptionHelpers.ThrowExceptionForHR(_obj.Vftbl.GetRuntimeClassName(ThisPtr, out __retval));
-                return MarshalString.FromAbi(__retval);
-            }
-            finally
-            {
-                MarshalString.DisposeAbi(__retval);
-            }
-        }
-    }
-
-    internal class Platform
-    {
-        [DllImport("api-ms-win-core-com-l1-1-0.dll")]
-        internal static extern int CoDecrementMTAUsage(IntPtr cookie);
-
-        [DllImport("api-ms-win-core-com-l1-1-0.dll")]
-        internal static extern unsafe int CoIncrementMTAUsage(IntPtr* cookie);
-
-        [DllImport("kernel32.dll", SetLastError = true)]
-        [return: MarshalAs(UnmanagedType.Bool)]
-        internal static extern bool FreeLibrary(IntPtr moduleHandle);
-
-        [DllImport("kernel32.dll", SetLastError = true)]
-        internal static extern IntPtr GetProcAddress(IntPtr moduleHandle, [MarshalAs(UnmanagedType.LPStr)] string functionName);
-
-        internal static T GetProcAddress<T>(IntPtr moduleHandle)
-        {
-            IntPtr functionPtr = Platform.GetProcAddress(moduleHandle, typeof(T).Name);
-            if (functionPtr == IntPtr.Zero)
-            {
-                Marshal.ThrowExceptionForHR(Marshal.GetHRForLastWin32Error());
-            }
-            return Marshal.GetDelegateForFunctionPointer<T>(functionPtr);
-        }
-
-        [DllImport("oleaut32.dll")]
-        internal static extern int SetErrorInfo(uint dwReserved, IntPtr perrinfo);
-
-        [DllImport("kernel32.dll", SetLastError = true)]
-        internal static extern IntPtr LoadLibraryExW([MarshalAs(UnmanagedType.LPWStr)] string fileName, IntPtr fileHandle, uint flags);
-
-        [DllImport("api-ms-win-core-winrt-l1-1-0.dll")]
-        internal static extern unsafe int RoGetActivationFactory(IntPtr runtimeClassId, ref Guid iid, IntPtr* factory);
-
-        [DllImport("api-ms-win-core-winrt-string-l1-1-0.dll", CallingConvention = CallingConvention.StdCall)]
-        internal static extern unsafe int WindowsCreateString([MarshalAs(UnmanagedType.LPWStr)] string sourceString,
-                                                  int length,
-                                                  IntPtr* hstring);
-
-        [DllImport("api-ms-win-core-winrt-string-l1-1-0.dll", CallingConvention = CallingConvention.StdCall)]
-        internal static extern unsafe int WindowsCreateStringReference(char* sourceString,
-                                                  int length,
-                                                  IntPtr* hstring_header,
-                                                  IntPtr* hstring);
-
-        [DllImport("api-ms-win-core-winrt-string-l1-1-0.dll", CallingConvention = CallingConvention.StdCall)]
-        internal static extern int WindowsDeleteString(IntPtr hstring);
-
-        [DllImport("api-ms-win-core-winrt-string-l1-1-0.dll", CallingConvention = CallingConvention.StdCall)]
-        internal static extern unsafe int WindowsDuplicateString(IntPtr sourceString,
-                                                  IntPtr* hstring);
-
-        [DllImport("api-ms-win-core-winrt-string-l1-1-0.dll", CallingConvention = CallingConvention.StdCall)]
-        internal static extern unsafe char* WindowsGetStringRawBuffer(IntPtr hstring, uint* length);
-    }
-
-    internal class Mono
-    {
-        static Lazy<bool> _usingMono = new Lazy<bool>(() =>
-        {
-            var modulePtr = Platform.LoadLibraryExW("mono-2.0-bdwgc.dll", IntPtr.Zero, 0);
-            if (modulePtr == IntPtr.Zero) return false;
-
-            if (!Platform.FreeLibrary(modulePtr))
-            {
-                Marshal.ThrowExceptionForHR(Marshal.GetHRForLastWin32Error());
-            }
-            return true;
-        });
-
-        [DllImport("mono-2.0-bdwgc.dll")]
-        static extern IntPtr mono_thread_current();
-
-        [DllImport("mono-2.0-bdwgc.dll")]
-        [return: MarshalAs(UnmanagedType.Bool)]
-        static extern bool mono_thread_is_foreign(IntPtr threadPtr);
-
-        [DllImport("mono-2.0-bdwgc.dll")]
-        static extern void mono_unity_thread_fast_attach(IntPtr domainPtr);
-
-        [DllImport("mono-2.0-bdwgc.dll")]
-        static extern void mono_unity_thread_fast_detach();
-
-        [DllImport("mono-2.0-bdwgc.dll")]
-        static extern void mono_thread_pop_appdomain_ref();
-
-        [DllImport("mono-2.0-bdwgc.dll")]
-        static extern IntPtr mono_domain_get();
-
-        struct MonoObject
-        {
-            IntPtr vtable;
-            IntPtr synchronisation; // sic
-        }
-
-        unsafe struct MonoThread
-        {
-            MonoObject obj;
-            public MonoInternalThread_x64* internal_thread;
-            IntPtr start_obj;
-            IntPtr pending_exception;
-        }
-
-        [Flags]
-        enum MonoThreadFlag : int
-        {
-            MONO_THREAD_FLAG_DONT_MANAGE = 1,
-            MONO_THREAD_FLAG_NAME_SET = 2,
-            MONO_THREAD_FLAG_APPDOMAIN_ABORT = 4,
-        }
-
-        [StructLayout(LayoutKind.Explicit)]
-        struct MonoInternalThread_x64
-        {
-            [FieldOffset(0xd0)]
-            public MonoThreadFlag flags;
-        }
-
-        public class ThreadContext : IDisposable
-        {
-            static Lazy<HashSet<IntPtr>> _foreignThreads = new Lazy<HashSet<IntPtr>>();
-
-            readonly IntPtr _threadPtr = IntPtr.Zero;
-
-            public ThreadContext()
-            {
-                if (_usingMono.Value)
-                {
-                    // nothing to do for Mono-native threads
-                    var threadPtr = mono_thread_current();
-                    if (mono_thread_is_foreign(threadPtr))
-                    {
-                        // initialize this thread the first time it runs managed code, and remember it for future reference
-                        if (_foreignThreads.Value.Add(threadPtr))
-                        {
-                            // clear initial appdomain ref for new foreign threads to avoid deadlock on domain unload
-                            mono_thread_pop_appdomain_ref();
-
-                            unsafe
-                            {
-                                // tell Mono to ignore the thread on process shutdown since there's nothing to synchronize with
-                                ((MonoThread*)threadPtr)->internal_thread->flags |= MonoThreadFlag.MONO_THREAD_FLAG_DONT_MANAGE;
-                            }
-                        }
-
-                        unsafe
-                        {
-                            // attach as Unity does to set up the proper domain for the call
-                            mono_unity_thread_fast_attach(mono_domain_get());
-                            _threadPtr = threadPtr;
-                        }
-                    }
-                }
-            }
-
-            public void Dispose()
-            {
-                if (_threadPtr != IntPtr.Zero)
-                {
-                    // detach as Unity does to properly reset the domain context
-                    mono_unity_thread_fast_detach();
-                }
-            }
-        }
-    }
-
-    internal struct VftblPtr
-    {
-        public IntPtr Vftbl;
-    }
-
-    public abstract class IObjectReference : IDisposable
-    {
-        protected bool disposed;
-        public readonly IntPtr ThisPtr;
-        protected virtual Interop.IUnknownVftbl VftblIUnknown { get; }
-
-        protected IObjectReference(IntPtr thisPtr)
-        {
-            if (thisPtr == IntPtr.Zero)
-            {
-                throw new ArgumentNullException(nameof(thisPtr));
-            }
-            ThisPtr = thisPtr;
-        }
-
-        ~IObjectReference()
-        {
-            Dispose(false);
-        }
-
-        public ObjectReference<T> As<T>() => As<T>(GuidGenerator.GetIID(typeof(T)));
-        public unsafe ObjectReference<T> As<T>(Guid iid)
-        {
-            ThrowIfDisposed();
-            IntPtr thatPtr;
-            Marshal.ThrowExceptionForHR(VftblIUnknown.QueryInterface(ThisPtr, ref iid, out thatPtr));
-            return ObjectReference<T>.Attach(ref thatPtr);
-        }
-
-        public unsafe IObjectReference As(Guid iid)
-        {
-            ThrowIfDisposed();
-            IntPtr thatPtr;
-            Marshal.ThrowExceptionForHR(VftblIUnknown.QueryInterface(ThisPtr, ref iid, out thatPtr));
-            return ObjectReference<Interop.IUnknownVftbl>.Attach(ref thatPtr);
-        }
-
-        public T AsType<T>()
-        {
-            ThrowIfDisposed();
-            var ctor = typeof(T).GetConstructor(new[] { typeof(IObjectReference) });
-            if (ctor != null)
-            {
-                return (T)ctor.Invoke(new[] { this });
-            }
-            throw new InvalidOperationException("Target type is not a projected interface.");
-        }
-
-        public IntPtr GetRef()
-        {
-            ThrowIfDisposed();
-            VftblIUnknown.AddRef(ThisPtr);
-            return ThisPtr;
-        }
-
-        private void ThrowIfDisposed()
-        {
-            if (disposed) throw new ObjectDisposedException("ObjectReference");
-        }
-
-        public void Dispose()
-        {
-            Dispose(true);
-            GC.SuppressFinalize(this);
-        }
-
-        protected virtual void Dispose(bool disposing)
-        {
-            if (disposed)
-            {
-                return;
-            }
-            VftblIUnknown.Release(ThisPtr);
-            disposed = true;
-        }
-
-        internal unsafe bool IsReferenceToManagedObject
-        {
-            get
-            {
-                using (var unknownObjRef = this.As<IUnknownVftbl>())
-                {
-                    return ((VftblPtr*)unknownObjRef.ThisPtr.ToPointer())->Vftbl == IUnknownVftbl.AbiToProjectionVftblPtr;
-                }
-            }
-        }
-    }
-
-    public class ObjectReference<T> : IObjectReference
-    {
-        protected override IUnknownVftbl VftblIUnknown => _vftblIUnknown;
-        readonly IUnknownVftbl _vftblIUnknown;
-        public readonly T Vftbl;
-
-        public static ObjectReference<T> Attach(ref IntPtr thisPtr)
-        {
-            var obj = new ObjectReference<T>(thisPtr);
-            thisPtr = IntPtr.Zero;
-            return obj;
-        }
-
-        ObjectReference(IntPtr thisPtr, IUnknownVftbl vftblIUnknown, T vftblT) :
-            base(thisPtr)
-        {
-            _vftblIUnknown = vftblIUnknown;
-            Vftbl = vftblT;
-        }
-
-        ObjectReference(IntPtr thisPtr) :
-            this(thisPtr, GetVtables(thisPtr))
-        {
-        }
-
-        ObjectReference(IntPtr thisPtr, (IUnknownVftbl vftblIUnknown, T vftblT) vtables) :
-            this(thisPtr, vtables.vftblIUnknown, vtables.vftblT)
-        {
-        }
-
-        public static ObjectReference<T> FromAbi(IntPtr thisPtr, IUnknownVftbl vftblIUnknown, T vftblT)
-        {
-            if (thisPtr == IntPtr.Zero)
-            {
-                return null;
-            }
-            var obj = new ObjectReference<T>(thisPtr, vftblIUnknown, vftblT);
-            obj._vftblIUnknown.AddRef(obj.ThisPtr);
-            return obj;
-        }
-
-        public static ObjectReference<T> FromAbi(IntPtr thisPtr)
-        {
-            if (thisPtr == IntPtr.Zero)
-            {
-                return null;
-            }
-            var (vftblIUnknown, vftblT) = GetVtables(thisPtr);
-            return FromAbi(thisPtr, vftblIUnknown, vftblT);
-        }
-
-        // C# doesn't allow us to express that T contains IUnknownVftbl, so we'll use a tuple
-        private static (IUnknownVftbl vftblIUnknown, T vftblT) GetVtables(IntPtr thisPtr)
-        {
-            var vftblPtr = Marshal.PtrToStructure<VftblPtr>(thisPtr);
-            var vftblIUnknown = Marshal.PtrToStructure<IUnknownVftbl>(vftblPtr.Vftbl);
-            T vftblT;
-            if (typeof(T).IsGenericType)
-            {
-                vftblT = (T)typeof(T).GetConstructor(BindingFlags.NonPublic | BindingFlags.Instance | BindingFlags.CreateInstance, null, new[] { typeof(IntPtr) }, null).Invoke(new object[] { thisPtr });
-            }
-            else
-            {
-                vftblT = Marshal.PtrToStructure<T>(vftblPtr.Vftbl);
-            }
-            return (vftblIUnknown, vftblT);
-        }
-    }
-
-    internal class DllModule
-    {
-        [UnmanagedFunctionPointer(CallingConvention.StdCall)]
-        public unsafe delegate int DllGetActivationFactory(
-            IntPtr activatableClassId,
-            out IntPtr activationFactory);
-
-        [UnmanagedFunctionPointer(CallingConvention.StdCall)]
-        public unsafe delegate int DllCanUnloadNow();
-
-        readonly string _fileName;
-        readonly IntPtr _moduleHandle;
-        readonly DllGetActivationFactory _GetActivationFactory;
-        readonly DllCanUnloadNow _CanUnloadNow; // TODO: Eventually periodically call
-
-        static readonly string _currentModuleDirectory = System.IO.Path.GetDirectoryName(System.Reflection.Assembly.GetExecutingAssembly().Location);
-
-        static Dictionary<string, DllModule> _cache = new System.Collections.Generic.Dictionary<string, DllModule>();
-
-        public static DllModule Load(string fileName)
-        {
-            lock (_cache)
-            {
-                DllModule module;
-                if (!_cache.TryGetValue(fileName, out module))
-                {
-                    module = new DllModule(fileName);
-                    _cache[fileName] = module;
-                }
-                return module;
-            }
-        }
-
-        DllModule(string fileName)
-        {
-            _fileName = fileName;
-
-            // Explicitly look for module in the same directory as this one, and
-            // use altered search path to ensure any dependencies in the same directory are found.
-            _moduleHandle = Platform.LoadLibraryExW(System.IO.Path.Combine(_currentModuleDirectory, fileName), IntPtr.Zero, /* LOAD_WITH_ALTERED_SEARCH_PATH */ 8);
-            if (_moduleHandle == IntPtr.Zero)
-            {
-                Marshal.ThrowExceptionForHR(Marshal.GetHRForLastWin32Error());
-            }
-
-            _GetActivationFactory = Platform.GetProcAddress<DllGetActivationFactory>(_moduleHandle);
-
-            var canUnloadNow = Platform.GetProcAddress(_moduleHandle, "DllCanUnloadNow");
-            if (canUnloadNow != IntPtr.Zero)
-            {
-                _CanUnloadNow = Marshal.GetDelegateForFunctionPointer<DllCanUnloadNow>(canUnloadNow);
-            }
-        }
-
-        public unsafe (ObjectReference<IActivationFactoryVftbl> obj, int hr) GetActivationFactory(string runtimeClassId)
-        {
-            IntPtr instancePtr;
-            var hstrRuntimeClassId = MarshalString.CreateMarshaler(runtimeClassId);
-            int hr = _GetActivationFactory(MarshalString.GetAbi(hstrRuntimeClassId), out instancePtr);
-            return (hr == 0 ? ObjectReference<IActivationFactoryVftbl>.Attach(ref instancePtr) : null, hr);
-        }
-
-        ~DllModule()
-        {
-            System.Diagnostics.Debug.Assert(_CanUnloadNow == null || _CanUnloadNow() == 0); // S_OK
-            lock (_cache)
-            {
-                _cache.Remove(_fileName);
-            }
-            if ((_moduleHandle != IntPtr.Zero) && !Platform.FreeLibrary(_moduleHandle))
-            {
-                Marshal.ThrowExceptionForHR(Marshal.GetHRForLastWin32Error());
-            }
-        }
-    }
-
-    internal class WeakLazy<T> where T : class, new()
-    {
-        WeakReference<T> _instance = new WeakReference<T>(null);
-        public T Value
-        {
-            get
-            {
-                lock (_instance)
-                {
-                    T value;
-                    if (!_instance.TryGetTarget(out value))
-                    {
-                        value = new T();
-                        _instance.SetTarget(value);
-                    }
-                    return value;
-                }
-            }
-        }
-    }
-
-    internal class WinrtModule
-    {
-        readonly IntPtr _mtaCookie;
-        static Lazy<WinrtModule> _instance = new Lazy<WinrtModule>();
-        public static WinrtModule Instance => _instance.Value;
-
-        public unsafe WinrtModule()
-        {
-            IntPtr mtaCookie;
-            Marshal.ThrowExceptionForHR(Platform.CoIncrementMTAUsage(&mtaCookie));
-            _mtaCookie = mtaCookie;
-        }
-
-        public static unsafe (ObjectReference<IActivationFactoryVftbl> obj, int hr) GetActivationFactory(string runtimeClassId)
-        {
-            var module = Instance; // Ensure COM is initialized
-            Guid iid = typeof(IActivationFactoryVftbl).GUID;
-            IntPtr instancePtr;
-            var hstrRuntimeClassId = MarshalString.CreateMarshaler(runtimeClassId);
-            int hr = Platform.RoGetActivationFactory(MarshalString.GetAbi(hstrRuntimeClassId), ref iid, &instancePtr);
-            return (hr == 0 ? ObjectReference<IActivationFactoryVftbl>.Attach(ref instancePtr) : null, hr);
-        }
-
-        ~WinrtModule()
-        {
-            Marshal.ThrowExceptionForHR(Platform.CoDecrementMTAUsage(_mtaCookie));
-        }
-    }
-
-    internal class BaseActivationFactory
-    {
-        private ObjectReference<IActivationFactoryVftbl> _IActivationFactory;
-
-        public BaseActivationFactory(string typeNamespace, string typeFullName)
-        {
-            var runtimeClassId = typeFullName.Replace("WinRT", "Windows");
-
-            // Prefer the RoGetActivationFactory HRESULT failure over the LoadLibrary/etc. failure
-            int hr;
-            (_IActivationFactory, hr) = WinrtModule.GetActivationFactory(runtimeClassId);
-            if (_IActivationFactory != null) { return; }
-
-            var moduleName = typeNamespace;
-            while (true)
-            {
-                try
-                {
-                    (_IActivationFactory, _) = DllModule.Load(moduleName + ".dll").GetActivationFactory(runtimeClassId);
-                    if (_IActivationFactory != null) { return; }
-                }
-                catch (Exception) { }
-
-                var lastSegment = moduleName.LastIndexOf(".");
-                if (lastSegment <= 0)
-                {
-                    Marshal.ThrowExceptionForHR(hr);
-                }
-                moduleName = moduleName.Remove(lastSegment);
-            }
-        }
-
-        public unsafe ObjectReference<I> _ActivateInstance<I>()
-        {
-            IntPtr instancePtr = IntPtr.Zero;
-            Marshal.ThrowExceptionForHR(_IActivationFactory.Vftbl.ActivateInstance(_IActivationFactory.ThisPtr, out instancePtr));
-            return ObjectReference<IInspectable.Vftbl>.Attach(ref instancePtr).As<I>();
-        }
-
-        public ObjectReference<I> _As<I>() => _IActivationFactory.As<I>();
-    }
-
-    internal class ActivationFactory<T> : BaseActivationFactory
-    {
-        public ActivationFactory() : base(typeof(T).Namespace, typeof(T).FullName) { }
-
-        static WeakLazy<ActivationFactory<T>> _factory = new WeakLazy<ActivationFactory<T>>();
-        public static ObjectReference<I> As<I>() => _factory.Value._As<I>();
-        public static ObjectReference<I> ActivateInstance<I>() => _factory.Value._ActivateInstance<I>();
-    }
-
-    internal class EventSource<TDelegate>
-        where TDelegate : class, MulticastDelegate
-    {
-        readonly IObjectReference _obj;
-        readonly _add_EventHandler _addHandler;
-        readonly _remove_EventHandler _removeHandler;
-
-        private Windows.Foundation.EventRegistrationToken _token;
-        private TDelegate _event;
-
-        public void Subscribe(TDelegate del)
-        {
-            lock (this)
-            {
-                if (_event == null)
-                {
-                    var marshaler = Marshaler<TDelegate>.CreateMarshaler((TDelegate)EventInvoke);
-                    try
-                    {
-                        var nativeDelegate = (IntPtr)Marshaler<TDelegate>.GetAbi(marshaler);
-                        Marshal.ThrowExceptionForHR(_addHandler(_obj.ThisPtr, nativeDelegate, out Windows.Foundation.EventRegistrationToken token));
-                        _token = token;
-                    }
-                    finally
-                    {
-                        // Dispose our managed reference to the delegate's CCW.
-                        // The either native event holds a reference now or the _addHandler call failed.
-                        Marshaler<TDelegate>.DisposeMarshaler(marshaler);
-                    }
-                }
-                _event = (TDelegate)global::System.Delegate.Combine(_event, del);
-            }
-        }
-
-        public void Unsubscribe(TDelegate del)
-        {
-            lock (this)
-            {
-                _event = (TDelegate)global::System.Delegate.Remove(_event, del);
-            }
-            if (_event == null)
-            {
-                _UnsubscribeFromNative();
-            }
-        }
-
-        private System.Delegate _eventInvoke;
-        private System.Delegate EventInvoke
-        {
-            get
-            {
-                if (_eventInvoke is object)
-                {
-                    return _eventInvoke;
-                }
-
-                MethodInfo invoke = typeof(TDelegate).GetMethod("Invoke");
-                ParameterInfo[] invokeParameters = invoke.GetParameters();
-                ParameterExpression[] parameters = new ParameterExpression[invokeParameters.Length];
-                for (int i = 0; i < invokeParameters.Length; i++)
-                {
-                    parameters[i] = Expression.Parameter(invokeParameters[i].ParameterType, invokeParameters[i].Name);
-                }
-
-                ParameterExpression delegateLocal = Expression.Parameter(typeof(TDelegate), "event");
-
-                _eventInvoke = Expression.Lambda(typeof(TDelegate),
-                    Expression.Block(
-                        new[] { delegateLocal },
-                        Expression.Assign(delegateLocal, Expression.Field(Expression.Constant(this), typeof(EventSource<TDelegate>).GetField(nameof(_event), BindingFlags.Instance | BindingFlags.NonPublic))),
-                        Expression.IfThen(
-                            Expression.ReferenceNotEqual(delegateLocal, Expression.Constant(null, typeof(TDelegate))), Expression.Call(delegateLocal, invoke, parameters))),
-                    parameters).Compile();
-
-                return _eventInvoke;
-            }
-        }
-
-        internal EventSource(IObjectReference obj, _add_EventHandler addHandler, _remove_EventHandler removeHandler)
-        {
-            _obj = obj;
-            _addHandler = addHandler;
-            _removeHandler = removeHandler;
-        }
-
-        void _UnsubscribeFromNative()
-        {
-            Marshal.ThrowExceptionForHR(_removeHandler(_obj.ThisPtr, _token));
-            _token.Value = 0;
-        }
-    }
-
-    // An event registration token table stores mappings from delegates to event tokens, in order to support
-    // sourcing WinRT style events from managed code.
-    internal sealed class EventRegistrationTokenTable<T> where T : class, global::System.Delegate
-    {
-        // Note this dictionary is also used as the synchronization object for this table
-        private readonly Dictionary<Windows.Foundation.EventRegistrationToken, T> m_tokens = new Dictionary<Windows.Foundation.EventRegistrationToken, T>();
-
-        public Windows.Foundation.EventRegistrationToken AddEventHandler(T handler)
-        {
-            // Windows Runtime allows null handlers.  Assign those the default token (token value 0) for simplicity
-            if (handler == null)
-            {
-                return default;
-            }
-
-            lock (m_tokens)
-            {
-                return AddEventHandlerNoLock(handler);
-            }
-        }
-
-        private Windows.Foundation.EventRegistrationToken AddEventHandlerNoLock(T handler)
-        {
-            Debug.Assert(handler != null);
-
-            // Get a registration token, making sure that we haven't already used the value.  This should be quite
-            // rare, but in the case it does happen, just keep trying until we find one that's unused.
-            Windows.Foundation.EventRegistrationToken token = GetPreferredToken(handler);
-            while (m_tokens.ContainsKey(token))
-            {
-                token = new Windows.Foundation.EventRegistrationToken { Value = token.Value + 1 };
-            }
-            m_tokens[token] = handler;
-
-            return token;
-        }
-
-        // Generate a token that may be used for a particular event handler.  We will frequently be called
-        // upon to look up a token value given only a delegate to start from.  Therefore, we want to make
-        // an initial token value that is easily determined using only the delegate instance itself.  Although
-        // in the common case this token value will be used to uniquely identify the handler, it is not
-        // the only possible token that can represent the handler.
-        //
-        // This means that both:
-        //  * if there is a handler assigned to the generated initial token value, it is not necessarily
-        //    this handler.
-        //  * if there is no handler assigned to the generated initial token value, the handler may still
-        //    be registered under a different token
-        //
-        // Effectively the only reasonable thing to do with this value is either to:
-        //  1. Use it as a good starting point for generating a token for handler
-        //  2. Use it as a guess to quickly see if the handler was really assigned this token value
-        private static Windows.Foundation.EventRegistrationToken GetPreferredToken(T handler)
-        {
-            Debug.Assert(handler != null);
-
-            // We want to generate a token value that has the following properties:
-            //  1. is quickly obtained from the handler instance
-            //  2. uses bits in the upper 32 bits of the 64 bit value, in order to avoid bugs where code
-            //     may assume the value is really just 32 bits
-            //  3. uses bits in the bottom 32 bits of the 64 bit value, in order to ensure that code doesn't
-            //     take a dependency on them always being 0.
-            //
-            // The simple algorithm chosen here is to simply assign the upper 32 bits the metadata token of the
-            // event handler type, and the lower 32 bits the hash code of the handler instance itself. Using the
-            // metadata token for the upper 32 bits gives us at least a small chance of being able to identify a
-            // totally corrupted token if we ever come across one in a minidump or other scenario.
-            //
-            // The hash code of a unicast delegate is not tied to the method being invoked, so in the case
-            // of a unicast delegate, the hash code of the target method is used instead of the full delegate
-            // hash code.
-            //
-            // While calculating this initial value will be somewhat more expensive than just using a counter
-            // for events that have few registrations, it will also give us a shot at preventing unregistration
-            // from becoming an O(N) operation.
-            //
-            // We should feel free to change this algorithm as other requirements / optimizations become
-            // available.  This implementation is sufficiently random that code cannot simply guess the value to
-            // take a dependency upon it.  (Simply applying the hash-value algorithm directly won't work in the
-            // case of collisions, where we'll use a different token value).
-
-            uint handlerHashCode;
-            global::System.Delegate[] invocationList = ((global::System.Delegate)(object)handler).GetInvocationList();
-            if (invocationList.Length == 1)
-            {
-                handlerHashCode = (uint)invocationList[0].Method.GetHashCode();
-            }
-            else
-            {
-                handlerHashCode = (uint)handler.GetHashCode();
-            }
-
-            ulong tokenValue = ((ulong)(uint)typeof(T).MetadataToken << 32) | handlerHashCode;
-            return new Windows.Foundation.EventRegistrationToken { Value = (long)tokenValue };
-        }
-
-        // Remove the event handler from the table and
-        // Get the delegate associated with an event registration token if it exists
-        // If the event registration token is not registered, returns false
-        public bool RemoveEventHandler(Windows.Foundation.EventRegistrationToken token, out T handler)
-        {
-            lock (m_tokens)
-            {
-                if (m_tokens.TryGetValue(token, out handler))
-                {
-                    RemoveEventHandlerNoLock(token);
-                    return true;
-                }
-            }
-
-            return false;
-        }
-
-        private void RemoveEventHandlerNoLock(Windows.Foundation.EventRegistrationToken token)
-        {
-            if (m_tokens.TryGetValue(token, out T handler))
-            {
-                m_tokens.Remove(token);
-            }
-        }
-    }
-}
-
-namespace Windows.UI.Xaml
-{
-    using System.Runtime.Serialization;
-    namespace Automation
-    {
-        [Serializable]
-        public class ElementNotAvailableException : Exception
-        {
-            public ElementNotAvailableException()
-                : base("The element is not available.")
-            {
-                HResult = WinRT.ExceptionHelpers.E_ELEMENTNOTAVAILABLE;
-            }
-
-            public ElementNotAvailableException(string message)
-                : base(message)
-            {
-                HResult = WinRT.ExceptionHelpers.E_ELEMENTNOTAVAILABLE;
-            }
-
-            public ElementNotAvailableException(string message, Exception innerException)
-                : base(message, innerException)
-            {
-                HResult = WinRT.ExceptionHelpers.E_ELEMENTNOTAVAILABLE;
-            }
-
-            protected ElementNotAvailableException(SerializationInfo serializationInfo, StreamingContext streamingContext)
-                : base(serializationInfo, streamingContext)
-            {
-            }
-        }
-
-        public class ElementNotEnabledException : Exception
-        {
-            public ElementNotEnabledException()
-                : base("The element is not enabled.")
-            {
-                HResult = WinRT.ExceptionHelpers.E_ELEMENTNOTENABLED;
-            }
-
-            public ElementNotEnabledException(string message)
-                : base(message)
-            {
-                HResult = WinRT.ExceptionHelpers.E_ELEMENTNOTENABLED;
-            }
-
-            public ElementNotEnabledException(string message, Exception innerException)
-                : base(message, innerException)
-            {
-                HResult = WinRT.ExceptionHelpers.E_ELEMENTNOTENABLED;
-            }
-        }
-    }
-    namespace Markup
-    {
-        public class XamlParseException : Exception
-        {
-            public XamlParseException()
-                : base("XAML parsing failed.")
-            {
-                HResult = WinRT.ExceptionHelpers.E_XAMLPARSEFAILED;
-            }
-
-            public XamlParseException(string message)
-                : base(message)
-            {
-                HResult = WinRT.ExceptionHelpers.E_XAMLPARSEFAILED;
-            }
-
-            public XamlParseException(string message, Exception innerException)
-                : base(message, innerException)
-            {
-                HResult = WinRT.ExceptionHelpers.E_XAMLPARSEFAILED;
-            }
-        }
-    }
-    [Serializable]
-    public class LayoutCycleException : Exception
-    {
-        public LayoutCycleException()
-            : base("A cycle occurred while laying out the GUI.")
-        {
-            HResult = WinRT.ExceptionHelpers.E_LAYOUTCYCLE;
-        }
-
-        public LayoutCycleException(string message)
-            : base(message)
-        {
-            HResult = WinRT.ExceptionHelpers.E_LAYOUTCYCLE;
-        }
-
-        public LayoutCycleException(string message, Exception innerException)
-            : base(message, innerException)
-        {
-            HResult = WinRT.ExceptionHelpers.E_LAYOUTCYCLE;
-        }
-
-        protected LayoutCycleException(SerializationInfo serializationInfo, StreamingContext streamingContext)
-            : base(serializationInfo, streamingContext)
-        {
-        }
-    }
-}
->>>>>>> 579d3629
+﻿using System;
+using System.Collections;
+using System.Collections.Concurrent;
+using System.Collections.Generic;
+using System.Linq;
+using System.Reflection;
+using System.Runtime.ExceptionServices;
+using System.Runtime.InteropServices;
+using System.Numerics;
+using System.Security.Cryptography;
+using System.Text;
+using System.Threading;
+using System.Linq.Expressions;
+
+#pragma warning disable 0169 // The field 'xxx' is never used
+#pragma warning disable 0649 // Field 'xxx' is never assigned to, and will always have its default value
+
+namespace WinRT
+{
+    using System.Diagnostics;
+    using System.Net;
+    using WinRT.Interop;
+
+    public enum TrustLevel
+    {
+        BaseTrust = 0,
+        PartialTrust = BaseTrust + 1,
+        FullTrust = PartialTrust + 1
+    };
+
+    public static class DelegateExtensions
+    {
+        public static bool IsDelegate(this Type type)
+        {
+            return typeof(MulticastDelegate).IsAssignableFrom(type.BaseType);
+        }
+
+        public static void DynamicInvokeAbi(this System.Delegate del, object[] invoke_params)
+        {
+            Marshal.ThrowExceptionForHR((int)del.DynamicInvoke(invoke_params));
+        }
+
+        public static T AsDelegate<T>(this MulticastDelegate del)
+        {
+            return Marshal.GetDelegateForFunctionPointer<T>(
+                Marshal.GetFunctionPointerForDelegate(del));
+        }
+    }
+
+    public static class CastExtensions
+    {
+        public static TInterface As<TInterface>(this object value)
+        {
+            IntPtr GetThisPointer()
+            {
+                PropertyInfo thisPtrProperty = value.GetType().GetProperty("ThisPtr", BindingFlags.DeclaredOnly | BindingFlags.Instance | BindingFlags.Public);
+                if (thisPtrProperty is null)
+                {
+                    throw new ArgumentException("Source type is not a projected type.", nameof(TInterface));
+                }
+                return (IntPtr)thisPtrProperty.GetValue(value);
+            }
+            if (typeof(TInterface) == typeof(object))
+            {
+                // Use MarshalInspectable to get the default interface pointer.
+                return (TInterface)MarshalInspectable.FromAbi(GetThisPointer());
+            }
+
+            if (value is TInterface convertableInMetadata)
+            {
+                return convertableInMetadata;
+            }
+
+            return (TInterface)typeof(MarshalInterface<>).MakeGenericType(typeof(TInterface)).GetMethod("FromAbi").Invoke(null, new[] { (object)GetThisPointer() });
+        }
+    }
+
+    internal static class ExceptionHelpers
+    {
+        private const int COR_E_OBJECTDISPOSED = unchecked((int)0x80131622);
+        private const int RO_E_CLOSED = unchecked((int)0x80000013);
+        private const int E_ILLEGAL_STATE_CHANGE = unchecked((int)0x8000000d);
+        private const int E_ILLEGAL_METHOD_CALL = unchecked((int)0x8000000e);
+        private const int E_ILLEGAL_DELEGATE_ASSIGNMENT = unchecked((int)0x80000018);
+        private const int APPMODEL_ERROR_NO_PACKAGE = unchecked((int)0x80073D54);
+        internal const int E_XAMLPARSEFAILED = unchecked((int)0x802B000A);
+        internal const int E_LAYOUTCYCLE = unchecked((int)0x802B0014);
+        internal const int E_ELEMENTNOTENABLED = unchecked((int)0x802B001E);
+        internal const int E_ELEMENTNOTAVAILABLE = unchecked((int)0x802B001F);
+
+        internal delegate int GetRestrictedErrorInfo(out IntPtr ppRestrictedErrorInfo);
+        private static GetRestrictedErrorInfo getRestrictedErrorInfo;
+
+        internal delegate int SetRestrictedErrorInfo(IntPtr pRestrictedErrorInfo);
+        private static SetRestrictedErrorInfo setRestrictedErrorInfo;
+
+        internal delegate int RoOriginateLanguageException(int error, IntPtr message, IntPtr langaugeException);
+        private static RoOriginateLanguageException roOriginateLanguageException;
+
+        static ExceptionHelpers()
+        {
+            IntPtr winRTErrorModule = Platform.LoadLibraryExW("api-ms-win-core-winrt-error-l1-1-1.dll", IntPtr.Zero, (uint)DllImportSearchPath.System32);
+            if (winRTErrorModule != IntPtr.Zero)
+            {
+                getRestrictedErrorInfo = Platform.GetProcAddress<GetRestrictedErrorInfo>(winRTErrorModule);
+                setRestrictedErrorInfo = Platform.GetProcAddress<SetRestrictedErrorInfo>(winRTErrorModule);
+                roOriginateLanguageException = Platform.GetProcAddress<RoOriginateLanguageException>(winRTErrorModule);
+            }
+            else
+            {
+                winRTErrorModule = Platform.LoadLibraryExW("api-ms-win-core-winrt-error-l1-1-0.dll", IntPtr.Zero, (uint)DllImportSearchPath.System32);
+                if (winRTErrorModule != IntPtr.Zero)
+                {
+                    getRestrictedErrorInfo = Platform.GetProcAddress<GetRestrictedErrorInfo>(winRTErrorModule);
+                    setRestrictedErrorInfo = Platform.GetProcAddress<SetRestrictedErrorInfo>(winRTErrorModule);
+                }
+            }
+        }
+
+        public static void ThrowExceptionForHR(int hr)
+        {
+            Exception ex = GetExceptionForHR(hr, useGlobalErrorState: true, out bool restoredExceptionFromGlobalState);
+            if (restoredExceptionFromGlobalState)
+            {
+                ExceptionDispatchInfo.Capture(ex).Throw();
+            }
+            else if (ex is object)
+            {
+                throw ex;
+            }
+        }
+
+        public static Exception GetExceptionForHR(int hr) => GetExceptionForHR(hr, false, out _);
+
+        private static Exception GetExceptionForHR(int hr, bool useGlobalErrorState, out bool restoredExceptionFromGlobalState)
+        {
+            restoredExceptionFromGlobalState = false;
+            if (hr == 0)
+            {
+                return null;
+            }
+
+            IObjectReference iErrorInfo = null;
+            IObjectReference restrictedErrorInfoToSave = null;
+            Exception ex;
+            string description = null;
+            string restrictedError = null;
+            string restrictedErrorReference = null;
+            string restrictedCapabilitySid = null;
+            bool hasOtherLanguageException = false;
+
+            if (useGlobalErrorState && getRestrictedErrorInfo != null)
+            {
+                Marshal.ThrowExceptionForHR(getRestrictedErrorInfo(out IntPtr restrictedErrorInfoPtr));
+
+                if (restrictedErrorInfoPtr != IntPtr.Zero)
+                {
+                    IObjectReference restrictedErrorInfoRef = ObjectReference<ABI.WinRT.Interop.IRestrictedErrorInfo.Vftbl>.Attach(ref restrictedErrorInfoPtr);
+                    restrictedErrorInfoToSave = restrictedErrorInfoRef.As<ABI.WinRT.Interop.IRestrictedErrorInfo.Vftbl>();
+
+                    ABI.WinRT.Interop.IRestrictedErrorInfo restrictedErrorInfo = new ABI.WinRT.Interop.IRestrictedErrorInfo(restrictedErrorInfoRef);
+                    restrictedErrorInfo.GetErrorDetails(out description, out int hrLocal, out restrictedError, out restrictedCapabilitySid);
+                    restrictedErrorReference = restrictedErrorInfo.GetReference();
+                    try
+                    {
+                        ILanguageExceptionErrorInfo languageErrorInfo = restrictedErrorInfo.As<ABI.WinRT.Interop.ILanguageExceptionErrorInfo>();
+                        using (IObjectReference languageException = languageErrorInfo.GetLanguageException())
+                        {
+                            if (languageException is object)
+                            {
+                                if (languageException.IsReferenceToManagedObject)
+                                {
+                                    ex = ComWrappersSupport.FindObject<Exception>(languageException.ThisPtr);
+                                    if (GetHRForException(ex) == hr)
+                                    {
+                                        restoredExceptionFromGlobalState = true;
+                                        return ex;
+                                    }
+                                }
+                                else
+                                {
+                                    hasOtherLanguageException = true;
+                                }
+                            }
+                        }
+                    }
+                    catch (Exception)
+                    {
+                        if (hr == hrLocal)
+                        {
+                            try
+                            {
+                                iErrorInfo = restrictedErrorInfoRef.As<ABI.WinRT.Interop.IErrorInfo.Vftbl>();
+                            }
+                            catch (Exception)
+                            {
+                            }
+                        }
+                    }
+                }
+            }
+
+            using (iErrorInfo)
+            {
+                switch (hr)
+                {
+                    case E_ILLEGAL_STATE_CHANGE:
+                    case E_ILLEGAL_METHOD_CALL:
+                    case E_ILLEGAL_DELEGATE_ASSIGNMENT:
+                    case APPMODEL_ERROR_NO_PACKAGE:
+                        ex = new InvalidOperationException(description);
+                        break;
+                    case E_XAMLPARSEFAILED:
+                        ex = new Windows.UI.Xaml.Markup.XamlParseException();
+                        break;
+                    case E_LAYOUTCYCLE:
+                        ex = new Windows.UI.Xaml.LayoutCycleException();
+                        break;
+                    case E_ELEMENTNOTAVAILABLE:
+                        ex = new Windows.UI.Xaml.Automation.ElementNotAvailableException();
+                        break;
+                    case E_ELEMENTNOTENABLED:
+                        ex = new Windows.UI.Xaml.Automation.ElementNotEnabledException();
+                        break;
+                    default:
+                        ex = Marshal.GetExceptionForHR(hr, iErrorInfo?.ThisPtr ?? (IntPtr)(-1));
+                        break;
+                }
+            }
+
+            ex.AddExceptionDataForRestrictedErrorInfo(
+                description,
+                restrictedError,
+                restrictedErrorReference,
+                restrictedCapabilitySid,
+                restrictedErrorInfoToSave,
+                hasOtherLanguageException);
+
+            return ex;
+        }
+
+        public static unsafe void SetErrorInfo(Exception ex)
+        {
+            if (getRestrictedErrorInfo != null && setRestrictedErrorInfo != null && roOriginateLanguageException != null)
+            {
+                // If the exception has information for an IRestrictedErrorInfo, use that
+                // as our error so as to propagate the error through WinRT end-to-end.
+                if (ex.TryGetRestrictedLanguageErrorObject(out var restrictedErrorObject))
+                {
+                    setRestrictedErrorInfo(restrictedErrorObject.GetRef());
+                }
+                else
+                {
+                    string message = ex.Message;
+                    if (string.IsNullOrEmpty(message))
+                    {
+                        message = ex.GetType().FullName;
+                    }
+
+                    IntPtr hstring;
+
+                    if (Platform.WindowsCreateString(message, message.Length, &hstring) != 0)
+                    {
+                        hstring = IntPtr.Zero;
+                    }
+
+                    using (var managedExceptionWrapper = ComWrappersSupport.CreateCCWForObject(ex))
+                    {
+                        roOriginateLanguageException(GetHRForException(ex), hstring, managedExceptionWrapper.ThisPtr);
+                    }
+                }
+            }
+            else
+            {
+                using (var iErrorInfo = ComWrappersSupport.CreateCCWForObject(new ManagedExceptionErrorInfo(ex)))
+                {
+                    Platform.SetErrorInfo(0, iErrorInfo.ThisPtr);
+                }
+            }
+        }
+
+        public static int GetHRForException(Exception ex)
+        {
+            int hr = ex.HResult;
+            if (ex.TryGetRestrictedLanguageErrorObject(out var restrictedErrorObject))
+            {
+                restrictedErrorObject.AsType<ABI.WinRT.Interop.IRestrictedErrorInfo>().GetErrorDetails(out _, out hr, out _, out _);
+            }
+            if (hr == COR_E_OBJECTDISPOSED)
+            {
+                return RO_E_CLOSED;
+            }
+            return hr;
+        }
+
+        //
+        // Exception requires anything to be added into Data dictionary is serializable
+        // This wrapper is made serializable to satisfy this requirement but does NOT serialize
+        // the object and simply ignores it during serialization, because we only need
+        // the exception instance in the app to hold the error object alive.
+        //
+        [Serializable]
+        internal class __RestrictedErrorObject
+        {
+            // Hold the error object instance but don't serialize/deserialize it
+            [NonSerialized]
+            private readonly IObjectReference _realErrorObject;
+
+            internal __RestrictedErrorObject(IObjectReference errorObject)
+            {
+                _realErrorObject = errorObject;
+            }
+
+            public IObjectReference RealErrorObject
+            {
+                get
+                {
+                    return _realErrorObject;
+                }
+            }
+        }
+
+        internal static void AddExceptionDataForRestrictedErrorInfo(
+            this Exception ex,
+            string description,
+            string restrictedError,
+            string restrictedErrorReference,
+            string restrictedCapabilitySid,
+            IObjectReference restrictedErrorObject,
+            bool hasRestrictedLanguageErrorObject = false)
+        {
+            IDictionary dict = ex.Data;
+            if (dict != null)
+            {
+                dict.Add("Description", description);
+                dict.Add("RestrictedDescription", restrictedError);
+                dict.Add("RestrictedErrorReference", restrictedErrorReference);
+                dict.Add("RestrictedCapabilitySid", restrictedCapabilitySid);
+
+                // Keep the error object alive so that user could retrieve error information
+                // using Data["RestrictedErrorReference"]
+                dict.Add("__RestrictedErrorObjectReference", restrictedErrorObject == null ? null : new __RestrictedErrorObject(restrictedErrorObject));
+                dict.Add("__HasRestrictedLanguageErrorObject", hasRestrictedLanguageErrorObject);
+            }
+        }
+
+        internal static bool TryGetRestrictedLanguageErrorObject(
+            this Exception ex,
+            out IObjectReference restrictedErrorObject)
+        {
+            restrictedErrorObject = null;
+            IDictionary dict = ex.Data;
+            if (dict != null && dict.Contains("__HasRestrictedLanguageErrorObject"))
+            {
+                if (dict.Contains("__RestrictedErrorObjectReference"))
+                {
+                    if (dict["__RestrictedErrorObjectReference"] is __RestrictedErrorObject restrictedObject)
+                        restrictedErrorObject = restrictedObject.RealErrorObject;
+                }
+                return (bool)dict["__HasRestrictedLanguageErrorObject"]!;
+            }
+
+            return false;
+        }
+    }
+
+
+    internal class Platform
+    {
+        [DllImport("api-ms-win-core-com-l1-1-0.dll")]
+        internal static extern int CoDecrementMTAUsage(IntPtr cookie);
+
+        [DllImport("api-ms-win-core-com-l1-1-0.dll")]
+        internal static extern unsafe int CoIncrementMTAUsage(IntPtr* cookie);
+
+        [DllImport("kernel32.dll", SetLastError = true)]
+        [return: MarshalAs(UnmanagedType.Bool)]
+        internal static extern bool FreeLibrary(IntPtr moduleHandle);
+
+        [DllImport("kernel32.dll", SetLastError = true)]
+        internal static extern IntPtr GetProcAddress(IntPtr moduleHandle, [MarshalAs(UnmanagedType.LPStr)] string functionName);
+
+        internal static T GetProcAddress<T>(IntPtr moduleHandle)
+        {
+            IntPtr functionPtr = Platform.GetProcAddress(moduleHandle, typeof(T).Name);
+            if (functionPtr == IntPtr.Zero)
+            {
+                Marshal.ThrowExceptionForHR(Marshal.GetHRForLastWin32Error());
+            }
+            return Marshal.GetDelegateForFunctionPointer<T>(functionPtr);
+        }
+
+        [DllImport("oleaut32.dll")]
+        internal static extern int SetErrorInfo(uint dwReserved, IntPtr perrinfo);
+
+        [DllImport("kernel32.dll", SetLastError = true)]
+        internal static extern IntPtr LoadLibraryExW([MarshalAs(UnmanagedType.LPWStr)] string fileName, IntPtr fileHandle, uint flags);
+
+        [DllImport("api-ms-win-core-winrt-l1-1-0.dll")]
+        internal static extern unsafe int RoGetActivationFactory(IntPtr runtimeClassId, ref Guid iid, IntPtr* factory);
+
+        [DllImport("api-ms-win-core-winrt-string-l1-1-0.dll", CallingConvention = CallingConvention.StdCall)]
+        internal static extern unsafe int WindowsCreateString([MarshalAs(UnmanagedType.LPWStr)] string sourceString,
+                                                  int length,
+                                                  IntPtr* hstring);
+
+        [DllImport("api-ms-win-core-winrt-string-l1-1-0.dll", CallingConvention = CallingConvention.StdCall)]
+        internal static extern unsafe int WindowsCreateStringReference(char* sourceString,
+                                                  int length,
+                                                  IntPtr* hstring_header,
+                                                  IntPtr* hstring);
+
+        [DllImport("api-ms-win-core-winrt-string-l1-1-0.dll", CallingConvention = CallingConvention.StdCall)]
+        internal static extern int WindowsDeleteString(IntPtr hstring);
+
+        [DllImport("api-ms-win-core-winrt-string-l1-1-0.dll", CallingConvention = CallingConvention.StdCall)]
+        internal static extern unsafe int WindowsDuplicateString(IntPtr sourceString,
+                                                  IntPtr* hstring);
+
+        [DllImport("api-ms-win-core-winrt-string-l1-1-0.dll", CallingConvention = CallingConvention.StdCall)]
+        internal static extern unsafe char* WindowsGetStringRawBuffer(IntPtr hstring, uint* length);
+    }
+
+    internal class Mono
+    {
+        static Lazy<bool> _usingMono = new Lazy<bool>(() =>
+        {
+            var modulePtr = Platform.LoadLibraryExW("mono-2.0-bdwgc.dll", IntPtr.Zero, 0);
+            if (modulePtr == IntPtr.Zero) return false;
+
+            if (!Platform.FreeLibrary(modulePtr))
+            {
+                Marshal.ThrowExceptionForHR(Marshal.GetHRForLastWin32Error());
+            }
+            return true;
+        });
+
+        [DllImport("mono-2.0-bdwgc.dll")]
+        static extern IntPtr mono_thread_current();
+
+        [DllImport("mono-2.0-bdwgc.dll")]
+        [return: MarshalAs(UnmanagedType.Bool)]
+        static extern bool mono_thread_is_foreign(IntPtr threadPtr);
+
+        [DllImport("mono-2.0-bdwgc.dll")]
+        static extern void mono_unity_thread_fast_attach(IntPtr domainPtr);
+
+        [DllImport("mono-2.0-bdwgc.dll")]
+        static extern void mono_unity_thread_fast_detach();
+
+        [DllImport("mono-2.0-bdwgc.dll")]
+        static extern void mono_thread_pop_appdomain_ref();
+
+        [DllImport("mono-2.0-bdwgc.dll")]
+        static extern IntPtr mono_domain_get();
+
+        struct MonoObject
+        {
+            IntPtr vtable;
+            IntPtr synchronisation; // sic
+        }
+
+        unsafe struct MonoThread
+        {
+            MonoObject obj;
+            public MonoInternalThread_x64* internal_thread;
+            IntPtr start_obj;
+            IntPtr pending_exception;
+        }
+
+        [Flags]
+        enum MonoThreadFlag : int
+        {
+            MONO_THREAD_FLAG_DONT_MANAGE = 1,
+            MONO_THREAD_FLAG_NAME_SET = 2,
+            MONO_THREAD_FLAG_APPDOMAIN_ABORT = 4,
+        }
+
+        [StructLayout(LayoutKind.Explicit)]
+        struct MonoInternalThread_x64
+        {
+            [FieldOffset(0xd0)]
+            public MonoThreadFlag flags;
+        }
+
+        public class ThreadContext : IDisposable
+        {
+            static Lazy<HashSet<IntPtr>> _foreignThreads = new Lazy<HashSet<IntPtr>>();
+
+            readonly IntPtr _threadPtr = IntPtr.Zero;
+
+            public ThreadContext()
+            {
+                if (_usingMono.Value)
+                {
+                    // nothing to do for Mono-native threads
+                    var threadPtr = mono_thread_current();
+                    if (mono_thread_is_foreign(threadPtr))
+                    {
+                        // initialize this thread the first time it runs managed code, and remember it for future reference
+                        if (_foreignThreads.Value.Add(threadPtr))
+                        {
+                            // clear initial appdomain ref for new foreign threads to avoid deadlock on domain unload
+                            mono_thread_pop_appdomain_ref();
+
+                            unsafe
+                            {
+                                // tell Mono to ignore the thread on process shutdown since there's nothing to synchronize with
+                                ((MonoThread*)threadPtr)->internal_thread->flags |= MonoThreadFlag.MONO_THREAD_FLAG_DONT_MANAGE;
+                            }
+                        }
+
+                        unsafe
+                        {
+                            // attach as Unity does to set up the proper domain for the call
+                            mono_unity_thread_fast_attach(mono_domain_get());
+                            _threadPtr = threadPtr;
+                        }
+                    }
+                }
+            }
+
+            public void Dispose()
+            {
+                if (_threadPtr != IntPtr.Zero)
+                {
+                    // detach as Unity does to properly reset the domain context
+                    mono_unity_thread_fast_detach();
+                }
+            }
+        }
+    }
+
+    internal struct VftblPtr
+    {
+        public IntPtr Vftbl;
+    }
+
+    internal class DllModule
+    {
+        [UnmanagedFunctionPointer(CallingConvention.StdCall)]
+        public unsafe delegate int DllGetActivationFactory(
+            IntPtr activatableClassId,
+            out IntPtr activationFactory);
+
+        [UnmanagedFunctionPointer(CallingConvention.StdCall)]
+        public unsafe delegate int DllCanUnloadNow();
+
+        readonly string _fileName;
+        readonly IntPtr _moduleHandle;
+        readonly DllGetActivationFactory _GetActivationFactory;
+        readonly DllCanUnloadNow _CanUnloadNow; // TODO: Eventually periodically call
+
+        static readonly string _currentModuleDirectory = System.IO.Path.GetDirectoryName(System.Reflection.Assembly.GetExecutingAssembly().Location);
+
+        static Dictionary<string, DllModule> _cache = new System.Collections.Generic.Dictionary<string, DllModule>();
+
+        public static DllModule Load(string fileName)
+        {
+            lock (_cache)
+            {
+                DllModule module;
+                if (!_cache.TryGetValue(fileName, out module))
+                {
+                    module = new DllModule(fileName);
+                    _cache[fileName] = module;
+                }
+                return module;
+            }
+        }
+
+        DllModule(string fileName)
+        {
+            _fileName = fileName;
+
+            // Explicitly look for module in the same directory as this one, and
+            // use altered search path to ensure any dependencies in the same directory are found.
+            _moduleHandle = Platform.LoadLibraryExW(System.IO.Path.Combine(_currentModuleDirectory, fileName), IntPtr.Zero, /* LOAD_WITH_ALTERED_SEARCH_PATH */ 8);
+            if (_moduleHandle == IntPtr.Zero)
+            {
+                Marshal.ThrowExceptionForHR(Marshal.GetHRForLastWin32Error());
+            }
+
+            _GetActivationFactory = Platform.GetProcAddress<DllGetActivationFactory>(_moduleHandle);
+
+            var canUnloadNow = Platform.GetProcAddress(_moduleHandle, "DllCanUnloadNow");
+            if (canUnloadNow != IntPtr.Zero)
+            {
+                _CanUnloadNow = Marshal.GetDelegateForFunctionPointer<DllCanUnloadNow>(canUnloadNow);
+            }
+        }
+
+        public unsafe (ObjectReference<IActivationFactoryVftbl> obj, int hr) GetActivationFactory(string runtimeClassId)
+        {
+            IntPtr instancePtr;
+            var hstrRuntimeClassId = MarshalString.CreateMarshaler(runtimeClassId);
+            int hr = _GetActivationFactory(MarshalString.GetAbi(hstrRuntimeClassId), out instancePtr);
+            return (hr == 0 ? ObjectReference<IActivationFactoryVftbl>.Attach(ref instancePtr) : null, hr);
+        }
+
+        ~DllModule()
+        {
+            System.Diagnostics.Debug.Assert(_CanUnloadNow == null || _CanUnloadNow() == 0); // S_OK
+            lock (_cache)
+            {
+                _cache.Remove(_fileName);
+            }
+            if ((_moduleHandle != IntPtr.Zero) && !Platform.FreeLibrary(_moduleHandle))
+            {
+                Marshal.ThrowExceptionForHR(Marshal.GetHRForLastWin32Error());
+            }
+        }
+    }
+
+    internal class WeakLazy<T> where T : class, new()
+    {
+        WeakReference<T> _instance = new WeakReference<T>(null);
+        public T Value
+        {
+            get
+            {
+                lock (_instance)
+                {
+                    T value;
+                    if (!_instance.TryGetTarget(out value))
+                    {
+                        value = new T();
+                        _instance.SetTarget(value);
+                    }
+                    return value;
+                }
+            }
+        }
+    }
+
+    internal class WinrtModule
+    {
+        readonly IntPtr _mtaCookie;
+        static Lazy<WinrtModule> _instance = new Lazy<WinrtModule>();
+        public static WinrtModule Instance => _instance.Value;
+
+        public unsafe WinrtModule()
+        {
+            IntPtr mtaCookie;
+            Marshal.ThrowExceptionForHR(Platform.CoIncrementMTAUsage(&mtaCookie));
+            _mtaCookie = mtaCookie;
+        }
+
+        public static unsafe (ObjectReference<IActivationFactoryVftbl> obj, int hr) GetActivationFactory(string runtimeClassId)
+        {
+            var module = Instance; // Ensure COM is initialized
+            Guid iid = typeof(IActivationFactoryVftbl).GUID;
+            IntPtr instancePtr;
+            var hstrRuntimeClassId = MarshalString.CreateMarshaler(runtimeClassId);
+            int hr = Platform.RoGetActivationFactory(MarshalString.GetAbi(hstrRuntimeClassId), ref iid, &instancePtr);
+            return (hr == 0 ? ObjectReference<IActivationFactoryVftbl>.Attach(ref instancePtr) : null, hr);
+        }
+
+        ~WinrtModule()
+        {
+            Marshal.ThrowExceptionForHR(Platform.CoDecrementMTAUsage(_mtaCookie));
+        }
+    }
+
+    internal class BaseActivationFactory
+    {
+        private ObjectReference<IActivationFactoryVftbl> _IActivationFactory;
+
+        public BaseActivationFactory(string typeNamespace, string typeFullName)
+        {
+            var runtimeClassId = typeFullName.Replace("WinRT", "Windows");
+
+            // Prefer the RoGetActivationFactory HRESULT failure over the LoadLibrary/etc. failure
+            int hr;
+            (_IActivationFactory, hr) = WinrtModule.GetActivationFactory(runtimeClassId);
+            if (_IActivationFactory != null) { return; }
+
+            var moduleName = typeNamespace;
+            while (true)
+            {
+                try
+                {
+                    (_IActivationFactory, _) = DllModule.Load(moduleName + ".dll").GetActivationFactory(runtimeClassId);
+                    if (_IActivationFactory != null) { return; }
+                }
+                catch (Exception) { }
+
+                var lastSegment = moduleName.LastIndexOf(".");
+                if (lastSegment <= 0)
+                {
+                    Marshal.ThrowExceptionForHR(hr);
+                }
+                moduleName = moduleName.Remove(lastSegment);
+            }
+        }
+
+        public unsafe ObjectReference<I> _ActivateInstance<I>()
+        {
+            IntPtr instancePtr = IntPtr.Zero;
+            Marshal.ThrowExceptionForHR(_IActivationFactory.Vftbl.ActivateInstance(_IActivationFactory.ThisPtr, out instancePtr));
+            return ObjectReference<IInspectable.Vftbl>.Attach(ref instancePtr).As<I>();
+        }
+
+        public ObjectReference<I> _As<I>() => _IActivationFactory.As<I>();
+    }
+
+    internal class ActivationFactory<T> : BaseActivationFactory
+    {
+        public ActivationFactory() : base(typeof(T).Namespace, typeof(T).FullName) { }
+
+        static WeakLazy<ActivationFactory<T>> _factory = new WeakLazy<ActivationFactory<T>>();
+        public static ObjectReference<I> As<I>() => _factory.Value._As<I>();
+        public static ObjectReference<I> ActivateInstance<I>() => _factory.Value._ActivateInstance<I>();
+    }
+
+    internal class EventSource<TDelegate>
+        where TDelegate : class, MulticastDelegate
+    {
+        readonly IObjectReference _obj;
+        readonly _add_EventHandler _addHandler;
+        readonly _remove_EventHandler _removeHandler;
+
+        private Windows.Foundation.EventRegistrationToken _token;
+        private TDelegate _event;
+
+        public void Subscribe(TDelegate del)
+        {
+            lock (this)
+            {
+                if (_event == null)
+                {
+                    var marshaler = Marshaler<TDelegate>.CreateMarshaler((TDelegate)EventInvoke);
+                    try
+                    {
+                        var nativeDelegate = (IntPtr)Marshaler<TDelegate>.GetAbi(marshaler);
+                        Marshal.ThrowExceptionForHR(_addHandler(_obj.ThisPtr, nativeDelegate, out Windows.Foundation.EventRegistrationToken token));
+                        _token = token;
+                    }
+                    finally
+                    {
+                        // Dispose our managed reference to the delegate's CCW.
+                        // The either native event holds a reference now or the _addHandler call failed.
+                        Marshaler<TDelegate>.DisposeMarshaler(marshaler);
+                    }
+                }
+                _event = (TDelegate)global::System.Delegate.Combine(_event, del);
+            }
+        }
+
+        public void Unsubscribe(TDelegate del)
+        {
+            lock (this)
+            {
+                _event = (TDelegate)global::System.Delegate.Remove(_event, del);
+            }
+            if (_event == null)
+            {
+                _UnsubscribeFromNative();
+            }
+        }
+
+        private System.Delegate _eventInvoke;
+        private System.Delegate EventInvoke
+        {
+            get
+            {
+                if (_eventInvoke is object)
+                {
+                    return _eventInvoke;
+                }
+
+                MethodInfo invoke = typeof(TDelegate).GetMethod("Invoke");
+                ParameterInfo[] invokeParameters = invoke.GetParameters();
+                ParameterExpression[] parameters = new ParameterExpression[invokeParameters.Length];
+                for (int i = 0; i < invokeParameters.Length; i++)
+                {
+                    parameters[i] = Expression.Parameter(invokeParameters[i].ParameterType, invokeParameters[i].Name);
+                }
+
+                ParameterExpression delegateLocal = Expression.Parameter(typeof(TDelegate), "event");
+
+                _eventInvoke = Expression.Lambda(typeof(TDelegate),
+                    Expression.Block(
+                        new[] { delegateLocal },
+                        Expression.Assign(delegateLocal, Expression.Field(Expression.Constant(this), typeof(EventSource<TDelegate>).GetField(nameof(_event), BindingFlags.Instance | BindingFlags.NonPublic))),
+                        Expression.IfThen(
+                            Expression.ReferenceNotEqual(delegateLocal, Expression.Constant(null, typeof(TDelegate))), Expression.Call(delegateLocal, invoke, parameters))),
+                    parameters).Compile();
+
+                return _eventInvoke;
+            }
+        }
+
+        internal EventSource(IObjectReference obj, _add_EventHandler addHandler, _remove_EventHandler removeHandler)
+        {
+            _obj = obj;
+            _addHandler = addHandler;
+            _removeHandler = removeHandler;
+        }
+
+        void _UnsubscribeFromNative()
+        {
+            Marshal.ThrowExceptionForHR(_removeHandler(_obj.ThisPtr, _token));
+            _token.Value = 0;
+        }
+    }
+
+    // An event registration token table stores mappings from delegates to event tokens, in order to support
+    // sourcing WinRT style events from managed code.
+    internal sealed class EventRegistrationTokenTable<T> where T : class, global::System.Delegate
+    {
+        // Note this dictionary is also used as the synchronization object for this table
+        private readonly Dictionary<Windows.Foundation.EventRegistrationToken, T> m_tokens = new Dictionary<Windows.Foundation.EventRegistrationToken, T>();
+
+        public Windows.Foundation.EventRegistrationToken AddEventHandler(T handler)
+        {
+            // Windows Runtime allows null handlers.  Assign those the default token (token value 0) for simplicity
+            if (handler == null)
+            {
+                return default;
+            }
+
+            lock (m_tokens)
+            {
+                return AddEventHandlerNoLock(handler);
+            }
+        }
+
+        private Windows.Foundation.EventRegistrationToken AddEventHandlerNoLock(T handler)
+        {
+            Debug.Assert(handler != null);
+
+            // Get a registration token, making sure that we haven't already used the value.  This should be quite
+            // rare, but in the case it does happen, just keep trying until we find one that's unused.
+            Windows.Foundation.EventRegistrationToken token = GetPreferredToken(handler);
+            while (m_tokens.ContainsKey(token))
+            {
+                token = new Windows.Foundation.EventRegistrationToken { Value = token.Value + 1 };
+            }
+            m_tokens[token] = handler;
+
+            return token;
+        }
+
+        // Generate a token that may be used for a particular event handler.  We will frequently be called
+        // upon to look up a token value given only a delegate to start from.  Therefore, we want to make
+        // an initial token value that is easily determined using only the delegate instance itself.  Although
+        // in the common case this token value will be used to uniquely identify the handler, it is not
+        // the only possible token that can represent the handler.
+        //
+        // This means that both:
+        //  * if there is a handler assigned to the generated initial token value, it is not necessarily
+        //    this handler.
+        //  * if there is no handler assigned to the generated initial token value, the handler may still
+        //    be registered under a different token
+        //
+        // Effectively the only reasonable thing to do with this value is either to:
+        //  1. Use it as a good starting point for generating a token for handler
+        //  2. Use it as a guess to quickly see if the handler was really assigned this token value
+        private static Windows.Foundation.EventRegistrationToken GetPreferredToken(T handler)
+        {
+            Debug.Assert(handler != null);
+
+            // We want to generate a token value that has the following properties:
+            //  1. is quickly obtained from the handler instance
+            //  2. uses bits in the upper 32 bits of the 64 bit value, in order to avoid bugs where code
+            //     may assume the value is really just 32 bits
+            //  3. uses bits in the bottom 32 bits of the 64 bit value, in order to ensure that code doesn't
+            //     take a dependency on them always being 0.
+            //
+            // The simple algorithm chosen here is to simply assign the upper 32 bits the metadata token of the
+            // event handler type, and the lower 32 bits the hash code of the handler instance itself. Using the
+            // metadata token for the upper 32 bits gives us at least a small chance of being able to identify a
+            // totally corrupted token if we ever come across one in a minidump or other scenario.
+            //
+            // The hash code of a unicast delegate is not tied to the method being invoked, so in the case
+            // of a unicast delegate, the hash code of the target method is used instead of the full delegate
+            // hash code.
+            //
+            // While calculating this initial value will be somewhat more expensive than just using a counter
+            // for events that have few registrations, it will also give us a shot at preventing unregistration
+            // from becoming an O(N) operation.
+            //
+            // We should feel free to change this algorithm as other requirements / optimizations become
+            // available.  This implementation is sufficiently random that code cannot simply guess the value to
+            // take a dependency upon it.  (Simply applying the hash-value algorithm directly won't work in the
+            // case of collisions, where we'll use a different token value).
+
+            uint handlerHashCode;
+            global::System.Delegate[] invocationList = ((global::System.Delegate)(object)handler).GetInvocationList();
+            if (invocationList.Length == 1)
+            {
+                handlerHashCode = (uint)invocationList[0].Method.GetHashCode();
+            }
+            else
+            {
+                handlerHashCode = (uint)handler.GetHashCode();
+            }
+
+            ulong tokenValue = ((ulong)(uint)typeof(T).MetadataToken << 32) | handlerHashCode;
+            return new Windows.Foundation.EventRegistrationToken { Value = (long)tokenValue };
+        }
+
+        // Remove the event handler from the table and
+        // Get the delegate associated with an event registration token if it exists
+        // If the event registration token is not registered, returns false
+        public bool RemoveEventHandler(Windows.Foundation.EventRegistrationToken token, out T handler)
+        {
+            lock (m_tokens)
+            {
+                if (m_tokens.TryGetValue(token, out handler))
+                {
+                    RemoveEventHandlerNoLock(token);
+                    return true;
+                }
+            }
+
+            return false;
+        }
+
+        private void RemoveEventHandlerNoLock(Windows.Foundation.EventRegistrationToken token)
+        {
+            if (m_tokens.TryGetValue(token, out T handler))
+            {
+                m_tokens.Remove(token);
+            }
+        }
+    }
+}
+
+namespace Windows.UI.Xaml
+{
+    using System.Runtime.Serialization;
+    namespace Automation
+    {
+        [Serializable]
+        public class ElementNotAvailableException : Exception
+        {
+            public ElementNotAvailableException()
+                : base("The element is not available.")
+            {
+                HResult = WinRT.ExceptionHelpers.E_ELEMENTNOTAVAILABLE;
+            }
+
+            public ElementNotAvailableException(string message)
+                : base(message)
+            {
+                HResult = WinRT.ExceptionHelpers.E_ELEMENTNOTAVAILABLE;
+            }
+
+            public ElementNotAvailableException(string message, Exception innerException)
+                : base(message, innerException)
+            {
+                HResult = WinRT.ExceptionHelpers.E_ELEMENTNOTAVAILABLE;
+            }
+
+            protected ElementNotAvailableException(SerializationInfo serializationInfo, StreamingContext streamingContext)
+                : base(serializationInfo, streamingContext)
+            {
+            }
+        }
+
+        public class ElementNotEnabledException : Exception
+        {
+            public ElementNotEnabledException()
+                : base("The element is not enabled.")
+            {
+                HResult = WinRT.ExceptionHelpers.E_ELEMENTNOTENABLED;
+            }
+
+            public ElementNotEnabledException(string message)
+                : base(message)
+            {
+                HResult = WinRT.ExceptionHelpers.E_ELEMENTNOTENABLED;
+            }
+
+            public ElementNotEnabledException(string message, Exception innerException)
+                : base(message, innerException)
+            {
+                HResult = WinRT.ExceptionHelpers.E_ELEMENTNOTENABLED;
+            }
+        }
+    }
+    namespace Markup
+    {
+        public class XamlParseException : Exception
+        {
+            public XamlParseException()
+                : base("XAML parsing failed.")
+            {
+                HResult = WinRT.ExceptionHelpers.E_XAMLPARSEFAILED;
+            }
+
+            public XamlParseException(string message)
+                : base(message)
+            {
+                HResult = WinRT.ExceptionHelpers.E_XAMLPARSEFAILED;
+            }
+
+            public XamlParseException(string message, Exception innerException)
+                : base(message, innerException)
+            {
+                HResult = WinRT.ExceptionHelpers.E_XAMLPARSEFAILED;
+            }
+        }
+    }
+    [Serializable]
+    public class LayoutCycleException : Exception
+    {
+        public LayoutCycleException()
+            : base("A cycle occurred while laying out the GUI.")
+        {
+            HResult = WinRT.ExceptionHelpers.E_LAYOUTCYCLE;
+        }
+
+        public LayoutCycleException(string message)
+            : base(message)
+        {
+            HResult = WinRT.ExceptionHelpers.E_LAYOUTCYCLE;
+        }
+
+        public LayoutCycleException(string message, Exception innerException)
+            : base(message, innerException)
+        {
+            HResult = WinRT.ExceptionHelpers.E_LAYOUTCYCLE;
+        }
+
+        protected LayoutCycleException(SerializationInfo serializationInfo, StreamingContext streamingContext)
+            : base(serializationInfo, streamingContext)
+        {
+        }
+    }
+}