﻿using System;
using System.Collections;
using System.Collections.Generic;
using System.Linq;
using System.Reflection;
using System.Runtime.InteropServices;
using System.Numerics;
using System.Security.Cryptography;
using System.Text;
using System.Linq.Expressions;
using System.Collections.Concurrent;

#pragma warning disable 0169 // The field 'xxx' is never used
#pragma warning disable 0649 // Field 'xxx' is never assigned to, and will always have its default value

namespace WinRT
{
    public static class MarshalExtensions
    {
        public static void Dispose(this GCHandle handle)
        {
            if (handle.IsAllocated)
            {
                handle.Free();
            }
        }
    }

    // TODO: minimize heap allocations for marshalers by eliminating explicit try/finally
    // and adopting ref structs with non-IDisposable Dispose and 'using var ...' pattern,
    // as well as passing marshalers to FromAbi by ref so they can be disposed.
    class MarshalString
    {
        public unsafe struct HStringHeader // sizeof(HSTRING_HEADER)
        {
            public fixed byte Reserved[24];
        };
        public HStringHeader _header;
        public GCHandle _gchandle;
        public IntPtr _handle;

        public bool Dispose()
        {
            _gchandle.Dispose();
            return false;
        }

        public static unsafe MarshalString CreateMarshaler(string value)
        {
            var m = new MarshalString();
            try
            {
                m._gchandle = GCHandle.Alloc(value, GCHandleType.Pinned);
                fixed (void* chars = value, header = &m._header, handle = &m._handle)
                {
                    Marshal.ThrowExceptionForHR(Platform.WindowsCreateStringReference(
                        (char*)chars, value.Length, (IntPtr*)header, (IntPtr*)handle));
                };
                return m;
            }
            catch (Exception) when (m.Dispose())
            {
                // Will never execute
                return default;
            }
        }

        public static IntPtr GetAbi(MarshalString m) => m._handle;

        public static IntPtr GetAbi(object box) => ((MarshalString)box)._handle;

        public static void DisposeMarshaler(MarshalString m) => m?.Dispose();

        public static void DisposeMarshaler(object box)
        {
            if (box != null)
                DisposeMarshaler(((MarshalString)box));
        }

        public static void DisposeAbi(IntPtr hstring)
        {
            if (hstring != IntPtr.Zero)
                Platform.WindowsDeleteString(hstring);
        }

        public static void DisposeAbi(object abi)
        {
            if (abi != null)
                DisposeAbi(((IntPtr)abi));
        }

        public static unsafe string FromAbi(IntPtr value)
        {
            uint length;
            var buffer = Platform.WindowsGetStringRawBuffer(value, &length);
            return new string(buffer, 0, (int)length);
        }

        public static unsafe IntPtr FromManaged(string value)
        {
            IntPtr handle;
            Marshal.ThrowExceptionForHR(
                Platform.WindowsCreateString(value, value.Length, &handle));
            return handle;
        }

        public struct MarshalerArray
        {
            public bool Dispose()
            {
                foreach (var abi_string in _abi_strings)
                {
                    abi_string.Dispose();
                }
                Marshal.FreeCoTaskMem(_array);
                return false;
            }

            public IntPtr _array;
            public MarshalString[] _abi_strings;
        }

        public static unsafe MarshalerArray CreateMarshalerArray(string[] array)
        {
            var m = new MarshalerArray();
            try
            {
                var length = array.Length;
                m._array = Marshal.AllocCoTaskMem(length * Marshal.SizeOf<IntPtr>());
                var elements = (IntPtr*)m._array;
                m._abi_strings = new MarshalString[length];
                for (int i = 0; i < length; i++)
                {
                    m._abi_strings[i] = MarshalString.CreateMarshaler(array[i]);
                    elements[i] = MarshalString.GetAbi(m._abi_strings[i]);
                };
                return m;
            }
            catch (Exception) when (m.Dispose())
            {
                // Will never execute
                return default;
            }
        }

        public static (int length, IntPtr data) GetAbiArray(object box)
        {
            var m = (MarshalerArray)box;
            return (m._abi_strings.Length, m._array);
        }

        public static unsafe string[] FromAbiArray(object box)
        {
            var abi = ((int length, IntPtr data))box;
            string[] array = new string[abi.length];
            var data = (IntPtr*)abi.data.ToPointer();
            for (int i = 0; i < abi.length; i++)
            {
                array[i] = MarshalString.FromAbi(data[i]);
            }
            return array;
        }

        public static void DisposeMarshalerArray(object box)
        {
            if (box != null)
                ((MarshalerArray)box).Dispose();
        }

        public static unsafe void DisposeAbiArray(object box)
        {
            if (box != null)
            {
                var abi = ((int length, IntPtr data))box;
                var elements = (IntPtr*)abi.data;
                for (int i = 0; i < abi.length; i++)
                {
                    DisposeAbi(elements[i]);
                }
                Marshal.FreeCoTaskMem(abi.data);
            }
        }
    }

    struct MarshalBlittable<T>
    {
        public struct MarshalerArray
        {
            public MarshalerArray(Array array) => _gchandle = GCHandle.Alloc(array, GCHandleType.Pinned);
            public void Dispose() => _gchandle.Dispose();

            public GCHandle _gchandle;
        };

        public static MarshalerArray CreateMarshalerArray(Array array) => new MarshalerArray(array);

        public static (int length, IntPtr data) GetAbiArray(object box)
        {
            var m = (MarshalerArray)box;
            return (((Array)m._gchandle.Target).Length, m._gchandle.AddrOfPinnedObject());
        }

        public static unsafe T[] FromAbiArray(object box)
        {
            var abi = ((int length, IntPtr data))box;
            // TODO: consider System.Memory nuget package dependency here:
            //var abiSpan = new ReadOnlySpan<T>(abi.data.ToPointer(), abi.length);
            //return abiSpan.ToArray();
            var array = (T[])Array.CreateInstance(typeof(T), abi.length);
            var array_handle = GCHandle.Alloc(array, GCHandleType.Pinned);
            var array_data = array_handle.AddrOfPinnedObject();
            var byte_length = abi.length * Marshal.SizeOf<T>();
            Buffer.MemoryCopy(abi.data.ToPointer(), array_data.ToPointer(), byte_length, byte_length);
            array_handle.Free();
            return array;
        }

        public static void DisposeMarshalerArray(object box)
        {
            if (box != null)
                ((MarshalerArray)box).Dispose();
        }

        public static void DisposeAbiArray(object box)
        {
            if (box != null)
            {
                var abi = ((int length, IntPtr data))box;
                Marshal.FreeCoTaskMem(abi.data);
            }
        }
    }

    class MarshalGeneric<T>
    {
        protected static readonly Type HelperType = typeof(T).GetHelperType();
        protected static readonly Type AbiType = typeof(T).GetHelperType().GetMethod("GetAbi").ReturnType;
        protected static readonly Type MarshalerType = typeof(T).GetHelperType().GetMethod("CreateMarshaler").ReturnType;

        static MarshalGeneric()
        {
            CreateMarshaler = BindCreateMarshaler();
            GetAbi = BindGetAbi();
            FromAbi = BindFromAbi();
            DisposeMarshaler = BindDisposeMarshaler();
        }

        public static readonly Func<T, object> CreateMarshaler;
        private static Func<T, object> BindCreateMarshaler()
        {
            var parms = new[] { Expression.Parameter(typeof(T), "arg") };
            return Expression.Lambda<Func<T, object>>(
                Expression.Convert(Expression.Call(HelperType.GetMethod("CreateMarshaler"), parms),
                    typeof(object)), parms).Compile();
        }

        public static readonly Func<object, object> GetAbi;
        private static Func<object, object> BindGetAbi()
        {
            var parms = new[] { Expression.Parameter(typeof(object), "arg") };
            return Expression.Lambda<Func<object, object>>(
                Expression.Convert(Expression.Call(HelperType.GetMethod("GetAbi"),
                    new[] { Expression.Convert(parms[0], MarshalerType) }),
                        typeof(object)), parms).Compile();
        }

        public static readonly Func<object, T> FromAbi;
        private static Func<object, T> BindFromAbi()
        {
            var parms = new[] { Expression.Parameter(typeof(object), "arg") };
            return Expression.Lambda<Func<object, T>>(
                Expression.Call(HelperType.GetMethod("FromAbi"),
                    new[] { Expression.Convert(parms[0], AbiType) }), parms).Compile();
        }

        public static readonly Action<object> DisposeMarshaler;
        private static Action<object> BindDisposeMarshaler()
        {
            var parms = new[] { Expression.Parameter(typeof(object), "arg") };
            return Expression.Lambda<Action<object>>(
                Expression.Call(HelperType.GetMethod("DisposeMarshaler"),
                    new[] { Expression.Convert(parms[0], MarshalerType) }), parms).Compile();
        }
    }

    class MarshalNonBlittable<T> : MarshalGeneric<T>
    {
        public struct MarshalerArray
        {
            public bool Dispose()
            {
                _gchandle.Dispose();
                foreach (var abi_element in _abi_elements)
                {
                    Marshaler<T>.DisposeMarshaler(abi_element);
                }
                return false;
            }

            public GCHandle _gchandle;
            public object[] _abi_elements;
        }

        public static MarshalerArray CreateMarshalerArray(T[] array)
        {
            MarshalerArray m = new MarshalerArray();
            try
            {
                var length = array.Length;
                // TODO: consider Marshal.AllocCoTaskMem based on sizeof(HelperType)
<<<<<<< HEAD
                // and a Marshaler<T>.CopyTo to allow blitting into array directly
=======
                // and a Marshaler<T>.CopyTo to allow blitting into array directly 
>>>>>>> b397b97c
                // without boxing
                var abi_array = Array.CreateInstance(HelperType, length);
                m._abi_elements = new object[length];
                for (int i = 0; i < length; i++)
                {
                    m._abi_elements[i] = Marshaler<T>.CreateMarshaler(array[i]);
                    abi_array.SetValue(Marshaler<T>.GetAbi(m._abi_elements[i]), i);
                }
                m._gchandle = GCHandle.Alloc(abi_array, GCHandleType.Pinned);
                return m;
            }
            catch (Exception) when (m.Dispose())
            {
                // Will never execute
                return default;
            }
        }

        public static (int length, IntPtr data) GetAbiArray(object box)
        {
            var m = (MarshalerArray)box;
            return (((Array)m._gchandle.Target).Length, m._gchandle.AddrOfPinnedObject());
        }

        public static unsafe T[] FromAbiArray(object box)
        {
            var abi = ((int length, IntPtr data))box;
            var array = new T[abi.length];
            var data = (byte*)abi.data.ToPointer();
            var abi_element_size = Marshal.SizeOf(HelperType);
            for (int i = 0; i < abi.length; i++)
            {
                var abi_element = Marshal.PtrToStructure((IntPtr)data, HelperType);
                array[i] = Marshaler<T>.FromAbi(abi_element);
                data += abi_element_size;
            }
            return array;
        }

        public static void DisposeMarshalerArray(object box) => ((MarshalerArray)box).Dispose();

        public static unsafe void DisposeAbiArray(object box)
        {
            var abi = ((int length, IntPtr data))box;
            var data = (byte*)abi.data.ToPointer();
            var abi_element_size = Marshal.SizeOf(HelperType);
            for (int i = 0; i < abi.length; i++)
            {
                var abi_element = Marshal.PtrToStructure((IntPtr)data, HelperType);
                Marshaler<T>.DisposeAbi(abi_element);
                data += abi_element_size;
            }
            Marshal.FreeCoTaskMem(abi.data);
        }
    }

    struct MarshalInterface<T>
    {
        private static readonly Type HelperType = typeof(T).GetHelperType();
        private static Func<T, IObjectReference> _ToAbi;
        private static Func<IntPtr, T> _FromAbi;
        private static Func<IObjectReference, IObjectReference> _As;

        public static T FromAbi(IntPtr ptr)
        {
            if (ptr == IntPtr.Zero)
            {
                return (T)(object)null;
            }
            // TODO: Check if the value is a CCW and return the underlying object.
            if (_FromAbi == null)
            {
                _FromAbi = BindFromAbi();
            }
            return _FromAbi(ptr);
        }

        public static IntPtr GetAbi(IObjectReference value) => MarshalInspectable.GetAbi(value);

        public static void DisposeAbi(IntPtr thisPtr) => MarshalInspectable.DisposeAbi(thisPtr);

        public static void DisposeMarshaler(IObjectReference value) => MarshalInspectable.DisposeMarshaler(value);

        public static IntPtr FromManaged(T value)
        {
            if (value is null)
            {
                return IntPtr.Zero;
            }
            return CreateMarshaler(value).GetRef();
        }

        public static IObjectReference CreateMarshaler(T value)
        {
            if (value is null)
            {
                return null;
            }

            // If the value passed in is the native implementation of the interface
            // use the ToAbi delegate since it will be faster than reflection.
            if (value.GetType() == HelperType)
            {
                if (_ToAbi == null)
                {
                    _ToAbi = BindToAbi();
                }
                return _ToAbi(value);
            }

            if (_As is null)
            {
                _As = BindAs();
            }

            var inspectable = MarshalInspectable.CreateMarshaler(value, true);

            return _As(inspectable);
        }

        private static Func<IntPtr, T> BindFromAbi()
        {
            var fromAbiMethod = HelperType.GetMethod("FromAbi");
            var objReferenceConstructor = HelperType.GetConstructor(new[] { fromAbiMethod.ReturnType });
            var parms = new[] { Expression.Parameter(typeof(IntPtr), "arg") };
            return Expression.Lambda<Func<IntPtr, T>>(
                    Expression.New(objReferenceConstructor,
                        Expression.Call(fromAbiMethod, parms[0])), parms).Compile();
        }

        private static Func<T, IObjectReference> BindToAbi()
        {
            var parms = new[] { Expression.Parameter(typeof(T), "arg") };
            return Expression.Lambda<Func<T, IObjectReference>>(
                Expression.MakeMemberAccess(
                    Expression.Convert(parms[0], HelperType),
                    HelperType.GetField("_obj", BindingFlags.NonPublic | BindingFlags.Instance | BindingFlags.DeclaredOnly)), parms).Compile();
        }

        private static Func<IObjectReference, IObjectReference> BindAs()
        {
            var helperType = typeof(T).GetHelperType();
            var parms = new[] { Expression.Parameter(typeof(IObjectReference), "arg") };
            return Expression.Lambda<Func<IObjectReference, IObjectReference>>(
                Expression.Call(
                    parms[0],
                    typeof(IObjectReference).GetMethod("As", Type.EmptyTypes).MakeGenericMethod(helperType.GetNestedType("Vftbl"))
                    ), parms).Compile();
        }
    }

    static class MarshalInspectable
    {
        private readonly static ConcurrentDictionary<string, Func<IInspectable, object>> TypedObjectFactoryCache = new ConcurrentDictionary<string, Func<IInspectable, object>>();

        public static IObjectReference CreateMarshaler(object o, bool unwrapObject = true)
        {
            if (o is null)
            {
                return null;
            }
            
            if (unwrapObject && TryUnwrapObject(o, out var objRef))
            {
                return objRef.As<IInspectable.Vftbl>();
            }
            // TODO: Create a CCW for user-defined implementations of interfaces.
            throw new NotImplementedException("Generating a CCW for a user-defined class is not currently implemented");
        }

        public static IntPtr GetAbi(IObjectReference objRef)
        {
            return objRef?.ThisPtr ?? IntPtr.Zero;
        }

        public static object FromAbi(IntPtr ptr)
        {
            if (ptr == IntPtr.Zero)
            {
                return null;
            }

            var inspectable = new IInspectable(ObjectReference<WinRT.Interop.IUnknownVftbl>.Attach(ref ptr));
            string runtimeClassName = inspectable.GetRuntimeClassName();
            return TypedObjectFactoryCache.GetOrAdd(runtimeClassName, className => CreateTypedRcwFactory(className))(inspectable);
        }

        public static void DisposeMarshaler(IObjectReference objRef)
        {
            // Since IObjectReference doesn't have an explicit dispose,
            // just use GC.KeepAlive here to ensure that the IObjectReference instance
            // gets finalized after the call to native.
            GC.KeepAlive(objRef);
        }

        public static void DisposeAbi(IntPtr ptr)
        {
            if (ptr == IntPtr.Zero) return;
            // TODO: this should be a direct v-table call when function pointers are a thing
            ObjectReference<IInspectable.Vftbl>.Attach(ref ptr);
        }

        public static IntPtr FromManaged(object o, bool unwrapObject = true)
        {
            var objRef = CreateMarshaler(o, unwrapObject);
            return objRef?.GetRef() ?? IntPtr.Zero;
        }

        private static bool TryUnwrapObject(object o, out IObjectReference objRef)
        {
            // The unwrapping here needs to be in exact type match in case the user
            // has implemented a WinRT interface or inherited from a WinRT class
            // in a .NET (non-projected) type.

            // TODO: Define and output attributes defining that a type is a projected interface
            // or class type to avoid accidental collisions.
            // Also, it might be a good idea to add a property to get the IObjectReference
            // that is marked [EditorBrowsable(EditorBrowsableState.Never)] to hide it from most IDEs
            // to help avoid using private implementation details.
            Type type = o.GetType();
            // Projected interface types have fields name _obj that hold their object reference.
            objRef = (IObjectReference)type.GetField("_obj", BindingFlags.NonPublic | BindingFlags.Instance | BindingFlags.DeclaredOnly)?.GetValue(o);
            if (objRef != null)
            {
                return true;
            }

            // If we get here, we're either a class or a non-WinRT type. If we're a class, we'll have a _default field holding a reference to our default interface.
            object defaultInterface = type.GetField("_default", BindingFlags.NonPublic | BindingFlags.Instance | BindingFlags.DeclaredOnly)?.GetValue(o);
            if (defaultInterface != null)
            {
                return TryUnwrapObject(defaultInterface, out objRef);
            }

            objRef = null;
            return false;
        }

        private static Func<IInspectable, object> CreateTypedRcwFactory(string runtimeClassName)
        {
            var (implementationType, _) = FindTypeByName(runtimeClassName);

            Type classType;
            Type interfaceType;
            Type vftblType;
            if (implementationType.IsInterface)
            {
                classType = null;
                interfaceType = FindTypeByName("ABI." + runtimeClassName).type ??
                    throw new TypeLoadException($"Unable to find an ABI implementation for the type '{runtimeClassName}'");
                vftblType = interfaceType.GetNestedType("Vftbl") ?? throw new TypeLoadException($"Unable to find a vtable type for the type '{runtimeClassName}'");
                if (vftblType.IsGenericTypeDefinition)
                {
                    vftblType = vftblType.MakeGenericType(interfaceType.GetGenericArguments());
                }
            }
            else
            {
                classType = implementationType;
                interfaceType = classType.GetField("_default", BindingFlags.Instance | BindingFlags.NonPublic)?.FieldType;
                if (interfaceType is null)
                {
                    throw new TypeLoadException($"Unable to create a runtime wrapper for a WinRT object of type '{runtimeClassName}'. This type is not a projected type.");
                }
                vftblType = interfaceType.GetNestedType("Vftbl") ?? throw new TypeLoadException($"Unable to find a vtable type for the type '{runtimeClassName}'");
            }

            ParameterExpression[] parms = new[] { Expression.Parameter(typeof(IInspectable), "inspectable") };
            var createInterfaceInstanceExpression = Expression.New(interfaceType.GetConstructor(new[] { typeof(ObjectReference<>).MakeGenericType(vftblType) }),
                    Expression.Call(parms[0],
                        typeof(IInspectable).GetMethod(nameof(IInspectable.As)).MakeGenericMethod(vftblType)));

            if (classType is null)
            {
                return Expression.Lambda<Func<IInspectable, object>>(createInterfaceInstanceExpression, parms).Compile();
            }

            return Expression.Lambda<Func<IInspectable, object>>(
                Expression.New(classType.GetConstructor(BindingFlags.NonPublic | BindingFlags.CreateInstance | BindingFlags.Instance, null, new[] { interfaceType }, null),
                    createInterfaceInstanceExpression),
                parms).Compile();
        }

        private static (Type type, int remaining) FindTypeByName(string runtimeClassName)
        {
            var (genericTypeName, genericTypes, remaining) = ParseGenericTypeName(runtimeClassName);
            return (FindTypeByNameCore(genericTypeName, genericTypes), remaining);
        }

        private static Type FindTypeByNameCore(string runtimeClassName, Type[] genericTypes)
        {
            // TODO: This implementation is a strawman implementation.
            // It's missing support for types not loaded in the default ALC.
            if (genericTypes is null)
            {
                Type primitiveType = ResolvePrimitiveType(runtimeClassName);
                if (primitiveType is object)
                {
                    return primitiveType;
                }
            }
            foreach (var assembly in AppDomain.CurrentDomain.GetAssemblies())
            {
                Type type = assembly.GetType(runtimeClassName);
                if (type is object)
                {
                    if (genericTypes != null)
                    {
                        type = type.MakeGenericType(genericTypes);
                    }
                    return type;
                }
            }
            throw new TypeLoadException($"Unable to find a type named '{runtimeClassName}'");
        }

        private static Type ResolvePrimitiveType(string primitiveTypeName)
        {
            return primitiveTypeName switch
            {
                "UInt8" => typeof(byte),
                "Int8" => typeof(sbyte),
                "UInt16" => typeof(ushort),
                "Int16" => typeof(short),
                "UInt32" => typeof(uint),
                "Int32" => typeof(int),
                "UInt64" => typeof(ulong),
                "Int64" => typeof(long),
                "Boolean" => typeof(bool),
                "String" => typeof(string),
                "Char" => typeof(char),
                "Single" => typeof(float),
                "Double" => typeof(double),
                "Guid" => typeof(Guid),
                "Object" => typeof(object),
                _ => null
            };
        }

        // TODO: Use types from System.Memory to eliminate allocations of intermediate strings.
        private static (string genericTypeName, Type[] genericTypes, int remaining) ParseGenericTypeName(string partialTypeName)
        {
            int possibleEndOfSimpleTypeName = partialTypeName.IndexOfAny(new[] { ',', '>' });
            int endOfSimpleTypeName = partialTypeName.Length;
            if (possibleEndOfSimpleTypeName != -1)
            {
                endOfSimpleTypeName = possibleEndOfSimpleTypeName;
            }
            string typeName = partialTypeName.Substring(0, endOfSimpleTypeName);

            if (!typeName.Contains('`'))
            {
                return (typeName.ToString(), null, endOfSimpleTypeName);
            }

            int genericTypeListStart = partialTypeName.IndexOf('<');
            string genericTypeName = partialTypeName.Substring(0, genericTypeListStart);
            string remaining = partialTypeName.Substring(genericTypeListStart + 1);
            int remainingIndex = genericTypeListStart + 1;
            List<Type> genericTypes = new List<Type>();
            while (true)
            {
                var (genericType, endOfGenericArgument) = FindTypeByName(remaining);
                remainingIndex += endOfGenericArgument;
                genericTypes.Add(genericType);
                remaining = remaining.Substring(endOfGenericArgument);
                if (remaining[0] == ',')
                {
                    // Skip the comma and the space in the type name.
                    remainingIndex += 2;
                    remaining = remaining.Substring(2);
                    continue;
                }
                else if (remaining[0] == '>')
                {
                    break;
                }
                else
                {
                    throw new InvalidOperationException("The provided type name is invalid.");
                }
            }
            return (genericTypeName, genericTypes.ToArray(), partialTypeName.Length - remaining.Length);
        }
    }

    public class Marshaler<T>
    {
        static Marshaler()
        {
            Type type = typeof(T);

            // structs cannot contain arrays, and arrays may only ever appear as parameters
            if (type.IsArray)
            {
                throw new InvalidOperationException("Arrays may not be marshaled generically.");
            }

            if (type == typeof(bool))
            {
                AbiType = typeof(byte);
                CreateMarshaler = (T value) => value;
                GetAbi = (object box) => (bool)box ? 1 : 0;
                FromAbi = (object box) => (T)(object)((byte)box != 0);
                DisposeMarshaler = (object box) => { };
                DisposeAbi = (object box) => { };
                CreateMarshalerArray = (T[] array) => MarshalNonBlittable<T>.CreateMarshalerArray(array);
                GetAbiArray = (object box) => MarshalNonBlittable<T>.GetAbiArray(box);
                FromAbiArray = (object box) => MarshalNonBlittable<T>.FromAbiArray(box);
                DisposeMarshalerArray = (object box) => MarshalNonBlittable<T>.DisposeMarshalerArray(box);
                DisposeAbiArray = (object box) => MarshalNonBlittable<T>.DisposeAbiArray(box);
            }
            else if (type == typeof(String))
            {
                AbiType = typeof(IntPtr);
                CreateMarshaler = (T value) => MarshalString.CreateMarshaler((string)(object)value);
                GetAbi = (object box) => MarshalString.GetAbi(box);
                FromAbi = (object value) => (T)(object)MarshalString.FromAbi((IntPtr)value);
                DisposeMarshaler = (object box) => MarshalString.DisposeMarshaler(box);
                DisposeAbi = (object box) => MarshalString.DisposeAbi(box);
                CreateMarshalerArray = (T[] array) => MarshalString.CreateMarshalerArray((string[])(object)array);
                GetAbiArray = (object box) => MarshalString.GetAbiArray(box);
                FromAbiArray = (object box) => (T[])(object)MarshalString.FromAbiArray(box);
                DisposeMarshalerArray = (object box) => MarshalString.DisposeMarshalerArray(box);
                DisposeAbiArray = (object box) => MarshalString.DisposeAbiArray(box);
            }
            else if (type.IsValueType)
            {
                // If type is blittable just pass through
                AbiType = type.FindHelperType();
                if (AbiType != null)
                {
                    // Could still be blittable and the 'ABI.*' type exists for other reasons (e.g. it's a mapped type)
                    if (AbiType.GetMethod("FromAbi") == null)
                    {
                        AbiType = null;
                    }
                }

                if (AbiType == null)
                {
                    AbiType = type;
                    CreateMarshaler = (T value) => value;
                    GetAbi = (object box) => box;
                    FromAbi = (object value) => (T)value;
                    DisposeMarshaler = (object box) => { };
                    DisposeAbi = (object box) => { };
                    CreateMarshalerArray = (T[] array) => MarshalBlittable<T>.CreateMarshalerArray(array);
                    GetAbiArray = (object box) => MarshalBlittable<T>.GetAbiArray(box);
                    FromAbiArray = (object box) => MarshalBlittable<T>.FromAbiArray(box);
                    DisposeMarshalerArray = (object box) => MarshalBlittable<T>.DisposeMarshalerArray(box);
                    DisposeAbiArray = (object box) => MarshalBlittable<T>.DisposeAbiArray(box);
                }
                else // bind to marshaler
                {
                    CreateMarshaler = MarshalNonBlittable<T>.CreateMarshaler;
                    GetAbi = MarshalNonBlittable<T>.GetAbi;
                    FromAbi = MarshalNonBlittable<T>.FromAbi;
                    DisposeMarshaler = MarshalNonBlittable<T>.DisposeMarshaler;
                    DisposeAbi = (object box) => { };
                    CreateMarshalerArray = (T[] array) => MarshalNonBlittable<T>.CreateMarshalerArray(array);
                    GetAbiArray = (object box) => MarshalNonBlittable<T>.GetAbiArray(box);
                    FromAbiArray = (object box) => MarshalNonBlittable<T>.FromAbiArray(box);
                    DisposeMarshalerArray = (object box) => MarshalNonBlittable<T>.DisposeMarshalerArray(box);
                    DisposeAbiArray = (object box) => MarshalNonBlittable<T>.DisposeAbiArray(box);
                }
            }
            else if (type.IsDelegate())
            {
                AbiType = typeof(IntPtr);
                CreateMarshaler = MarshalGeneric<T>.CreateMarshaler;
                GetAbi = MarshalGeneric<T>.GetAbi;
                FromAbi = MarshalGeneric<T>.FromAbi;
                DisposeMarshaler = MarshalGeneric<T>.DisposeMarshaler;
                DisposeAbi = (object box) => { };
            }
            else if (type.IsInterface)
            {
                AbiType = typeof(IntPtr);
                CreateMarshaler = (T value) => MarshalInterface<T>.CreateMarshaler(value);
                GetAbi = (object objRef) => MarshalInterface<T>.GetAbi((IObjectReference)objRef);
                FromAbi = (object value) => (T)(object)MarshalInterface<T>.FromAbi((IntPtr)value);
                DisposeMarshaler = (object objRef) => MarshalInterface<T>.DisposeMarshaler((IObjectReference)objRef);
                DisposeAbi = (object box) => MarshalInterface<T>.DisposeAbi((IntPtr)box);
            }
            else if (typeof(T) == typeof(object))
            {
                AbiType = typeof(IntPtr);
                CreateMarshaler = (T value) => MarshalInspectable.CreateMarshaler(value);
                GetAbi = (object objRef) => MarshalInspectable.GetAbi((IObjectReference)objRef);
                FromAbi = (object box) => (T)MarshalInspectable.FromAbi((IntPtr)box);
                DisposeMarshaler = (object objRef) => MarshalInspectable.DisposeMarshaler((IObjectReference)objRef);
                DisposeAbi = (object box) => MarshalInspectable.DisposeAbi((IntPtr)box);
            }
            else // class type
            {
                AbiType = typeof(IntPtr);
                var interfaceAbiType = type.GetField("_default", BindingFlags.Instance | BindingFlags.NonPublic | BindingFlags.DeclaredOnly)?.FieldType;
                if (interfaceAbiType is null)
                {
                    throw new ArgumentException($"Unable to marshal non-WinRT class: '{type.FullName}'");
                }
                CreateMarshaler = (T value) => value;
                GetAbi = BindClassGetAbi();
                FromAbi = BindClassFromAbi(interfaceAbiType);
                DisposeMarshaler = (object box) => { };
                DisposeAbi = (object box) => { };
            }
            RefAbiType = AbiType.MakeByRefType();
        }

        private static Func<object, T> BindClassFromAbi(Type AbiType)
        {
            var fromAbiMethod = AbiType.GetMethod("FromAbi");
            var objReferenceConstructor = AbiType.GetConstructor(new[] { fromAbiMethod.ReturnType });
            var parms = new[] { Expression.Parameter(typeof(object), "arg") };
            return Expression.Lambda<Func<object, T>>(
                Expression.New(
                    typeof(T).GetConstructor(BindingFlags.Instance | BindingFlags.NonPublic | BindingFlags.CreateInstance, null, new[] { AbiType }, null),
                    Expression.New(objReferenceConstructor,
                        Expression.Call(fromAbiMethod, Expression.Convert(parms[0], typeof(IntPtr))))), parms).Compile();
        }

        private static Func<object, object> BindClassGetAbi()
        {
            var thisPtrField = (Func<T, IntPtr>)typeof(T).GetProperty("ThisPtr").GetMethod.CreateDelegate(typeof(Func<T, IntPtr>));
            return (object value) => (object)thisPtrField((T)value);
        }

        public static readonly Type AbiType;
        public static readonly Type RefAbiType;
        public static readonly Func<T, object> CreateMarshaler;
        public static readonly Func<object, object> GetAbi;
        public static readonly Func<object, T> FromAbi;
        public static readonly Action<object> DisposeMarshaler;
        public static readonly Action<object> DisposeAbi;
        public static readonly Func<T[], object> CreateMarshalerArray;
        public static readonly Func<object, (int, IntPtr)> GetAbiArray;
        public static readonly Func<object, T[]> FromAbiArray;
        public static readonly Action<object> DisposeMarshalerArray;
        public static readonly Action<object> DisposeAbiArray;
    }
}<|MERGE_RESOLUTION|>--- conflicted
+++ resolved
@@ -308,11 +308,7 @@
             {
                 var length = array.Length;
                 // TODO: consider Marshal.AllocCoTaskMem based on sizeof(HelperType)
-<<<<<<< HEAD
                 // and a Marshaler<T>.CopyTo to allow blitting into array directly
-=======
-                // and a Marshaler<T>.CopyTo to allow blitting into array directly 
->>>>>>> b397b97c
                 // without boxing
                 var abi_array = Array.CreateInstance(HelperType, length);
                 m._abi_elements = new object[length];
@@ -474,7 +470,7 @@
             {
                 return null;
             }
-            
+
             if (unwrapObject && TryUnwrapObject(o, out var objRef))
             {
                 return objRef.As<IInspectable.Vftbl>();
