--- conflicted
+++ resolved
@@ -223,12 +223,6 @@
         public static unsafe T[] FromAbiArray(object box)
         {
             var abi = ((int length, IntPtr data))box;
-<<<<<<< HEAD
-            // TODO: consider System.Memory nuget package dependency here:
-            //var abiSpan = new ReadOnlySpan<T>(abi.data.ToPointer(), abi.length);
-            //return abiSpan.ToArray();
-            var array = (T[])Array.CreateInstance(typeof(T), abi.length);
-=======
             var abiSpan = new ReadOnlySpan<T>(abi.data.ToPointer(), abi.length);
             return abiSpan.ToArray();
         }
@@ -238,7 +232,6 @@
             var length = array.Length;
             var byte_length = length * Marshal.SizeOf<T>();
             var data = Marshal.AllocCoTaskMem(byte_length);
->>>>>>> 5e03c2df
             var array_handle = GCHandle.Alloc(array, GCHandleType.Pinned);
             var array_data = array_handle.AddrOfPinnedObject();
             Buffer.MemoryCopy(data.ToPointer(), array_data.ToPointer(), byte_length, byte_length);
@@ -381,21 +374,12 @@
             Func<bool> dispose = () => { m.Dispose(); return false; };
             try
             {
-<<<<<<< HEAD
-                var length = array.Length;
-                // TODO: consider Marshal.AllocCoTaskMem based on sizeof(HelperType)
-                // and a Marshaler<T>.CopyTo to allow blitting into array directly 
-                // without boxing
-                var abi_array = Array.CreateInstance(HelperType, length);
-                m._abi_elements = new object[length];
-=======
                 int length = array.Length;
                 var abi_element_size = Marshal.SizeOf(HelperType);
                 var byte_length = length * abi_element_size;
                 m._array = Marshal.AllocCoTaskMem(byte_length);
                 m._marshalers = new object[length];
                 var element = (byte*)m._array.ToPointer();
->>>>>>> 5e03c2df
                 for (int i = 0; i < length; i++)
                 {
                     m._marshalers[i] = Marshaler<T>.CreateMarshaler(array[i]);
@@ -469,10 +453,7 @@
         public static unsafe void DisposeAbiArray(object box)
         {
             var abi = ((int length, IntPtr data))box;
-<<<<<<< HEAD
-=======
             if (abi.data == IntPtr.Zero) return;
->>>>>>> 5e03c2df
             var data = (byte*)abi.data.ToPointer();
             var abi_element_size = Marshal.SizeOf(HelperType);
             for (int i = 0; i < abi.length; i++)
@@ -696,26 +677,8 @@
                 vftblType = interfaceType.GetNestedType("Vftbl") ?? throw new TypeLoadException($"Unable to find a vtable type for the type '{runtimeClassName}'");
             }
 
-<<<<<<< HEAD
             var objReference = ComCallableWrapper.CreateCCWForObject(value);
             return _ToAbi(objReference.AsType<TAbi>());
-        }
-=======
-            ParameterExpression[] parms = new[] { Expression.Parameter(typeof(IInspectable), "inspectable") };
-            var createInterfaceInstanceExpression = Expression.New(interfaceType.GetConstructor(new[] { typeof(ObjectReference<>).MakeGenericType(vftblType) }),
-                    Expression.Call(parms[0],
-                        typeof(IInspectable).GetMethod(nameof(IInspectable.As)).MakeGenericMethod(vftblType)));
->>>>>>> 5e03c2df
-
-            if (classType is null)
-            {
-                return Expression.Lambda<Func<IInspectable, object>>(createInterfaceInstanceExpression, parms).Compile();
-            }
-
-            return Expression.Lambda<Func<IInspectable, object>>(
-                Expression.New(classType.GetConstructor(BindingFlags.NonPublic | BindingFlags.CreateInstance | BindingFlags.Instance, null, new[] { interfaceType }, null),
-                    createInterfaceInstanceExpression),
-                parms).Compile();
         }
 
         private static (Type type, int remaining) FindTypeByName(string runtimeClassName)
@@ -838,23 +801,16 @@
                 AbiType = typeof(byte);
                 CreateMarshaler = (T value) => value;
                 GetAbi = (object box) => (bool)box ? 1 : 0;
-<<<<<<< HEAD
-                FromAbi = (object box) => (T)(object)((byte)box != 0);
-=======
                 CopyAbi = (object box, IntPtr dest) => { unsafe { *(byte*)dest.ToPointer() = (byte)((bool)box ? 1 : 0); } };
                 FromAbi = (object box) => (T)(object)((byte)box != 0);
                 FromManaged = (T value) => (bool)(object)value ? 1 : 0;
                 CopyManaged = (T value, IntPtr dest) => { unsafe { *(byte*)dest.ToPointer() = (byte)((bool)(object)value ? 1 : 0); } };
->>>>>>> 5e03c2df
                 DisposeMarshaler = (object box) => { };
                 DisposeAbi = (object box) => { };
                 CreateMarshalerArray = (T[] array) => MarshalNonBlittable<T>.CreateMarshalerArray(array);
                 GetAbiArray = (object box) => MarshalNonBlittable<T>.GetAbiArray(box);
                 FromAbiArray = (object box) => MarshalNonBlittable<T>.FromAbiArray(box);
-<<<<<<< HEAD
-=======
                 FromManagedArray = (T[] array) => MarshalNonBlittable<T>.FromManagedArray(array);
->>>>>>> 5e03c2df
                 DisposeMarshalerArray = (object box) => MarshalNonBlittable<T>.DisposeMarshalerArray(box);
                 DisposeAbiArray = (object box) => MarshalNonBlittable<T>.DisposeAbiArray(box);
             }
