--- conflicted
+++ resolved
@@ -1,94 +1,68 @@
-steps:
-- checkout: self
-  clean: true
-  persistCredentials: true
-    
-# Clone TestWinRT
-- task: CmdLine@2
-  displayName: Clone TestWinRT
-  inputs: 
-    script: get_testwinrt.cmd
-    workingDirectory: $(Build.SourcesDirectory)\src
-
-# Use .NET Core runtme 3.1
-- task: UseDotNet@2
-  displayName: Use .NET Core runtime 3.1
-  inputs:
-    packageType: runtime
-    version: 3.1.x
-    installationPath: $(LocalAppData)\Microsoft\dotnet\
-
-# Use .NET Core runtime 6.0
-- task: UseDotNet@2
-  displayName: Use .NET Core runtime 6.0
-  inputs:
-    packageType: runtime
-    version: 6.x
-    installationPath: $(LocalAppData)\Microsoft\dotnet\
-
-- task: UseDotNet@2
-  displayName: Use .NET Core SDK 8.0
-  inputs:
-<<<<<<< HEAD
-    targetType: inline
-    failOnStderr: true
-    script: |
-     Write-Host ##vso[task.setvariable variable=PATH;]${env:LocalAppData}\Microsoft\dotnet;${env:PATH}; 
-     
-     [Net.ServicePointManager]::SecurityProtocol = [Net.SecurityProtocolType]::Tls12; 
-     
-     &([scriptblock]::Create((Invoke-WebRequest -UseBasicParsing 'https://dot.net/v1/dotnet-install.ps1'))) -Version "$($env:NET8_SDK_VERSION)" -Architecture "x64" -AzureFeed "$($env:NET5_SDK_FEED)"
-=======
-    packageType: sdk
-    version: 8.x
-    installationPath: $(LocalAppData)\Microsoft\dotnet\
-
-- task: UseDotNet@2
-  displayName: Use .NET Core SDK 9.0
-  inputs:
-    packageType: sdk
-    version: 9.x
-    installationPath: $(LocalAppData)\Microsoft\dotnet\
->>>>>>> 97d6f08f
-
-# Install .NET 9 SDK 
-- task: PowerShell@2
-  displayName: Install .NET 9 SDK
-  inputs:
-    targetType: inline
-    failOnStderr: true
-    script: |
-     Write-Host ##vso[task.setvariable variable=PATH;]${env:LocalAppData}\Microsoft\dotnet;${env:PATH}; 
-     
-     [Net.ServicePointManager]::SecurityProtocol = [Net.SecurityProtocolType]::Tls12; 
-     
-     dotnet new globaljson --sdk-version "$($env:NET9_SDK_VERSION)" 
-     
-     &([scriptblock]::Create((Invoke-WebRequest -UseBasicParsing 'https://dot.net/v1/dotnet-install.ps1'))) -Version "$($env:NET9_SDK_VERSION)" -Architecture "x64" -AzureFeed "$($env:NET5_SDK_FEED)"
-
-# Verify .NET SDK
-- task: CmdLine@2
-  displayName: Verify .NET SDK
-  inputs:
-    workingDirectory: $(Build.SourcesDirectory)
-    script: |
-      where dotnet
-      dotnet --info
-
-# Run Benchmarks
-- task: CmdLine@2
-  displayName: Run Benchmarks for x64 Release
-  inputs:
-    workingDirectory: $(Build.SourcesDirectory)\src
-    script: |
-      if "%VSCMD_VER%"=="" (
-        pushd c:
-        call "C:\Program Files\Microsoft Visual Studio\2022\Enterprise\Common7\Tools\VsDevCmd.bat" >nul 2>&1
-        popd
-      )
-
-      benchmark.cmd
-
-# Component Detection
-- task: ComponentGovernanceComponentDetection@0
-  displayName: Component Detection
+steps:
+- checkout: self
+  clean: true
+  persistCredentials: true
+    
+# Clone TestWinRT
+- task: CmdLine@2
+  displayName: Clone TestWinRT
+  inputs: 
+    script: get_testwinrt.cmd
+    workingDirectory: $(Build.SourcesDirectory)\src
+
+# Use .NET Core runtme 3.1
+- task: UseDotNet@2
+  displayName: Use .NET Core runtime 3.1
+  inputs:
+    packageType: runtime
+    version: 3.1.x
+    installationPath: $(LocalAppData)\Microsoft\dotnet\
+
+# Use .NET Core runtime 6.0
+- task: UseDotNet@2
+  displayName: Use .NET Core runtime 6.0
+  inputs:
+    packageType: runtime
+    version: 6.x
+    installationPath: $(LocalAppData)\Microsoft\dotnet\
+
+- task: UseDotNet@2
+  displayName: Use .NET Core SDK 8.0
+  inputs:
+    packageType: sdk
+    version: 8.x
+    installationPath: $(LocalAppData)\Microsoft\dotnet\
+
+- task: UseDotNet@2
+  displayName: Use .NET Core SDK 9.0
+  inputs:
+    packageType: sdk
+    version: 9.x
+    installationPath: $(LocalAppData)\Microsoft\dotnet\
+
+# Verify .NET SDK
+- task: CmdLine@2
+  displayName: Verify .NET SDK
+  inputs:
+    workingDirectory: $(Build.SourcesDirectory)
+    script: |
+      where dotnet
+      dotnet --info
+
+# Run Benchmarks
+- task: CmdLine@2
+  displayName: Run Benchmarks for x64 Release
+  inputs:
+    workingDirectory: $(Build.SourcesDirectory)\src
+    script: |
+      if "%VSCMD_VER%"=="" (
+        pushd c:
+        call "C:\Program Files\Microsoft Visual Studio\2022\Enterprise\Common7\Tools\VsDevCmd.bat" >nul 2>&1
+        popd
+      )
+
+      benchmark.cmd
+
+# Component Detection
+- task: ComponentGovernanceComponentDetection@0
+  displayName: Component Detection