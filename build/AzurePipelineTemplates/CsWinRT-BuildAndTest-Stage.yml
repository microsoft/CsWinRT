--- conflicted
+++ resolved
@@ -1,172 +1,168 @@
-stages:
-- stage: BuildAndTest
-  displayName: Build/Test Stage
-  jobs: 
-  - job: BuildAndTest
-<<<<<<< HEAD
-    pool:
-      vmImage: windows-latest
-    timeoutInMinutes: 270
-=======
-    timeoutInMinutes: 180
->>>>>>> 2b77d841
-    # https://docs.microsoft.com/en-us/azure/devops/pipelines/process/phases?view=azure-devops&tabs=yaml#multi-job-configuration
-    strategy:
-      maxParallel: 10
-      matrix:
-        x64_Debug:
-          BuildPlatform: 'x64'
-          BuildConfiguration: 'debug'
-        x86_Debug:
-          BuildPlatform: 'x86'
-          BuildConfiguration: 'debug'
-        arm64_Debug:
-          BuildPlatform: 'arm64'
-          BuildConfiguration: 'debug'
-        x64_Release:
-          BuildPlatform: 'x64'
-          BuildConfiguration: 'release'
-        x86_Release:
-          BuildPlatform: 'x86'
-          BuildConfiguration: 'release'
-        arm64_Release:
-          BuildPlatform: 'arm64'
-          BuildConfiguration: 'release' 
-    steps:
-    - checkout: self
-      clean: true
-      persistCredentials: true
-    
-# Build Steps 
-    - template: CsWinRT-Build-Steps.yml@self
-
-# Set Dotnet paths
-    - task: PowerShell@2
-      displayName: Set DotNet paths
-      inputs:
-        targetType: inline
-        script: |
-          Write-Host "##vso[task.setvariable variable=DOTNET_ROOT;]$env:LOCALAPPDATA\Microsoft\dotnet\"
-          Write-Host "##vso[task.setvariable variable=DOTNET_ROOT(x86);]$env:LOCALAPPDATA\Microsoft\dotnet\x86\"
-
-# Run Unit Tests
-    - task: DotNetCoreCLI@2
-      displayName: Run Unit Tests
-      condition: and(succeeded(), or(eq(variables['BuildPlatform'], 'x86'), eq(variables['BuildPlatform'], 'x64')))
-      inputs:
-        command: test
-        projects: 'src/Tests/UnitTest/UnitTest.csproj'
-        arguments: --diag $(Build.ArtifactStagingDirectory)\unittest\test.log --no-build --logger xunit;LogFilePath=UNITTEST-$(Build.BuildNumber).xml /nologo /m /p:platform=$(BuildPlatform);configuration=$(BuildConfiguration);CIBuildReason=CI -- RunConfiguration.TreatNoTestsAsError=true
-        testRunTitle: Unit Tests
-
-# Run Embedded Unit Tests
-    - task: DotNetCoreCLI@2
-      displayName: Run Embedded Unit Tests
-      condition: and(succeeded(), or(eq(variables['BuildPlatform'], 'x86'), eq(variables['BuildPlatform'], 'x64')))
-      inputs:
-        command: test
-        projects: 'src/Samples/TestEmbedded/UnitTestEmbedded/UnitTestEmbedded.csproj'
-        arguments: --diag $(Build.ArtifactStagingDirectory)\unittestembedded\test.log --no-build --logger xunit;LogFilePath=EMBEDDEDUNITTEST-$(Build.BuildNumber).xml /nologo /m /p:platform=$(BuildPlatform);configuration=$(BuildConfiguration) -- RunConfiguration.TreatNoTestsAsError=true
-        testRunTitle: Embedded Unit Tests
-
-# Run Object Lifetime Tests
-    - task: VSTest@2
-      displayName: Run Object Lifetime Tests
-      condition: and(succeeded(), or(eq(variables['BuildPlatform'], 'x86'), eq(variables['BuildPlatform'], 'x64')))
-      inputs:
-        testAssemblyVer2: Tests\ObjectLifetimeTests\bin\$(BuildPlatform)\$(BuildConfiguration)\net6.0-windows10.0.19041.0\win10-$(BuildPlatform)\ObjectLifetimeTests.Lifted.build.appxrecipe
-        searchFolder: $(Build.SourcesDirectory)\src
-
-# Run Host Tests
-    - task: CmdLine@2
-      displayName: Run Host Tests
-      condition: and(succeeded(), or(eq(variables['BuildPlatform'], 'x86'), eq(variables['BuildPlatform'], 'x64')))
-      continueOnError: True
-      inputs:
-        workingDirectory: $(Build.SourcesDirectory)\src
-        script: |
-          dir _build\$(BuildPlatform)\$(BuildConfiguration)\HostTest\bin
-          _build\$(BuildPlatform)\$(BuildConfiguration)\HostTest\bin\HostTest.exe --gtest_output=xml:HOSTTEST-$(Build.BuildNumber).xml 
-          exit /b 0
-
-# Run Source Generator Tests  
-    - task: CmdLine@2
-      displayName: Run Source Generator Tests
-      condition: and(succeeded(), or(eq(variables['BuildPlatform'], 'x86'), eq(variables['BuildPlatform'], 'x64')))
-      continueOnError: True
-      inputs:
-        workingDirectory: $(Build.SourcesDirectory)\src
-        script: |
-          dir _build\$(BuildPlatform)\$(BuildConfiguration)\AuthoringConsumptionTest\bin
-          _build\$(BuildPlatform)\$(BuildConfiguration)\AuthoringConsumptionTest\bin\AuthoringConsumptionTest.exe --gtest_output=xml:AUTHORINGTEST-$(Build.BuildNumber).xml 
-          exit /b 0 
-
-# Run Functional Tests  
-    - task: CmdLine@2
-      displayName: Run Functional Tests
-      condition: and(succeeded(), or(eq(variables['BuildPlatform'], 'x86'), eq(variables['BuildPlatform'], 'x64')))
-      inputs:
-        workingDirectory: $(Build.SourcesDirectory)\src
-        script: |
-          set CIBuildReason=CI
-          set cswinrt_label=functionaltest
-          build.cmd $(BuildPlatform) $(BuildConfiguration) $(VersionNumber) $(Build.BuildNumber) $(WinRT.Runtime.AssemblyVersion) 
-    templateContext:
-      outputs:
-      - output: pipelineArtifact
-        displayName: 'Publish Test Log'
-        condition: and(failed(), or(eq(variables['BuildPlatform'], 'x86'), eq(variables['BuildPlatform'], 'x64')))
-        targetPath: $(Build.ArtifactStagingDirectory)\unittest
-        artifactName: $(BuildConfiguration)_$(BuildPlatform)_UnitTest
-      - output: pipelineArtifact
-        displayName: 'Publish Embedded Test Log'
-        condition: and(failed(), or(eq(variables['BuildPlatform'], 'x86'), eq(variables['BuildPlatform'], 'x64')))
-        targetPath: $(Build.ArtifactStagingDirectory)\unittestembedded
-        artifactName: $(BuildConfiguration)_$(BuildPlatform)_UnitTestEmbedded
-      - output: pipelineArtifact
-        displayName: 'Publish BinLog'
-        condition: failed()
-        targetPath: $(Build.ArtifactStagingDirectory)\binlog
-        artifactName: $(BuildConfiguration)_$(BuildPlatform)_binlog
-      - output: pipelineArtifact
-        displayName: 'Publish Windows projection'
-        condition: and(succeeded(), eq(variables['PublishGeneratedFiles'], 'true'))
-        targetPath: $(Build.ArtifactStagingDirectory)\Windows
-        artifactName: $(BuildConfiguration)_$(BuildPlatform)_Windows
-      - output: pipelineArtifact
-        displayName: 'Publish Native'
-        condition: or(failed(), eq(variables['BuildConfiguration'], 'release'))
-        targetPath: $(Build.ArtifactStagingDirectory)\native
-        artifactName: $(BuildConfiguration)_$(BuildPlatform)
-      - output: pipelineArtifact
-        displayName: 'Publish NetStandard 2.0'
-        condition: and(succeeded(), eq(variables['BuildPlatform'], 'x86'), eq(variables['BuildConfiguration'], 'release'))
-        targetPath: $(Build.ArtifactStagingDirectory)\release_netstandard2.0
-        artifactName: netstandard2.0
-      - output: pipelineArtifact
-        displayName: 'Publish ResX files'
-        condition: and(succeeded(), eq(variables['BuildPlatform'], 'x86'), eq(variables['BuildConfiguration'], 'release'))
-        targetPath: $(Build.ArtifactStagingDirectory)\resx
-        artifactName: ResX
-      - output: pipelineArtifact
-        displayName: 'Publish Net6.0'
-        condition: and(succeeded(), eq(variables['BuildPlatform'], 'x86'), eq(variables['BuildConfiguration'], 'release'))
-        targetPath: $(Build.ArtifactStagingDirectory)\release_net6.0
-        artifactName: net6.0
-
-  - job: Benchmarks
-    displayName: Run Benchmarks
-    condition: or(eq(variables['_RunBenchmarks'],'true'), eq(variables['Build.Reason'],'Schedule'))
-    dependsOn: []
-    timeoutInMinutes: 120
-    steps:
-    - template: CsWinRT-Benchmarks-Steps.yml@self
-
-    templateContext:
-      outputs:
-      - output: pipelineArtifact
-        displayName: 'Publish Results'
-        condition: always()
-        targetPath: $(Build.ArtifactStagingDirectory)\benchmarks
-        artifactName: benchmarks
-
+stages:
+- stage: BuildAndTest
+  displayName: Build/Test Stage
+  jobs: 
+  - job: BuildAndTest
+    pool:
+      vmImage: windows-latest
+    timeoutInMinutes: 270
+    # https://docs.microsoft.com/en-us/azure/devops/pipelines/process/phases?view=azure-devops&tabs=yaml#multi-job-configuration
+    strategy:
+      maxParallel: 10
+      matrix:
+        x64_Debug:
+          BuildPlatform: 'x64'
+          BuildConfiguration: 'debug'
+        x86_Debug:
+          BuildPlatform: 'x86'
+          BuildConfiguration: 'debug'
+        arm64_Debug:
+          BuildPlatform: 'arm64'
+          BuildConfiguration: 'debug'
+        x64_Release:
+          BuildPlatform: 'x64'
+          BuildConfiguration: 'release'
+        x86_Release:
+          BuildPlatform: 'x86'
+          BuildConfiguration: 'release'
+        arm64_Release:
+          BuildPlatform: 'arm64'
+          BuildConfiguration: 'release' 
+    steps:
+    - checkout: self
+      clean: true
+      persistCredentials: true
+    
+# Build Steps 
+    - template: CsWinRT-Build-Steps.yml@self
+
+# Set Dotnet paths
+    - task: PowerShell@2
+      displayName: Set DotNet paths
+      inputs:
+        targetType: inline
+        script: |
+          Write-Host "##vso[task.setvariable variable=DOTNET_ROOT;]$env:LOCALAPPDATA\Microsoft\dotnet\"
+          Write-Host "##vso[task.setvariable variable=DOTNET_ROOT(x86);]$env:LOCALAPPDATA\Microsoft\dotnet\x86\"
+
+# Run Unit Tests
+    - task: DotNetCoreCLI@2
+      displayName: Run Unit Tests
+      condition: and(succeeded(), or(eq(variables['BuildPlatform'], 'x86'), eq(variables['BuildPlatform'], 'x64')))
+      inputs:
+        command: test
+        projects: 'src/Tests/UnitTest/UnitTest.csproj'
+        arguments: --diag $(Build.ArtifactStagingDirectory)\unittest\test.log --no-build --logger xunit;LogFilePath=UNITTEST-$(Build.BuildNumber).xml /nologo /m /p:platform=$(BuildPlatform);configuration=$(BuildConfiguration);CIBuildReason=CI -- RunConfiguration.TreatNoTestsAsError=true
+        testRunTitle: Unit Tests
+
+# Run Embedded Unit Tests
+    - task: DotNetCoreCLI@2
+      displayName: Run Embedded Unit Tests
+      condition: and(succeeded(), or(eq(variables['BuildPlatform'], 'x86'), eq(variables['BuildPlatform'], 'x64')))
+      inputs:
+        command: test
+        projects: 'src/Samples/TestEmbedded/UnitTestEmbedded/UnitTestEmbedded.csproj'
+        arguments: --diag $(Build.ArtifactStagingDirectory)\unittestembedded\test.log --no-build --logger xunit;LogFilePath=EMBEDDEDUNITTEST-$(Build.BuildNumber).xml /nologo /m /p:platform=$(BuildPlatform);configuration=$(BuildConfiguration) -- RunConfiguration.TreatNoTestsAsError=true
+        testRunTitle: Embedded Unit Tests
+
+# Run Object Lifetime Tests
+    - task: VSTest@2
+      displayName: Run Object Lifetime Tests
+      condition: and(succeeded(), or(eq(variables['BuildPlatform'], 'x86'), eq(variables['BuildPlatform'], 'x64')))
+      inputs:
+        testAssemblyVer2: Tests\ObjectLifetimeTests\bin\$(BuildPlatform)\$(BuildConfiguration)\net6.0-windows10.0.19041.0\win10-$(BuildPlatform)\ObjectLifetimeTests.Lifted.build.appxrecipe
+        searchFolder: $(Build.SourcesDirectory)\src
+
+# Run Host Tests
+    - task: CmdLine@2
+      displayName: Run Host Tests
+      condition: and(succeeded(), or(eq(variables['BuildPlatform'], 'x86'), eq(variables['BuildPlatform'], 'x64')))
+      continueOnError: True
+      inputs:
+        workingDirectory: $(Build.SourcesDirectory)\src
+        script: |
+          dir _build\$(BuildPlatform)\$(BuildConfiguration)\HostTest\bin
+          _build\$(BuildPlatform)\$(BuildConfiguration)\HostTest\bin\HostTest.exe --gtest_output=xml:HOSTTEST-$(Build.BuildNumber).xml 
+          exit /b 0
+
+# Run Source Generator Tests  
+    - task: CmdLine@2
+      displayName: Run Source Generator Tests
+      condition: and(succeeded(), or(eq(variables['BuildPlatform'], 'x86'), eq(variables['BuildPlatform'], 'x64')))
+      continueOnError: True
+      inputs:
+        workingDirectory: $(Build.SourcesDirectory)\src
+        script: |
+          dir _build\$(BuildPlatform)\$(BuildConfiguration)\AuthoringConsumptionTest\bin
+          _build\$(BuildPlatform)\$(BuildConfiguration)\AuthoringConsumptionTest\bin\AuthoringConsumptionTest.exe --gtest_output=xml:AUTHORINGTEST-$(Build.BuildNumber).xml 
+          exit /b 0 
+
+# Run Functional Tests  
+    - task: CmdLine@2
+      displayName: Run Functional Tests
+      condition: and(succeeded(), or(eq(variables['BuildPlatform'], 'x86'), eq(variables['BuildPlatform'], 'x64')))
+      inputs:
+        workingDirectory: $(Build.SourcesDirectory)\src
+        script: |
+          set CIBuildReason=CI
+          set cswinrt_label=functionaltest
+          build.cmd $(BuildPlatform) $(BuildConfiguration) $(VersionNumber) $(Build.BuildNumber) $(WinRT.Runtime.AssemblyVersion) 
+    templateContext:
+      outputs:
+      - output: pipelineArtifact
+        displayName: 'Publish Test Log'
+        condition: and(failed(), or(eq(variables['BuildPlatform'], 'x86'), eq(variables['BuildPlatform'], 'x64')))
+        targetPath: $(Build.ArtifactStagingDirectory)\unittest
+        artifactName: $(BuildConfiguration)_$(BuildPlatform)_UnitTest
+      - output: pipelineArtifact
+        displayName: 'Publish Embedded Test Log'
+        condition: and(failed(), or(eq(variables['BuildPlatform'], 'x86'), eq(variables['BuildPlatform'], 'x64')))
+        targetPath: $(Build.ArtifactStagingDirectory)\unittestembedded
+        artifactName: $(BuildConfiguration)_$(BuildPlatform)_UnitTestEmbedded
+      - output: pipelineArtifact
+        displayName: 'Publish BinLog'
+        condition: failed()
+        targetPath: $(Build.ArtifactStagingDirectory)\binlog
+        artifactName: $(BuildConfiguration)_$(BuildPlatform)_binlog
+      - output: pipelineArtifact
+        displayName: 'Publish Windows projection'
+        condition: and(succeeded(), eq(variables['PublishGeneratedFiles'], 'true'))
+        targetPath: $(Build.ArtifactStagingDirectory)\Windows
+        artifactName: $(BuildConfiguration)_$(BuildPlatform)_Windows
+      - output: pipelineArtifact
+        displayName: 'Publish Native'
+        condition: or(failed(), eq(variables['BuildConfiguration'], 'release'))
+        targetPath: $(Build.ArtifactStagingDirectory)\native
+        artifactName: $(BuildConfiguration)_$(BuildPlatform)
+      - output: pipelineArtifact
+        displayName: 'Publish NetStandard 2.0'
+        condition: and(succeeded(), eq(variables['BuildPlatform'], 'x86'), eq(variables['BuildConfiguration'], 'release'))
+        targetPath: $(Build.ArtifactStagingDirectory)\release_netstandard2.0
+        artifactName: netstandard2.0
+      - output: pipelineArtifact
+        displayName: 'Publish ResX files'
+        condition: and(succeeded(), eq(variables['BuildPlatform'], 'x86'), eq(variables['BuildConfiguration'], 'release'))
+        targetPath: $(Build.ArtifactStagingDirectory)\resx
+        artifactName: ResX
+      - output: pipelineArtifact
+        displayName: 'Publish Net6.0'
+        condition: and(succeeded(), eq(variables['BuildPlatform'], 'x86'), eq(variables['BuildConfiguration'], 'release'))
+        targetPath: $(Build.ArtifactStagingDirectory)\release_net6.0
+        artifactName: net6.0
+
+  - job: Benchmarks
+    displayName: Run Benchmarks
+    condition: or(eq(variables['_RunBenchmarks'],'true'), eq(variables['Build.Reason'],'Schedule'))
+    dependsOn: []
+    timeoutInMinutes: 120
+    steps:
+    - template: CsWinRT-Benchmarks-Steps.yml@self
+
+    templateContext:
+      outputs:
+      - output: pipelineArtifact
+        displayName: 'Publish Results'
+        condition: always()
+        targetPath: $(Build.ArtifactStagingDirectory)\benchmarks
+        artifactName: benchmarks
+