--- conflicted
+++ resolved
@@ -31,11 +31,7 @@
             button.Click += Button_Click;
             var window = new Microsoft.UI.Xaml.Window
             {
-<<<<<<< HEAD
-                Content = new MainPage()
-=======
                 Content = button
->>>>>>> b9b48832
             };
 
             window.Activate();
