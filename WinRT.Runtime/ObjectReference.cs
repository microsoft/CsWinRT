--- conflicted
+++ resolved
@@ -56,9 +56,6 @@
             return ObjectReference<T>.Attach(ref thatPtr);
         }
 
-<<<<<<< HEAD
-        public int TryAs<T>(out ObjectReference<T> objRef) => TryAs(GuidGenerator.GetIID(typeof(T)), out objRef);
-=======
         public unsafe TInterface AsInterface<TInterface>()
         {
             if (typeof(TInterface).GetCustomAttribute(typeof(System.Runtime.InteropServices.ComImportAttribute)) is object)
@@ -80,8 +77,7 @@
             return (TInterface)typeof(TInterface).GetHelperType().GetConstructor(new[] { typeof(IObjectReference) }).Invoke(new object[] { this });
         }
 
-        public int TryAs<T>(out ObjectReference<T> objRef) => TryAs<T>(GuidGenerator.GetIID(typeof(T)), out objRef);
->>>>>>> f8637d18
+        public int TryAs<T>(out ObjectReference<T> objRef) => TryAs(GuidGenerator.GetIID(typeof(T)), out objRef);
 
         public virtual unsafe int TryAs<T>(Guid iid, out ObjectReference<T> objRef)
         {
