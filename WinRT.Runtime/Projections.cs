﻿using System;
using System.Collections.Concurrent;
using System.Collections.Generic;
using System.Linq;
using System.Reflection;
using System.Text;
using System.Threading;

namespace WinRT
{
    public static class Projections
    {
<<<<<<< HEAD
        private static ReaderWriterLockSlim rwlock = new ReaderWriterLockSlim();
        private static Dictionary<Type, Type> CustomTypeToHelperTypeMappings = new Dictionary<Type, Type>();
        private static Dictionary<Type, Type> CustomAbiTypeToTypeMappings = new Dictionary<Type, Type>();
        private static Dictionary<string, Type> CustomAbiTypeNameToTypeMappings = new Dictionary<string, Type>();
        private static Dictionary<Type, string> CustomTypeToAbiTypeNameMappings = new Dictionary<Type, string>();

        static Projections()
        {
            RegisterCustomAbiTypeMappingNoLock(typeof(bool), typeof(ABI.System.Boolean), "Boolean");
            RegisterCustomAbiTypeMappingNoLock(typeof(char), typeof(ABI.System.Char), "Char");
            RegisterCustomAbiTypeMappingNoLock(typeof(EventRegistrationToken), typeof(ABI.WinRT.EventRegistrationToken), "Windows.Foundation.EventRegistrationToken");
=======
        private static readonly ReaderWriterLockSlim TypeMappingsLock = new ReaderWriterLockSlim();
        private static readonly Dictionary<Type, Type> CustomHelperTypeMappings = new Dictionary<Type, Type>();
        private static readonly Dictionary<string, Type> CustomAbiTypeNameToTypeMappings = new Dictionary<string, Type>();
        private static readonly ConcurrentBag<(Func<object, bool> condition, Func<object, (Guid IID, IntPtr Vtable)> vtableEntryFactory)> AdditionalInterfacesBag = new ConcurrentBag<(Func<object, bool>, Func<object, (Guid, IntPtr)>)>();

        static Projections()
        {
            CustomHelperTypeMappings.Add(typeof(bool), typeof(ABI.System.Boolean));
            CustomHelperTypeMappings.Add(typeof(char), typeof(ABI.System.Char));

            CustomAbiTypeNameToTypeMappings.Add("Windows.Foundation.EventRegistrationToken", typeof(EventRegistrationToken));

            CustomHelperTypeMappings.Add(typeof(Nullable<>), typeof(ABI.System.Nullable<>));
            CustomAbiTypeNameToTypeMappings.Add("Windows.Foundation.IReference`1", typeof(Nullable<>));

            CustomHelperTypeMappings.Add(typeof(DateTimeOffset), typeof(ABI.System.DateTimeOffset));
            CustomAbiTypeNameToTypeMappings.Add("Windows.Foundation.DateTime", typeof(DateTimeOffset));

            CustomHelperTypeMappings.Add(typeof(Exception), typeof(ABI.System.Exception));
            CustomAbiTypeNameToTypeMappings.Add("Windows.Foundation.HResult", typeof(Exception));

            CustomHelperTypeMappings.Add(typeof(TimeSpan), typeof(ABI.System.TimeSpan));
            CustomAbiTypeNameToTypeMappings.Add("Windows.Foundation.TimeSpan", typeof(TimeSpan));

            CustomHelperTypeMappings.Add(typeof(Uri), typeof(ABI.System.Uri));
            CustomAbiTypeNameToTypeMappings.Add("Windows.Foundation.Uri", typeof(Uri));
>>>>>>> b1b34d57
        }

        public static void RegisterCustomAbiTypeMapping(Type publicType, Type abiType, string winrtTypeName)
        {
            TypeMappingsLock.EnterWriteLock();
            try
            {
                RegisterCustomAbiTypeMappingNoLock(publicType, abiType, winrtTypeName);
            }
            finally
            {
                TypeMappingsLock.ExitWriteLock();
            }
        }

        private static void RegisterCustomAbiTypeMappingNoLock(Type publicType, Type abiType, string winrtTypeName)
        {
            CustomTypeToHelperTypeMappings.Add(publicType, abiType);
            CustomAbiTypeToTypeMappings.Add(abiType, publicType);
            CustomAbiTypeNameToTypeMappings.Add(winrtTypeName, publicType);
            CustomTypeToAbiTypeNameMappings.Add(publicType, winrtTypeName);
        }

        public static Type FindCustomHelperTypeMapping(Type publicType)
        {
            TypeMappingsLock.EnterReadLock();
            try
            {
<<<<<<< HEAD
                return CustomTypeToHelperTypeMappings.TryGetValue(publicType, out Type abiType) ? abiType : null;
            }
            finally
            {
                rwlock.ExitReadLock();
            }
        }

        public static Type FindCustomPublicTypeForAbiType(Type abiType)
        {
            rwlock.EnterReadLock();
            try
            {
                return CustomTypeToHelperTypeMappings.TryGetValue(abiType, out Type publicType) ? publicType : null;
=======
                if (publicType.IsGenericType)
                {
                    return FindCustomHelperTypeMappingGeneric(publicType);
                }
                return CustomHelperTypeMappings.TryGetValue(publicType, out Type abiType) ? abiType : null;
>>>>>>> b1b34d57
            }
            finally
            {
                TypeMappingsLock.ExitReadLock();
            }
        }

<<<<<<< HEAD
        public static Type FindCustomTypeForAbiTypeName(string abiTypeName)
=======
        private static Type FindCustomHelperTypeMappingGeneric(Type publicType)
        {
            Type genericTypeDefinition = publicType.GetGenericTypeDefinition();

            if (!CustomHelperTypeMappings.TryGetValue(genericTypeDefinition, out var abiDefinition))
            {
                return null;
            }

            return abiDefinition.MakeGenericType(publicType.GenericTypeArguments);
        }

        public static Type FindTypeForAbiTypeName(string abiTypeName)
>>>>>>> b1b34d57
        {
            TypeMappingsLock.EnterReadLock();
            try
            {
                return CustomAbiTypeNameToTypeMappings.TryGetValue(abiTypeName, out Type type) ? type : null;
            }
            finally
            {
                TypeMappingsLock.ExitReadLock();
            }
        }

<<<<<<< HEAD
        public static string FindCustomAbiTypeNameForType(Type type)
        {
            rwlock.EnterReadLock();
            try
            {
                return CustomTypeToAbiTypeNameMappings.TryGetValue(type, out string typeName) ? typeName : null;
            }
            finally
            {
                rwlock.ExitReadLock();
            }
        }

        public static bool IsTypeWindowsRuntimeType(Type type)
        {
            Type typeToTest = type;
            if (typeToTest.IsArray)
            {
                typeToTest = typeToTest.GetElementType();
            }
            if (typeToTest.IsGenericType)
            {
                typeToTest = typeToTest.GetGenericTypeDefinition();
            }
            return CustomTypeToAbiTypeNameMappings.ContainsKey(typeToTest) || typeToTest.GetCustomAttribute<WindowsRuntimeTypeAttribute>() is object;
=======
        public static void RegisterAdditionalInterfaceFactory(Func<object, bool> condition, Func<object, (Guid IID, IntPtr VTable)> vtableEntryFactory)
        {
            AdditionalInterfacesBag.Add((condition, vtableEntryFactory));
        }

        internal static List<(Guid IID, IntPtr VTable)> GetAdditionalVtablesForObject(object o)
        {
            List<(Guid, IntPtr)> additionalVTables = new List<(Guid, IntPtr)>();

            foreach (var (condition, vtableEntryFactory) in AdditionalInterfacesBag)
            {
                if (condition(o))
                {
                    additionalVTables.Add(vtableEntryFactory(o));
                }
            }

            return additionalVTables;
>>>>>>> b1b34d57
        }

        internal static Type GetDefaultInterfaceTypeForRuntimeClassType(Type runtimeClass)
        {
            ProjectedRuntimeClassAttribute attr = runtimeClass.GetCustomAttribute<ProjectedRuntimeClassAttribute>();
            if (attr is null)
            {
                throw new ArgumentException($"The provided type '{runtimeClass.FullName}' is not a WinRT projected runtime class.", nameof(runtimeClass));
            }

            return runtimeClass.GetField(attr.DefaultInterfaceField, BindingFlags.Public | BindingFlags.NonPublic | BindingFlags.Instance | BindingFlags.DeclaredOnly).FieldType;
        }
    }
}<|MERGE_RESOLUTION|>--- conflicted
+++ resolved
@@ -10,7 +10,6 @@
 {
     public static class Projections
     {
-<<<<<<< HEAD
         private static ReaderWriterLockSlim rwlock = new ReaderWriterLockSlim();
         private static Dictionary<Type, Type> CustomTypeToHelperTypeMappings = new Dictionary<Type, Type>();
         private static Dictionary<Type, Type> CustomAbiTypeToTypeMappings = new Dictionary<Type, Type>();
@@ -22,46 +21,24 @@
             RegisterCustomAbiTypeMappingNoLock(typeof(bool), typeof(ABI.System.Boolean), "Boolean");
             RegisterCustomAbiTypeMappingNoLock(typeof(char), typeof(ABI.System.Char), "Char");
             RegisterCustomAbiTypeMappingNoLock(typeof(EventRegistrationToken), typeof(ABI.WinRT.EventRegistrationToken), "Windows.Foundation.EventRegistrationToken");
-=======
-        private static readonly ReaderWriterLockSlim TypeMappingsLock = new ReaderWriterLockSlim();
-        private static readonly Dictionary<Type, Type> CustomHelperTypeMappings = new Dictionary<Type, Type>();
-        private static readonly Dictionary<string, Type> CustomAbiTypeNameToTypeMappings = new Dictionary<string, Type>();
-        private static readonly ConcurrentBag<(Func<object, bool> condition, Func<object, (Guid IID, IntPtr Vtable)> vtableEntryFactory)> AdditionalInterfacesBag = new ConcurrentBag<(Func<object, bool>, Func<object, (Guid, IntPtr)>)>();
-
-        static Projections()
-        {
-            CustomHelperTypeMappings.Add(typeof(bool), typeof(ABI.System.Boolean));
-            CustomHelperTypeMappings.Add(typeof(char), typeof(ABI.System.Char));
-
-            CustomAbiTypeNameToTypeMappings.Add("Windows.Foundation.EventRegistrationToken", typeof(EventRegistrationToken));
-
-            CustomHelperTypeMappings.Add(typeof(Nullable<>), typeof(ABI.System.Nullable<>));
-            CustomAbiTypeNameToTypeMappings.Add("Windows.Foundation.IReference`1", typeof(Nullable<>));
-
-            CustomHelperTypeMappings.Add(typeof(DateTimeOffset), typeof(ABI.System.DateTimeOffset));
-            CustomAbiTypeNameToTypeMappings.Add("Windows.Foundation.DateTime", typeof(DateTimeOffset));
-
-            CustomHelperTypeMappings.Add(typeof(Exception), typeof(ABI.System.Exception));
-            CustomAbiTypeNameToTypeMappings.Add("Windows.Foundation.HResult", typeof(Exception));
-
-            CustomHelperTypeMappings.Add(typeof(TimeSpan), typeof(ABI.System.TimeSpan));
-            CustomAbiTypeNameToTypeMappings.Add("Windows.Foundation.TimeSpan", typeof(TimeSpan));
-
-            CustomHelperTypeMappings.Add(typeof(Uri), typeof(ABI.System.Uri));
-            CustomAbiTypeNameToTypeMappings.Add("Windows.Foundation.Uri", typeof(Uri));
->>>>>>> b1b34d57
+            
+            RegisterCustomAbiTypeMappingNoLock(typeof(Nullable<>), typeof(ABI.System.Nullable<>), "Windows.Foundation.IReference`1");
+            RegisterCustomAbiTypeMappingNoLock(typeof(DateTimeOffset), typeof(ABI.System.DateTimeOffset), "Windows.Foundation.DateTime");
+            RegisterCustomAbiTypeMappingNoLock(typeof(Exception), typeof(ABI.System.Exception), "Windows.Foundation.HResult");
+            RegisterCustomAbiTypeMappingNoLock(typeof(TimeSpan), typeof(ABI.System.TimeSpan), "Windows.Foundation.TimeSpan");
+            RegisterCustomAbiTypeMappingNoLock(typeof(Uri), typeof(ABI.System.Uri), "Windows.Foundation.Uri");        
         }
 
         public static void RegisterCustomAbiTypeMapping(Type publicType, Type abiType, string winrtTypeName)
         {
-            TypeMappingsLock.EnterWriteLock();
+            rwlock.EnterWriteLock();
             try
             {
                 RegisterCustomAbiTypeMappingNoLock(publicType, abiType, winrtTypeName);
             }
             finally
             {
-                TypeMappingsLock.ExitWriteLock();
+                rwlock.ExitWriteLock();
             }
         }
 
@@ -75,10 +52,15 @@
 
         public static Type FindCustomHelperTypeMapping(Type publicType)
         {
-            TypeMappingsLock.EnterReadLock();
+            rwlock.EnterReadLock();
             try
             {
-<<<<<<< HEAD
+                if (publicType.IsGenericType)
+                {
+                    return CustomTypeToHelperTypeMappings.TryGetValue(publicType.GetGenericTypeDefinition(), out Type abiTypeDefinition)
+                        ? abiTypeDefinition.MakeGenericType(publicType.GetGenericArguments())
+                        : null;
+                }
                 return CustomTypeToHelperTypeMappings.TryGetValue(publicType, out Type abiType) ? abiType : null;
             }
             finally
@@ -92,51 +74,33 @@
             rwlock.EnterReadLock();
             try
             {
+                if (abiType.IsGenericType)
+                {
+                    return CustomTypeToHelperTypeMappings.TryGetValue(abiType.GetGenericTypeDefinition(), out Type publicTypeDefinition)
+                        ? publicTypeDefinition.MakeGenericType(abiType.GetGenericArguments())
+                        : null;
+                }
                 return CustomTypeToHelperTypeMappings.TryGetValue(abiType, out Type publicType) ? publicType : null;
-=======
-                if (publicType.IsGenericType)
-                {
-                    return FindCustomHelperTypeMappingGeneric(publicType);
-                }
-                return CustomHelperTypeMappings.TryGetValue(publicType, out Type abiType) ? abiType : null;
->>>>>>> b1b34d57
             }
             finally
             {
-                TypeMappingsLock.ExitReadLock();
+                rwlock.ExitReadLock();
             }
         }
 
-<<<<<<< HEAD
         public static Type FindCustomTypeForAbiTypeName(string abiTypeName)
-=======
-        private static Type FindCustomHelperTypeMappingGeneric(Type publicType)
         {
-            Type genericTypeDefinition = publicType.GetGenericTypeDefinition();
-
-            if (!CustomHelperTypeMappings.TryGetValue(genericTypeDefinition, out var abiDefinition))
-            {
-                return null;
-            }
-
-            return abiDefinition.MakeGenericType(publicType.GenericTypeArguments);
-        }
-
-        public static Type FindTypeForAbiTypeName(string abiTypeName)
->>>>>>> b1b34d57
-        {
-            TypeMappingsLock.EnterReadLock();
+            rwlock.EnterReadLock();
             try
             {
                 return CustomAbiTypeNameToTypeMappings.TryGetValue(abiTypeName, out Type type) ? type : null;
             }
             finally
             {
-                TypeMappingsLock.ExitReadLock();
+                rwlock.ExitReadLock();
             }
         }
 
-<<<<<<< HEAD
         public static string FindCustomAbiTypeNameForType(Type type)
         {
             rwlock.EnterReadLock();
@@ -162,26 +126,6 @@
                 typeToTest = typeToTest.GetGenericTypeDefinition();
             }
             return CustomTypeToAbiTypeNameMappings.ContainsKey(typeToTest) || typeToTest.GetCustomAttribute<WindowsRuntimeTypeAttribute>() is object;
-=======
-        public static void RegisterAdditionalInterfaceFactory(Func<object, bool> condition, Func<object, (Guid IID, IntPtr VTable)> vtableEntryFactory)
-        {
-            AdditionalInterfacesBag.Add((condition, vtableEntryFactory));
-        }
-
-        internal static List<(Guid IID, IntPtr VTable)> GetAdditionalVtablesForObject(object o)
-        {
-            List<(Guid, IntPtr)> additionalVTables = new List<(Guid, IntPtr)>();
-
-            foreach (var (condition, vtableEntryFactory) in AdditionalInterfacesBag)
-            {
-                if (condition(o))
-                {
-                    additionalVTables.Add(vtableEntryFactory(o));
-                }
-            }
-
-            return additionalVTables;
->>>>>>> b1b34d57
         }
 
         internal static Type GetDefaultInterfaceTypeForRuntimeClassType(Type runtimeClass)
