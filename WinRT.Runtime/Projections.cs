﻿using System;
using System.Collections.Concurrent;
using System.Collections.Generic;
using System.ComponentModel;
using System.Linq;
using System.Reflection;
using System.Text;
using System.Threading;
using System.Windows.Input;

namespace WinRT
{
    public static class Projections
    {
        private static readonly ReaderWriterLockSlim rwlock = new ReaderWriterLockSlim();
        private static readonly Dictionary<Type, Type> CustomTypeToHelperTypeMappings = new Dictionary<Type, Type>();
        private static readonly Dictionary<Type, Type> CustomAbiTypeToTypeMappings = new Dictionary<Type, Type>();
        private static readonly Dictionary<string, Type> CustomAbiTypeNameToTypeMappings = new Dictionary<string, Type>();
        private static readonly Dictionary<Type, string> CustomTypeToAbiTypeNameMappings = new Dictionary<Type, string>();

        static Projections()
        {
            RegisterCustomAbiTypeMappingNoLock(typeof(bool), typeof(ABI.System.Boolean), "Boolean");
            RegisterCustomAbiTypeMappingNoLock(typeof(char), typeof(ABI.System.Char), "Char");
            RegisterCustomAbiTypeMappingNoLock(typeof(EventRegistrationToken), typeof(ABI.WinRT.EventRegistrationToken), "Windows.Foundation.EventRegistrationToken");
            
            RegisterCustomAbiTypeMappingNoLock(typeof(Nullable<>), typeof(ABI.System.Nullable<>), "Windows.Foundation.IReference`1");
            RegisterCustomAbiTypeMappingNoLock(typeof(DateTimeOffset), typeof(ABI.System.DateTimeOffset), "Windows.Foundation.DateTime");
            RegisterCustomAbiTypeMappingNoLock(typeof(Exception), typeof(ABI.System.Exception), "Windows.Foundation.HResult");
            RegisterCustomAbiTypeMappingNoLock(typeof(TimeSpan), typeof(ABI.System.TimeSpan), "Windows.Foundation.TimeSpan");
            RegisterCustomAbiTypeMappingNoLock(typeof(Uri), typeof(ABI.System.Uri), "Windows.Foundation.Uri");
<<<<<<< HEAD
            RegisterCustomAbiTypeMappingNoLock(typeof(PropertyChangedEventArgs), typeof(ABI.System.ComponentModel.PropertyChangedEventArgs), "Windows.UI.Xaml.Data.PropertyChangedEventArgs");
            RegisterCustomAbiTypeMappingNoLock(typeof(PropertyChangedEventHandler), typeof(ABI.System.ComponentModel.PropertyChangedEventHandler), "Windows.UI.Xaml.Data.PropertyChangedEventHandler");
            RegisterCustomAbiTypeMappingNoLock(typeof(INotifyPropertyChanged), typeof(ABI.System.ComponentModel.INotifyPropertyChanged), "Windows.UI.Xaml.Data.INotifyPropertyChanged");
=======
            RegisterCustomAbiTypeMappingNoLock(typeof(ICommand), typeof(ABI.System.Windows.Input.ICommand), "Windows.UI.Xaml.Interop.ICommand");
>>>>>>> 51463e78
        }

        public static void RegisterCustomAbiTypeMapping(Type publicType, Type abiType, string winrtTypeName)
        {
            rwlock.EnterWriteLock();
            try
            {
                RegisterCustomAbiTypeMappingNoLock(publicType, abiType, winrtTypeName);
            }
            finally
            {
                rwlock.ExitWriteLock();
            }
        }

        private static void RegisterCustomAbiTypeMappingNoLock(Type publicType, Type abiType, string winrtTypeName)
        {
            CustomTypeToHelperTypeMappings.Add(publicType, abiType);
            CustomAbiTypeToTypeMappings.Add(abiType, publicType);
            CustomAbiTypeNameToTypeMappings.Add(winrtTypeName, publicType);
            CustomTypeToAbiTypeNameMappings.Add(publicType, winrtTypeName);
        }

        public static Type FindCustomHelperTypeMapping(Type publicType)
        {
            rwlock.EnterReadLock();
            try
            {
                if (publicType.IsGenericType)
                {
                    return CustomTypeToHelperTypeMappings.TryGetValue(publicType.GetGenericTypeDefinition(), out Type abiTypeDefinition)
                        ? abiTypeDefinition.MakeGenericType(publicType.GetGenericArguments())
                        : null;
                }
                return CustomTypeToHelperTypeMappings.TryGetValue(publicType, out Type abiType) ? abiType : null;
            }
            finally
            {
                rwlock.ExitReadLock();
            }
        }

        public static Type FindCustomPublicTypeForAbiType(Type abiType)
        {
            rwlock.EnterReadLock();
            try
            {
                if (abiType.IsGenericType)
                {
                    return CustomTypeToHelperTypeMappings.TryGetValue(abiType.GetGenericTypeDefinition(), out Type publicTypeDefinition)
                        ? publicTypeDefinition.MakeGenericType(abiType.GetGenericArguments())
                        : null;
                }
                return CustomTypeToHelperTypeMappings.TryGetValue(abiType, out Type publicType) ? publicType : null;
            }
            finally
            {
                rwlock.ExitReadLock();
            }
        }

        public static Type FindCustomTypeForAbiTypeName(string abiTypeName)
        {
            rwlock.EnterReadLock();
            try
            {
                return CustomAbiTypeNameToTypeMappings.TryGetValue(abiTypeName, out Type type) ? type : null;
            }
            finally
            {
                rwlock.ExitReadLock();
            }
        }

        public static string FindCustomAbiTypeNameForType(Type type)
        {
            rwlock.EnterReadLock();
            try
            {
                return CustomTypeToAbiTypeNameMappings.TryGetValue(type, out string typeName) ? typeName : null;
            }
            finally
            {
                rwlock.ExitReadLock();
            }
        }

        public static bool IsTypeWindowsRuntimeType(Type type)
        {
            Type typeToTest = type;
            if (typeToTest.IsArray)
            {
                typeToTest = typeToTest.GetElementType();
            }
            if (typeToTest.IsGenericType)
            {
                typeToTest = typeToTest.GetGenericTypeDefinition();
            }
            return CustomTypeToAbiTypeNameMappings.ContainsKey(typeToTest) || typeToTest.GetCustomAttribute<WindowsRuntimeTypeAttribute>() is object;
        }

        internal static Type GetDefaultInterfaceTypeForRuntimeClassType(Type runtimeClass)
        {
            ProjectedRuntimeClassAttribute attr = runtimeClass.GetCustomAttribute<ProjectedRuntimeClassAttribute>();
            if (attr is null)
            {
                throw new ArgumentException($"The provided type '{runtimeClass.FullName}' is not a WinRT projected runtime class.", nameof(runtimeClass));
            }

            return runtimeClass.GetField(attr.DefaultInterfaceField, BindingFlags.Public | BindingFlags.NonPublic | BindingFlags.Instance | BindingFlags.DeclaredOnly).FieldType;
        }
    }
}<|MERGE_RESOLUTION|>--- conflicted
+++ resolved
@@ -29,13 +29,10 @@
             RegisterCustomAbiTypeMappingNoLock(typeof(Exception), typeof(ABI.System.Exception), "Windows.Foundation.HResult");
             RegisterCustomAbiTypeMappingNoLock(typeof(TimeSpan), typeof(ABI.System.TimeSpan), "Windows.Foundation.TimeSpan");
             RegisterCustomAbiTypeMappingNoLock(typeof(Uri), typeof(ABI.System.Uri), "Windows.Foundation.Uri");
-<<<<<<< HEAD
             RegisterCustomAbiTypeMappingNoLock(typeof(PropertyChangedEventArgs), typeof(ABI.System.ComponentModel.PropertyChangedEventArgs), "Windows.UI.Xaml.Data.PropertyChangedEventArgs");
             RegisterCustomAbiTypeMappingNoLock(typeof(PropertyChangedEventHandler), typeof(ABI.System.ComponentModel.PropertyChangedEventHandler), "Windows.UI.Xaml.Data.PropertyChangedEventHandler");
             RegisterCustomAbiTypeMappingNoLock(typeof(INotifyPropertyChanged), typeof(ABI.System.ComponentModel.INotifyPropertyChanged), "Windows.UI.Xaml.Data.INotifyPropertyChanged");
-=======
             RegisterCustomAbiTypeMappingNoLock(typeof(ICommand), typeof(ABI.System.Windows.Input.ICommand), "Windows.UI.Xaml.Interop.ICommand");
->>>>>>> 51463e78
         }
 
         public static void RegisterCustomAbiTypeMapping(Type publicType, Type abiType, string winrtTypeName)
