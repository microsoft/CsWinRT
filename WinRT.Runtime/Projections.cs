﻿using System;
using System.Collections.Concurrent;
using System.Collections.Generic;
using System.ComponentModel;
using System.Linq;
using System.Reflection;
using System.Threading;
using System.Windows.Input;

namespace WinRT
{
    public static class Projections
    {
        private static readonly ReaderWriterLockSlim rwlock = new ReaderWriterLockSlim();
        private static readonly Dictionary<Type, Type> CustomTypeToHelperTypeMappings = new Dictionary<Type, Type>();
        private static readonly Dictionary<Type, Type> CustomAbiTypeToTypeMappings = new Dictionary<Type, Type>();
        private static readonly Dictionary<string, Type> CustomAbiTypeNameToTypeMappings = new Dictionary<string, Type>();
        private static readonly Dictionary<Type, string> CustomTypeToAbiTypeNameMappings = new Dictionary<Type, string>();

        static Projections()
        {
            RegisterCustomAbiTypeMappingNoLock(typeof(bool), typeof(ABI.System.Boolean), "Boolean");
            RegisterCustomAbiTypeMappingNoLock(typeof(char), typeof(ABI.System.Char), "Char");
            RegisterCustomAbiTypeMappingNoLock(typeof(EventRegistrationToken), typeof(ABI.WinRT.EventRegistrationToken), "Windows.Foundation.EventRegistrationToken");
            
            RegisterCustomAbiTypeMappingNoLock(typeof(Nullable<>), typeof(ABI.System.Nullable<>), "Windows.Foundation.IReference`1");
            RegisterCustomAbiTypeMappingNoLock(typeof(DateTimeOffset), typeof(ABI.System.DateTimeOffset), "Windows.Foundation.DateTime");
            RegisterCustomAbiTypeMappingNoLock(typeof(Exception), typeof(ABI.System.Exception), "Windows.Foundation.HResult");
            RegisterCustomAbiTypeMappingNoLock(typeof(TimeSpan), typeof(ABI.System.TimeSpan), "Windows.Foundation.TimeSpan");
            RegisterCustomAbiTypeMappingNoLock(typeof(Uri), typeof(ABI.System.Uri), "Windows.Foundation.Uri");
            RegisterCustomAbiTypeMappingNoLock(typeof(PropertyChangedEventArgs), typeof(ABI.System.ComponentModel.PropertyChangedEventArgs), "Windows.UI.Xaml.Data.PropertyChangedEventArgs");
            RegisterCustomAbiTypeMappingNoLock(typeof(PropertyChangedEventHandler), typeof(ABI.System.ComponentModel.PropertyChangedEventHandler), "Windows.UI.Xaml.Data.PropertyChangedEventHandler");
            RegisterCustomAbiTypeMappingNoLock(typeof(INotifyPropertyChanged), typeof(ABI.System.ComponentModel.INotifyPropertyChanged), "Windows.UI.Xaml.Data.INotifyPropertyChanged");
            RegisterCustomAbiTypeMappingNoLock(typeof(ICommand), typeof(ABI.System.Windows.Input.ICommand), "Windows.UI.Xaml.Interop.ICommand", "Microsoft.UI.Xaml.Interop.ICommand");
            RegisterCustomAbiTypeMappingNoLock(typeof(EventHandler<>), typeof(ABI.System.EventHandler<>), "Windows.Foundation.EventHandler`1");

            RegisterCustomAbiTypeMappingNoLock(typeof(IEnumerable<>), typeof(ABI.System.Collections.Generic.IEnumerable<>), "Windows.Foundation.Collections.IIterable`1"); //typeof(IEnumerable<>));
            RegisterCustomAbiTypeMappingNoLock(typeof(KeyValuePair<,>), typeof(ABI.System.Collections.Generic.KeyValuePair<,>), "Windows.Foundation.Collections.IKeyValuePair`2"); //typeof(KeyValuePair<,>));
            RegisterCustomAbiTypeMappingNoLock(typeof(IEnumerator<>), typeof(ABI.System.Collections.Generic.IEnumerator<>), "Windows.Foundation.Collections.IIterator`1"); // typeof(IEnumerator<>));
            RegisterCustomAbiTypeMappingNoLock(typeof(IList<>), typeof(ABI.System.Collections.Generic.IList<>), "Windows.Foundation.Collections.IVector`1"); //typeof(IList<>));
            RegisterCustomAbiTypeMappingNoLock(typeof(IReadOnlyList<>), typeof(ABI.System.Collections.Generic.IReadOnlyList<>), "Windows.Foundation.Collections.IVectorView`1"); //typeof(IReadOnlyList<>));
            RegisterCustomAbiTypeMappingNoLock(typeof(IDictionary<,>), typeof(ABI.System.Collections.Generic.IDictionary<,>), "Windows.Foundation.Collections.IMap`2"); //typeof(IDictionary<,>));
            RegisterCustomAbiTypeMappingNoLock(typeof(IReadOnlyDictionary<,>), typeof(ABI.System.Collections.Generic.IReadOnlyDictionary<,>), "Windows.Foundation.Collections.IMapView`2"); //typeof(IReadOnlyDictionary<,>));
        }

        public static void RegisterCustomAbiTypeMapping(Type publicType, Type abiType, string winrtTypeName)
        {
            rwlock.EnterWriteLock();
            try
            {
                RegisterCustomAbiTypeMappingNoLock(publicType, abiType, winrtTypeName);
            }
            finally
            {
                rwlock.ExitWriteLock();
            }
        }

        private static void RegisterCustomAbiTypeMappingNoLock(Type publicType, Type abiType, string winrtTypeName, params string[] additionalWinrtTypeNames)
        {
            CustomTypeToHelperTypeMappings.Add(publicType, abiType);
            CustomAbiTypeToTypeMappings.Add(abiType, publicType);
            CustomTypeToAbiTypeNameMappings.Add(publicType, winrtTypeName);
            CustomAbiTypeNameToTypeMappings.Add(winrtTypeName, publicType);
            if (additionalWinrtTypeNames is object)
            {
                foreach (var name in additionalWinrtTypeNames)
                {
                    CustomAbiTypeNameToTypeMappings.Add(name, publicType);
                }
            }
        }

        public static Type FindCustomHelperTypeMapping(Type publicType)
        {
            rwlock.EnterReadLock();
            try
            {
                if (publicType.IsGenericType)
                {
                    return CustomTypeToHelperTypeMappings.TryGetValue(publicType.GetGenericTypeDefinition(), out Type abiTypeDefinition)
                        ? abiTypeDefinition.MakeGenericType(publicType.GetGenericArguments())
                        : null;
                }
                return CustomTypeToHelperTypeMappings.TryGetValue(publicType, out Type abiType) ? abiType : null;
            }
            finally
            {
                rwlock.ExitReadLock();
            }
        }

        public static Type FindCustomPublicTypeForAbiType(Type abiType)
        {
            rwlock.EnterReadLock();
            try
            {
                if (abiType.IsGenericType)
                {
                    return CustomTypeToHelperTypeMappings.TryGetValue(abiType.GetGenericTypeDefinition(), out Type publicTypeDefinition)
                        ? publicTypeDefinition.MakeGenericType(abiType.GetGenericArguments())
                        : null;
                }
                return CustomTypeToHelperTypeMappings.TryGetValue(abiType, out Type publicType) ? publicType : null;
            }
            finally
            {
                rwlock.ExitReadLock();
            }
        }

        public static Type FindCustomTypeForAbiTypeName(string abiTypeName)
        {
            rwlock.EnterReadLock();
            try
            {
                return CustomAbiTypeNameToTypeMappings.TryGetValue(abiTypeName, out Type type) ? type : null;
            }
            finally
            {
                rwlock.ExitReadLock();
            }
        }

        public static string FindCustomAbiTypeNameForType(Type type)
        {
            rwlock.EnterReadLock();
            try
            {
                return CustomTypeToAbiTypeNameMappings.TryGetValue(type, out string typeName) ? typeName : null;
            }
            finally
            {
                rwlock.ExitReadLock();
            }
        }
<<<<<<< HEAD
        
=======

>>>>>>> 48f1e927
        public static bool IsTypeWindowsRuntimeType(Type type)
        {
            Type typeToTest = type;
            if (typeToTest.IsArray)
            {
                typeToTest = typeToTest.GetElementType();
            }
            if (typeToTest.IsGenericType)
            {
                typeToTest = typeToTest.GetGenericTypeDefinition();
            }
            return CustomTypeToAbiTypeNameMappings.ContainsKey(typeToTest) || typeToTest.GetCustomAttribute<WindowsRuntimeTypeAttribute>() is object;
        }

<<<<<<< HEAD
        internal static bool TryGetDefaultInterfaceTypeForRuntimeClassType(Type runtimeClass, out Type defaultInterface)
        {
            defaultInterface = null;
            ProjectedRuntimeClassAttribute attr = runtimeClass.GetCustomAttribute<ProjectedRuntimeClassAttribute>();
            if (attr is null)
            {
                return false;
            }

            defaultInterface = runtimeClass.GetProperty(attr.DefaultInterfaceProperty, BindingFlags.Public | BindingFlags.NonPublic | BindingFlags.Instance | BindingFlags.DeclaredOnly).PropertyType;
            return true;
        }

        internal static Type GetDefaultInterfaceTypeForRuntimeClassType(Type runtimeClass)
        {
            if (!TryGetDefaultInterfaceTypeForRuntimeClassType(runtimeClass, out Type defaultInterface))
            {
                throw new ArgumentException($"The provided type '{runtimeClass.FullName}' is not a WinRT projected runtime class.", nameof(runtimeClass));
            }
            return defaultInterface;
=======
        internal static Type GetDefaultInterfaceTypeForRuntimeClassType(Type runtimeClass)
        {
            ProjectedRuntimeClassAttribute attr = runtimeClass.GetCustomAttribute<ProjectedRuntimeClassAttribute>();
            if (attr is null)
            {
                throw new ArgumentException($"The provided type '{runtimeClass.FullName}' is not a WinRT projected runtime class.", nameof(runtimeClass));
            }

            return runtimeClass.GetField(attr.DefaultInterfaceField, BindingFlags.Public | BindingFlags.NonPublic | BindingFlags.Instance | BindingFlags.DeclaredOnly).FieldType;
>>>>>>> 48f1e927
        }
    }
}
<|MERGE_RESOLUTION|>--- conflicted
+++ resolved
@@ -1,190 +1,174 @@
-﻿using System;
-using System.Collections.Concurrent;
-using System.Collections.Generic;
-using System.ComponentModel;
-using System.Linq;
-using System.Reflection;
-using System.Threading;
-using System.Windows.Input;
-
-namespace WinRT
-{
-    public static class Projections
-    {
-        private static readonly ReaderWriterLockSlim rwlock = new ReaderWriterLockSlim();
-        private static readonly Dictionary<Type, Type> CustomTypeToHelperTypeMappings = new Dictionary<Type, Type>();
-        private static readonly Dictionary<Type, Type> CustomAbiTypeToTypeMappings = new Dictionary<Type, Type>();
-        private static readonly Dictionary<string, Type> CustomAbiTypeNameToTypeMappings = new Dictionary<string, Type>();
-        private static readonly Dictionary<Type, string> CustomTypeToAbiTypeNameMappings = new Dictionary<Type, string>();
-
-        static Projections()
-        {
-            RegisterCustomAbiTypeMappingNoLock(typeof(bool), typeof(ABI.System.Boolean), "Boolean");
-            RegisterCustomAbiTypeMappingNoLock(typeof(char), typeof(ABI.System.Char), "Char");
-            RegisterCustomAbiTypeMappingNoLock(typeof(EventRegistrationToken), typeof(ABI.WinRT.EventRegistrationToken), "Windows.Foundation.EventRegistrationToken");
-            
-            RegisterCustomAbiTypeMappingNoLock(typeof(Nullable<>), typeof(ABI.System.Nullable<>), "Windows.Foundation.IReference`1");
-            RegisterCustomAbiTypeMappingNoLock(typeof(DateTimeOffset), typeof(ABI.System.DateTimeOffset), "Windows.Foundation.DateTime");
-            RegisterCustomAbiTypeMappingNoLock(typeof(Exception), typeof(ABI.System.Exception), "Windows.Foundation.HResult");
-            RegisterCustomAbiTypeMappingNoLock(typeof(TimeSpan), typeof(ABI.System.TimeSpan), "Windows.Foundation.TimeSpan");
-            RegisterCustomAbiTypeMappingNoLock(typeof(Uri), typeof(ABI.System.Uri), "Windows.Foundation.Uri");
-            RegisterCustomAbiTypeMappingNoLock(typeof(PropertyChangedEventArgs), typeof(ABI.System.ComponentModel.PropertyChangedEventArgs), "Windows.UI.Xaml.Data.PropertyChangedEventArgs");
-            RegisterCustomAbiTypeMappingNoLock(typeof(PropertyChangedEventHandler), typeof(ABI.System.ComponentModel.PropertyChangedEventHandler), "Windows.UI.Xaml.Data.PropertyChangedEventHandler");
-            RegisterCustomAbiTypeMappingNoLock(typeof(INotifyPropertyChanged), typeof(ABI.System.ComponentModel.INotifyPropertyChanged), "Windows.UI.Xaml.Data.INotifyPropertyChanged");
-            RegisterCustomAbiTypeMappingNoLock(typeof(ICommand), typeof(ABI.System.Windows.Input.ICommand), "Windows.UI.Xaml.Interop.ICommand", "Microsoft.UI.Xaml.Interop.ICommand");
-            RegisterCustomAbiTypeMappingNoLock(typeof(EventHandler<>), typeof(ABI.System.EventHandler<>), "Windows.Foundation.EventHandler`1");
-
-            RegisterCustomAbiTypeMappingNoLock(typeof(IEnumerable<>), typeof(ABI.System.Collections.Generic.IEnumerable<>), "Windows.Foundation.Collections.IIterable`1"); //typeof(IEnumerable<>));
-            RegisterCustomAbiTypeMappingNoLock(typeof(KeyValuePair<,>), typeof(ABI.System.Collections.Generic.KeyValuePair<,>), "Windows.Foundation.Collections.IKeyValuePair`2"); //typeof(KeyValuePair<,>));
-            RegisterCustomAbiTypeMappingNoLock(typeof(IEnumerator<>), typeof(ABI.System.Collections.Generic.IEnumerator<>), "Windows.Foundation.Collections.IIterator`1"); // typeof(IEnumerator<>));
-            RegisterCustomAbiTypeMappingNoLock(typeof(IList<>), typeof(ABI.System.Collections.Generic.IList<>), "Windows.Foundation.Collections.IVector`1"); //typeof(IList<>));
-            RegisterCustomAbiTypeMappingNoLock(typeof(IReadOnlyList<>), typeof(ABI.System.Collections.Generic.IReadOnlyList<>), "Windows.Foundation.Collections.IVectorView`1"); //typeof(IReadOnlyList<>));
-            RegisterCustomAbiTypeMappingNoLock(typeof(IDictionary<,>), typeof(ABI.System.Collections.Generic.IDictionary<,>), "Windows.Foundation.Collections.IMap`2"); //typeof(IDictionary<,>));
-            RegisterCustomAbiTypeMappingNoLock(typeof(IReadOnlyDictionary<,>), typeof(ABI.System.Collections.Generic.IReadOnlyDictionary<,>), "Windows.Foundation.Collections.IMapView`2"); //typeof(IReadOnlyDictionary<,>));
-        }
-
-        public static void RegisterCustomAbiTypeMapping(Type publicType, Type abiType, string winrtTypeName)
-        {
-            rwlock.EnterWriteLock();
-            try
-            {
-                RegisterCustomAbiTypeMappingNoLock(publicType, abiType, winrtTypeName);
-            }
-            finally
-            {
-                rwlock.ExitWriteLock();
-            }
-        }
-
-        private static void RegisterCustomAbiTypeMappingNoLock(Type publicType, Type abiType, string winrtTypeName, params string[] additionalWinrtTypeNames)
-        {
-            CustomTypeToHelperTypeMappings.Add(publicType, abiType);
-            CustomAbiTypeToTypeMappings.Add(abiType, publicType);
-            CustomTypeToAbiTypeNameMappings.Add(publicType, winrtTypeName);
-            CustomAbiTypeNameToTypeMappings.Add(winrtTypeName, publicType);
-            if (additionalWinrtTypeNames is object)
-            {
-                foreach (var name in additionalWinrtTypeNames)
-                {
-                    CustomAbiTypeNameToTypeMappings.Add(name, publicType);
-                }
-            }
-        }
-
-        public static Type FindCustomHelperTypeMapping(Type publicType)
-        {
-            rwlock.EnterReadLock();
-            try
-            {
-                if (publicType.IsGenericType)
-                {
-                    return CustomTypeToHelperTypeMappings.TryGetValue(publicType.GetGenericTypeDefinition(), out Type abiTypeDefinition)
-                        ? abiTypeDefinition.MakeGenericType(publicType.GetGenericArguments())
-                        : null;
-                }
-                return CustomTypeToHelperTypeMappings.TryGetValue(publicType, out Type abiType) ? abiType : null;
-            }
-            finally
-            {
-                rwlock.ExitReadLock();
-            }
-        }
-
-        public static Type FindCustomPublicTypeForAbiType(Type abiType)
-        {
-            rwlock.EnterReadLock();
-            try
-            {
-                if (abiType.IsGenericType)
-                {
-                    return CustomTypeToHelperTypeMappings.TryGetValue(abiType.GetGenericTypeDefinition(), out Type publicTypeDefinition)
-                        ? publicTypeDefinition.MakeGenericType(abiType.GetGenericArguments())
-                        : null;
-                }
-                return CustomTypeToHelperTypeMappings.TryGetValue(abiType, out Type publicType) ? publicType : null;
-            }
-            finally
-            {
-                rwlock.ExitReadLock();
-            }
-        }
-
-        public static Type FindCustomTypeForAbiTypeName(string abiTypeName)
-        {
-            rwlock.EnterReadLock();
-            try
-            {
-                return CustomAbiTypeNameToTypeMappings.TryGetValue(abiTypeName, out Type type) ? type : null;
-            }
-            finally
-            {
-                rwlock.ExitReadLock();
-            }
-        }
-
-        public static string FindCustomAbiTypeNameForType(Type type)
-        {
-            rwlock.EnterReadLock();
-            try
-            {
-                return CustomTypeToAbiTypeNameMappings.TryGetValue(type, out string typeName) ? typeName : null;
-            }
-            finally
-            {
-                rwlock.ExitReadLock();
-            }
-        }
-<<<<<<< HEAD
-        
-=======
-
->>>>>>> 48f1e927
-        public static bool IsTypeWindowsRuntimeType(Type type)
-        {
-            Type typeToTest = type;
-            if (typeToTest.IsArray)
-            {
-                typeToTest = typeToTest.GetElementType();
-            }
-            if (typeToTest.IsGenericType)
-            {
-                typeToTest = typeToTest.GetGenericTypeDefinition();
-            }
-            return CustomTypeToAbiTypeNameMappings.ContainsKey(typeToTest) || typeToTest.GetCustomAttribute<WindowsRuntimeTypeAttribute>() is object;
-        }
-
-<<<<<<< HEAD
-        internal static bool TryGetDefaultInterfaceTypeForRuntimeClassType(Type runtimeClass, out Type defaultInterface)
-        {
-            defaultInterface = null;
-            ProjectedRuntimeClassAttribute attr = runtimeClass.GetCustomAttribute<ProjectedRuntimeClassAttribute>();
-            if (attr is null)
-            {
-                return false;
-            }
-
-            defaultInterface = runtimeClass.GetProperty(attr.DefaultInterfaceProperty, BindingFlags.Public | BindingFlags.NonPublic | BindingFlags.Instance | BindingFlags.DeclaredOnly).PropertyType;
-            return true;
-        }
-
-        internal static Type GetDefaultInterfaceTypeForRuntimeClassType(Type runtimeClass)
-        {
-            if (!TryGetDefaultInterfaceTypeForRuntimeClassType(runtimeClass, out Type defaultInterface))
-            {
-                throw new ArgumentException($"The provided type '{runtimeClass.FullName}' is not a WinRT projected runtime class.", nameof(runtimeClass));
-            }
-            return defaultInterface;
-=======
-        internal static Type GetDefaultInterfaceTypeForRuntimeClassType(Type runtimeClass)
-        {
-            ProjectedRuntimeClassAttribute attr = runtimeClass.GetCustomAttribute<ProjectedRuntimeClassAttribute>();
-            if (attr is null)
-            {
-                throw new ArgumentException($"The provided type '{runtimeClass.FullName}' is not a WinRT projected runtime class.", nameof(runtimeClass));
-            }
-
-            return runtimeClass.GetField(attr.DefaultInterfaceField, BindingFlags.Public | BindingFlags.NonPublic | BindingFlags.Instance | BindingFlags.DeclaredOnly).FieldType;
->>>>>>> 48f1e927
-        }
-    }
-}
+﻿using System;
+using System.Collections.Concurrent;
+using System.Collections.Generic;
+using System.ComponentModel;
+using System.Linq;
+using System.Reflection;
+using System.Threading;
+using System.Windows.Input;
+
+namespace WinRT
+{
+    public static class Projections
+    {
+        private static readonly ReaderWriterLockSlim rwlock = new ReaderWriterLockSlim();
+        private static readonly Dictionary<Type, Type> CustomTypeToHelperTypeMappings = new Dictionary<Type, Type>();
+        private static readonly Dictionary<Type, Type> CustomAbiTypeToTypeMappings = new Dictionary<Type, Type>();
+        private static readonly Dictionary<string, Type> CustomAbiTypeNameToTypeMappings = new Dictionary<string, Type>();
+        private static readonly Dictionary<Type, string> CustomTypeToAbiTypeNameMappings = new Dictionary<Type, string>();
+
+        static Projections()
+        {
+            RegisterCustomAbiTypeMappingNoLock(typeof(bool), typeof(ABI.System.Boolean), "Boolean");
+            RegisterCustomAbiTypeMappingNoLock(typeof(char), typeof(ABI.System.Char), "Char");
+            RegisterCustomAbiTypeMappingNoLock(typeof(EventRegistrationToken), typeof(ABI.WinRT.EventRegistrationToken), "Windows.Foundation.EventRegistrationToken");
+            
+            RegisterCustomAbiTypeMappingNoLock(typeof(Nullable<>), typeof(ABI.System.Nullable<>), "Windows.Foundation.IReference`1");
+            RegisterCustomAbiTypeMappingNoLock(typeof(DateTimeOffset), typeof(ABI.System.DateTimeOffset), "Windows.Foundation.DateTime");
+            RegisterCustomAbiTypeMappingNoLock(typeof(Exception), typeof(ABI.System.Exception), "Windows.Foundation.HResult");
+            RegisterCustomAbiTypeMappingNoLock(typeof(TimeSpan), typeof(ABI.System.TimeSpan), "Windows.Foundation.TimeSpan");
+            RegisterCustomAbiTypeMappingNoLock(typeof(Uri), typeof(ABI.System.Uri), "Windows.Foundation.Uri");
+            RegisterCustomAbiTypeMappingNoLock(typeof(PropertyChangedEventArgs), typeof(ABI.System.ComponentModel.PropertyChangedEventArgs), "Windows.UI.Xaml.Data.PropertyChangedEventArgs");
+            RegisterCustomAbiTypeMappingNoLock(typeof(PropertyChangedEventHandler), typeof(ABI.System.ComponentModel.PropertyChangedEventHandler), "Windows.UI.Xaml.Data.PropertyChangedEventHandler");
+            RegisterCustomAbiTypeMappingNoLock(typeof(INotifyPropertyChanged), typeof(ABI.System.ComponentModel.INotifyPropertyChanged), "Windows.UI.Xaml.Data.INotifyPropertyChanged");
+            RegisterCustomAbiTypeMappingNoLock(typeof(ICommand), typeof(ABI.System.Windows.Input.ICommand), "Windows.UI.Xaml.Interop.ICommand", "Microsoft.UI.Xaml.Interop.ICommand");
+            RegisterCustomAbiTypeMappingNoLock(typeof(EventHandler<>), typeof(ABI.System.EventHandler<>), "Windows.Foundation.EventHandler`1");
+
+            RegisterCustomAbiTypeMappingNoLock(typeof(IEnumerable<>), typeof(ABI.System.Collections.Generic.IEnumerable<>), "Windows.Foundation.Collections.IIterable`1"); //typeof(IEnumerable<>));
+            RegisterCustomAbiTypeMappingNoLock(typeof(KeyValuePair<,>), typeof(ABI.System.Collections.Generic.KeyValuePair<,>), "Windows.Foundation.Collections.IKeyValuePair`2"); //typeof(KeyValuePair<,>));
+            RegisterCustomAbiTypeMappingNoLock(typeof(IEnumerator<>), typeof(ABI.System.Collections.Generic.IEnumerator<>), "Windows.Foundation.Collections.IIterator`1"); // typeof(IEnumerator<>));
+            RegisterCustomAbiTypeMappingNoLock(typeof(IList<>), typeof(ABI.System.Collections.Generic.IList<>), "Windows.Foundation.Collections.IVector`1"); //typeof(IList<>));
+            RegisterCustomAbiTypeMappingNoLock(typeof(IReadOnlyList<>), typeof(ABI.System.Collections.Generic.IReadOnlyList<>), "Windows.Foundation.Collections.IVectorView`1"); //typeof(IReadOnlyList<>));
+            RegisterCustomAbiTypeMappingNoLock(typeof(IDictionary<,>), typeof(ABI.System.Collections.Generic.IDictionary<,>), "Windows.Foundation.Collections.IMap`2"); //typeof(IDictionary<,>));
+            RegisterCustomAbiTypeMappingNoLock(typeof(IReadOnlyDictionary<,>), typeof(ABI.System.Collections.Generic.IReadOnlyDictionary<,>), "Windows.Foundation.Collections.IMapView`2"); //typeof(IReadOnlyDictionary<,>));
+        }
+
+        public static void RegisterCustomAbiTypeMapping(Type publicType, Type abiType, string winrtTypeName)
+        {
+            rwlock.EnterWriteLock();
+            try
+            {
+                RegisterCustomAbiTypeMappingNoLock(publicType, abiType, winrtTypeName);
+            }
+            finally
+            {
+                rwlock.ExitWriteLock();
+            }
+        }
+
+        private static void RegisterCustomAbiTypeMappingNoLock(Type publicType, Type abiType, string winrtTypeName, params string[] additionalWinrtTypeNames)
+        {
+            CustomTypeToHelperTypeMappings.Add(publicType, abiType);
+            CustomAbiTypeToTypeMappings.Add(abiType, publicType);
+            CustomTypeToAbiTypeNameMappings.Add(publicType, winrtTypeName);
+            CustomAbiTypeNameToTypeMappings.Add(winrtTypeName, publicType);
+            if (additionalWinrtTypeNames is object)
+            {
+                foreach (var name in additionalWinrtTypeNames)
+                {
+                    CustomAbiTypeNameToTypeMappings.Add(name, publicType);
+                }
+            }
+        }
+
+        public static Type FindCustomHelperTypeMapping(Type publicType)
+        {
+            rwlock.EnterReadLock();
+            try
+            {
+                if (publicType.IsGenericType)
+                {
+                    return CustomTypeToHelperTypeMappings.TryGetValue(publicType.GetGenericTypeDefinition(), out Type abiTypeDefinition)
+                        ? abiTypeDefinition.MakeGenericType(publicType.GetGenericArguments())
+                        : null;
+                }
+                return CustomTypeToHelperTypeMappings.TryGetValue(publicType, out Type abiType) ? abiType : null;
+            }
+            finally
+            {
+                rwlock.ExitReadLock();
+            }
+        }
+
+        public static Type FindCustomPublicTypeForAbiType(Type abiType)
+        {
+            rwlock.EnterReadLock();
+            try
+            {
+                if (abiType.IsGenericType)
+                {
+                    return CustomTypeToHelperTypeMappings.TryGetValue(abiType.GetGenericTypeDefinition(), out Type publicTypeDefinition)
+                        ? publicTypeDefinition.MakeGenericType(abiType.GetGenericArguments())
+                        : null;
+                }
+                return CustomTypeToHelperTypeMappings.TryGetValue(abiType, out Type publicType) ? publicType : null;
+            }
+            finally
+            {
+                rwlock.ExitReadLock();
+            }
+        }
+
+        public static Type FindCustomTypeForAbiTypeName(string abiTypeName)
+        {
+            rwlock.EnterReadLock();
+            try
+            {
+                return CustomAbiTypeNameToTypeMappings.TryGetValue(abiTypeName, out Type type) ? type : null;
+            }
+            finally
+            {
+                rwlock.ExitReadLock();
+            }
+        }
+
+        public static string FindCustomAbiTypeNameForType(Type type)
+        {
+            rwlock.EnterReadLock();
+            try
+            {
+                return CustomTypeToAbiTypeNameMappings.TryGetValue(type, out string typeName) ? typeName : null;
+            }
+            finally
+            {
+                rwlock.ExitReadLock();
+            }
+        }
+
+        public static bool IsTypeWindowsRuntimeType(Type type)
+        {
+            Type typeToTest = type;
+            if (typeToTest.IsArray)
+            {
+                typeToTest = typeToTest.GetElementType();
+            }
+            if (typeToTest.IsGenericType)
+            {
+                typeToTest = typeToTest.GetGenericTypeDefinition();
+            }
+            return CustomTypeToAbiTypeNameMappings.ContainsKey(typeToTest) || typeToTest.GetCustomAttribute<WindowsRuntimeTypeAttribute>() is object;
+        }
+
+        internal static bool TryGetDefaultInterfaceTypeForRuntimeClassType(Type runtimeClass, out Type defaultInterface)
+        {
+            defaultInterface = null;
+            ProjectedRuntimeClassAttribute attr = runtimeClass.GetCustomAttribute<ProjectedRuntimeClassAttribute>();
+            if (attr is null)
+            {
+                return false;
+            }
+
+            defaultInterface = runtimeClass.GetProperty(attr.DefaultInterfaceProperty, BindingFlags.Public | BindingFlags.NonPublic | BindingFlags.Instance | BindingFlags.DeclaredOnly).PropertyType;
+            return true;
+        }
+
+        internal static Type GetDefaultInterfaceTypeForRuntimeClassType(Type runtimeClass)
+        {
+            if (!TryGetDefaultInterfaceTypeForRuntimeClassType(runtimeClass, out Type defaultInterface))
+            {
+                throw new ArgumentException($"The provided type '{runtimeClass.FullName}' is not a WinRT projected runtime class.", nameof(runtimeClass));
+            }
+            return defaultInterface;
+        }
+    }
+}