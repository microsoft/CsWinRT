--- conflicted
+++ resolved
@@ -14,12 +14,7 @@
     [Guid("c50898f6-c536-5f47-8583-8b2c2438a13b")]
     internal static class CanExecuteChangedEventHandler
     {
-<<<<<<< HEAD
-        public static Guid[] PIIDs = GuidGenerator.CreateIIDs(typeof(global::Windows.Foundation.EventHandler<T>));
-        private static readonly Type Abi_Invoke_Type = Expression.GetDelegateType(new Type[] { typeof(void*), typeof(IntPtr), Marshaler<T>.AbiType, typeof(int) });
-=======
         private delegate int Abi_Invoke(IntPtr thisPtr, IntPtr sender, IntPtr args);
->>>>>>> 4f499b3a
 
         private static readonly global::WinRT.Interop.IDelegateVftbl AbiToProjectionVftable;
         public static readonly IntPtr AbiToProjectionVftablePtr;
@@ -39,11 +34,7 @@
 
         public static global::System.Delegate AbiInvokeDelegate { get; }
 
-<<<<<<< HEAD
-        public static unsafe IObjectReference CreateMarshaler(global::Windows.Foundation.EventHandler<T> managedDelegate) => ComWrappersSupport.CreateCCWForObject(managedDelegate).AsAny<global::WinRT.Interop.IDelegateVftbl>(GuidGenerator.GetIIDs(typeof(EventHandler<T>)));
-=======
         public static unsafe IObjectReference CreateMarshaler(global::System.EventHandler managedDelegate) => ComWrappersSupport.CreateCCWForObject(managedDelegate).As<global::WinRT.Interop.IDelegateVftbl>(GuidGenerator.GetIID(typeof(CanExecuteChangedEventHandler)));
->>>>>>> 4f499b3a
 
         public static IntPtr GetAbi(IObjectReference value) => MarshalInterfaceHelper<global::System.EventHandler<object>>.GetAbi(value);
 
