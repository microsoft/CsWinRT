--- conflicted
+++ resolved
@@ -154,15 +154,6 @@
                 });
             }
 
-            foreach (var (IID, Vtable) in Projections.GetAdditionalVtablesForObject(obj))
-            {
-                entries.Add(new ComInterfaceEntry
-                {
-                    IID = IID,
-                    Vtable = Vtable
-                });
-            }
-
             if (ShouldProvideIReference(obj))
             {
                 entries.Add(IPropertyValueEntry);
@@ -191,11 +182,6 @@
 
         internal static (InspectableInfo inspectableInfo, List<ComInterfaceEntry> interfaceTableEntries) PregenerateNativeTypeInformation(object obj)
         {
-<<<<<<< HEAD
-=======
-            string typeName = GetRuntimeClassNameForType(obj.GetType());
-
->>>>>>> b1b34d57
             var interfaceTableEntries = GetInterfaceTableEntries(obj);
             var iids = new Guid[interfaceTableEntries.Count];
             for (int i = 0; i < interfaceTableEntries.Count; i++)
@@ -207,39 +193,12 @@
 
             if (type.FullName.StartsWith("ABI."))
             {
-                type = type.Assembly.GetType(type.FullName.Substring("ABI.".Length));
-            }
-            else
-            {
-                type = Projections.FindCustomPublicTypeForAbiType(type) ?? type;
+                type = Projections.FindCustomPublicTypeForAbiType(type) ?? type.Assembly.GetType(type.FullName.Substring("ABI.".Length)) ?? type;
             }
 
             return (
                 new InspectableInfo(type, iids),
                 interfaceTableEntries);
-        }
-
-        private static string GetRuntimeClassNameForType(Type type)
-        {
-            if (type.IsGenericType)
-            {
-                if (type.GetGenericTypeDefinition() == typeof(System.Nullable<>))
-                {
-                    return $"Windows.Foundation.IReference<{GetRuntimeClassNameForType(type.GenericTypeArguments[0])}>";
-                }
-            }
-            else if (type.IsArray)
-            {
-                return $"Windows.Foundation.IReferenceArray<{GetRuntimeClassNameForType(type.GetElementType())}>";
-            }
-
-            string typeName = type.FullName;
-            if (typeName.StartsWith("ABI.")) // If our type is an ABI type, get the real type name
-            {
-                typeName = typeName.Substring("ABI.".Length);
-            }
-
-            return typeName;
         }
 
         private static bool IsNullableT(Type implementationType)
@@ -341,144 +300,6 @@
                 parms).Compile();
         }
 
-<<<<<<< HEAD
-=======
-        /// <summary>
-        /// Parse the first full type name within the provided span.
-        /// </summary>
-        /// <param name="runtimeClassName">The runtime class name to attempt to parse.</param>
-        /// <returns>A tuple containing the resolved type and the index of the end of the resolved type name.</returns>
-        private static (Type type, int remaining) FindTypeByName(ReadOnlySpan<char> runtimeClassName)
-        {
-            var (genericTypeName, genericTypes, remaining) = ParseGenericTypeName(runtimeClassName);
-            return (FindTypeByNameCore(genericTypeName, genericTypes), remaining);
-        }
-
-        /// <summary>
-        /// Resolve a type from the given simple type name and the provided generic parameters.
-        /// </summary>
-        /// <param name="runtimeClassName">The simple type name.</param>
-        /// <param name="genericTypes">The generic parameters.</param>
-        /// <returns>The resolved (and instantiated if generic) type.</returns>
-        /// <remarks>
-        /// We look up the type dynamically because at this point in the stack we can't know
-        /// the full type closure of the application.
-        /// </remarks>
-        private static Type FindTypeByNameCore(string runtimeClassName, Type[] genericTypes)
-        {
-            Type resolvedType = Projections.FindTypeForAbiTypeName(runtimeClassName);
-
-            if (resolvedType is null)
-            {
-                if (genericTypes is null)
-                {
-                    Type primitiveType = ResolvePrimitiveType(runtimeClassName);
-                    if (primitiveType is object)
-                    {
-                        return primitiveType;
-                    }
-                }
-
-                foreach (var assembly in AppDomain.CurrentDomain.GetAssemblies())
-                {
-                    Type type = assembly.GetType(runtimeClassName);
-                    if (type is object)
-                    {
-                        resolvedType = type;
-                        break;
-                    }
-                }
-            }
-
-            if (resolvedType is object)
-            {
-                if (genericTypes != null)
-                {
-                    resolvedType = resolvedType.MakeGenericType(genericTypes);
-                }
-                return resolvedType;
-            }
-
-            throw new TypeLoadException($"Unable to find a type named '{runtimeClassName}'");
-        }
-
-        private static Type ResolvePrimitiveType(string primitiveTypeName)
-        {
-            return primitiveTypeName switch
-            {
-                "UInt8" => typeof(byte),
-                "Int8" => typeof(sbyte),
-                "UInt16" => typeof(ushort),
-                "Int16" => typeof(short),
-                "UInt32" => typeof(uint),
-                "Int32" => typeof(int),
-                "UInt64" => typeof(ulong),
-                "Int64" => typeof(long),
-                "Boolean" => typeof(bool),
-                "String" => typeof(string),
-                "Char" => typeof(char),
-                "Single" => typeof(float),
-                "Double" => typeof(double),
-                "Guid" => typeof(Guid),
-                "Object" => typeof(object),
-                _ => null
-            };
-        }
-
-        /// <summary>
-        /// Parses a type name from the start of a span including its generic parameters.
-        /// </summary>
-        /// <param name="partialTypeName">A span starting with a type name to parse.</param>
-        /// <returns>Returns a tuple containing the simple type name of the type, and generic type parameters if they exist, and the index of the end of the type name in the span.</returns>
-        private static (string genericTypeName, Type[] genericTypes, int remaining) ParseGenericTypeName(ReadOnlySpan<char> partialTypeName)
-        {
-            int possibleEndOfSimpleTypeName = partialTypeName.IndexOfAny(new[] { ',', '>' });
-            int endOfSimpleTypeName = partialTypeName.Length;
-            if (possibleEndOfSimpleTypeName != -1)
-            {
-                endOfSimpleTypeName = possibleEndOfSimpleTypeName;
-            }
-            var typeName = partialTypeName.Slice(0, endOfSimpleTypeName);
-
-            // If the type name doesn't contain a '`', then it isn't a generic type
-            // so we can return before starting to parse the generic type list.
-            if (!typeName.Contains("`".AsSpan(), StringComparison.Ordinal))
-            {
-                return (typeName.ToString(), null, endOfSimpleTypeName);
-            }
-
-            int genericTypeListStart = partialTypeName.IndexOf('<');
-            var genericTypeName = partialTypeName.Slice(0, genericTypeListStart);
-            var remainingTypeName = partialTypeName.Slice(genericTypeListStart + 1);
-            int remainingIndex = genericTypeListStart + 1;
-            List<Type> genericTypes = new List<Type>();
-            while (true)
-            {
-                // Resolve the generic type argument at this point in the parameter list.
-                var (genericType, endOfGenericArgument) = FindTypeByName(remainingTypeName);
-                remainingIndex += endOfGenericArgument;
-                genericTypes.Add(genericType);
-                remainingTypeName = remainingTypeName.Slice(endOfGenericArgument);
-                if (remainingTypeName[0] == ',')
-                {
-                    // Skip the comma and the space in the type name.
-                    remainingIndex += 2;
-                    remainingTypeName = remainingTypeName.Slice(2);
-                    continue;
-                }
-                else if (remainingTypeName[0] == '>')
-                {
-                    break;
-                }
-                else
-                {
-                    throw new InvalidOperationException("The provided type name is invalid.");
-                }
-            }
-            return (genericTypeName.ToString(), genericTypes.ToArray(), partialTypeName.Length - remainingTypeName.Length);
-        }
-
-
         private static bool ShouldProvideIReference(object obj)
         {
             // TODO: Handle types that are value-types in .NET and interfaces in WinRT and vice-versa
@@ -792,7 +613,6 @@
             };
         }
 
->>>>>>> b1b34d57
         internal class InspectableInfo
         {
             private readonly Lazy<string> runtimeClassName;
