--- conflicted
+++ resolved
@@ -1,260 +1,247 @@
-# Authoring C#/WinRT Components
-
-**Note**: C#/WinRT authoring support is in preview. See [Known Issues and Troubleshooting](#known-issues-and-troubleshooting) below for more details on what is supported.
-
-## Overview
-
-C#/WinRT provides support for authoring Windows Runtime components. You can write a library in C#, and specify that it is a `CsWinRTComponent` for C#/WinRT to produce a WinMD that any WinRT compatible language can use. For example, a Windows Runtime component written in C# can be used by a C++ program, via C#/WinRT and C++/WinRT.
-
-## Authoring a C#/WinRT Component
-
-It is recommended to use .NET 6 and Visual Studio 2022 for C#/WinRT authoring scenarios. To author a new component, first create a C# **Class Library** project in Visual Studio. You will need to make the following modifications to the project.
-
-1. In the library project file, update the `TargetFramework` property in order to access Windows Runtime APIs.
-
-      ```xml
-      <PropertyGroup>
-            <!-- Choose your TargetFramework for the desired Windows SDK version -->
-            <TargetFramework>net6.0-windows10.0.19041.0</TargetFramework>
-      </PropertyGroup>
-      ```
-
-      To access Windows Runtime types, you need to set a specific Windows SDK version in the TFM. See [.NET 5 and later: Use the TFM option](https://docs.microsoft.com/windows/apps/desktop/modernize/desktop-to-uwp-enhance#net-5-and-later-use-the-target-framework-moniker-option) for more details on the supported versions.
-
-2. Install the [Microsoft.Windows.CsWinRT](https://www.nuget.org/packages/Microsoft.Windows.CsWinRT) NuGet package in your project.
-
-3. Add the following C#/WinRT-specific property to the project file. The `CsWinRTComponent` property specifies that your project is a Windows Runtime component, so that a WinMD file is generated when you build the project.
-
-      ```xml
-      <PropertyGroup>
-            <CsWinRTComponent>true</CsWinRTComponent>
-      </PropertyGroup>
-      ```
-
-      See [C#/WinRT NuGet properties](../nuget/README.md) for more details on the available C#/WinRT properties.
-
-4. Implement your runtime classes in the class files in your library project, following the necessary [WinRT guidelines and type restrictions](https://docs.microsoft.com/windows/uwp/winrt-components/creating-windows-runtime-components-in-csharp-and-visual-basic#declaring-types-in-windows-runtime-components).
-
-## Packaging your WinRT component
-
-You may want to distribute and share your component as a NuGet package. To generate a NuGet package for the component, you can choose one of the options below. Your component can then be used in consuming apps by a `PackageReference`.
-
-To make your component available as a NuGet package, it is important to include the DLLs necessary for C#/WinRT hosting. When you pack your C#/WinRT component, the hosting DLLs and WinMD are automatically added to your NuGet package, based on a `.nuspec` file.
-
-- Option 1: [Create a package using the dotnet CLI](https://docs.microsoft.com/nuget/create-packages/creating-a-package-dotnet-cli). You can set the package properties in Visual Studio: right-click the project in Solution Explorer, choose **Properties**, and select the **Package** tab. You can also set these properties directly in `.csproj` file.
-![Packaging properties in VS](images/AuthorPackage_VS.png)
-
-- Option 2: [Create a package using the nuget.exe CLI](https://docs.microsoft.com/nuget/create-packages/creating-a-package). This involves creating a `.nuspec` file.
-
-  - If authoring your own `.nuspec`, you must include the following `file` entries for your component, `"MyAuthoredComponent"`. Note that the `TargetFramework` may vary. The required files include C#/WinRT targets files which supply the hosting DLLs for app consumers. Any dependencies of your component will need to be specified as well.
-
-      ``` xml
-      <files>
-      <file src="$(TargetDir)MyAuthoredComponent.dll" 
-            target="lib\$(TargetFramework)\MyAuthoredComponent.dll" />
-      <file src="$(TargetDir)MyAuthoredComponent.winmd" 
-            target="lib\$(TargetFramework)\winmd\MyAuthoredComponent.winmd" /> 
-      <file src="$(TargetDir)Microsoft.Windows.SDK.NET.dll"  
-            target="lib\$(TargetFramework)\Microsoft.Windows.SDK.NET.dll" />
-      
-      <!-- Note: you must rename the CsWinRT.Authoring.Targets as follows -->
-      <file src="C:\Path\To\CsWinRT\NugetDir\build\Microsoft.Windows.CsWinRT.Authoring.targets"   
-            target="buildTransitive\MyAuthoredComponent.targets" />
-            
-      <!-- buildTransitive is for consumers using PackageReference, build is for consumers using packages.config --> 
-      <file src="C:\Path\To\CsWinRT\NugetDir\build\Microsoft.Windows.CsWinRT.Authoring.targets"       
-            target="build\MyAuthoredComponent.targets" />
-      
-      <!-- Include the managed DLLs -->
-      <file src="C:\Path\To\CsWinRT\NugetDir\lib\net5.0\WinRT.Host.Shim.dll"                                  
-            target="lib\$(TargetFramework)\WinRT.Host.Shim.dll" />  
-      <file src="C:\Path\To\CsWinRT\NugetDir\lib\net5.0\WinRT.Runtime.dll"                                  
-            target="lib\$(TargetFramework)\WinRT.Runtime.dll" />
-      
-      <!-- Include the native DLLs -->
-      <file src="C:\Path\To\CsWinRT\NugetDir\runtimes\win-x64\native\WinRT.Host.dll"                                  
-            target="runtimes\win-x64\native\WinRT.Host.dll" />
-      <file src="C:\Path\To\CsWinRT\NugetDir\runtimes\win-x86\native\WinRT.Host.dll"                                  
-            target="runtimes\win-x86\native\WinRT.Host.dll" />
-      <file src="C:\Path\To\CsWinRT\NugetDir\runtimes\win-arm64\native\WinRT.Host.dll"                                  
-            target="runtimes\win-arm64\native\WinRT.Host.dll" />
-      
-      </files>
-      ```
-
-## Consuming C#/WinRT Components
-
-This section describes the steps needed to consume a C#/WinRT component for the following scenarios:
-
-- [C# desktop applications](#consuming-from-c-applications) 
-- [C++ desktop applications](#consuming-from-c-applications)
-- [Windows App SDK applications](#Windows-App-SDK-applications)
-- [Out of process components](#Consuming-an-out-of-process-component)
-
-### Consuming from C# applications
-
-Consuming a C#/WinRT component from C#/.NET apps is supported by both package reference or project reference. This scenario is equivalent to consuming any ordinary C# class library and does not involve WinRT activation in most cases. This scenario is fully supported on .NET 6 and later.
-
-**Note:** With C#/WinRT 1.3.5 or later, project references to a C#/WinRT component require .NET 6.
-
-### Consuming from C++ applications
-
-Consuming a C#/WinRT component from a C++/WinRT desktop application is supported by either NuGet package reference or project reference.
-
-- **Package Reference**: In Visual Studio, right-click on the project in Solution Explorer and click **Manage NuGet packages** to search for and install the component package.
-
-- **Project Reference**: In Visual Studio, right-click on the project in Solution Explorer and click **Add** -> **Reference**. Select the C#/WinRT component project under the **Projects** node. 
-  - Note: If your authored component is built with C#/WinRT version 1.3.3 or earlier, you also need a file reference to the `*.winmd` generated in the authored component's output directory. To add a file reference, right-click on the project in Solution Explorer and click **Add** -> **Reference**. Select the file from the **Browse** node. 
-
-#### Manifest Class Registration
-
-Consuming a C#/WinRT component from a C++/WinRT desktop application requires manifest class registrations. The specified activatable Windows Runtime class registrations will direct activation of the component’s classes at runtime. There are two different ways to do this depending on if the application is a packaged (with MSIX) or unpackaged C++ app:
-
-  - For **packaged** C++ apps: The app consumer needs to add `ActivatableClass` registration entries to the `Package.appxmanifest` package manifest file like below:
-
-      ``` xml
-      <Extensions>
-            <Extension Category="windows.activatableClass.inProcessServer">
-                  <InProcessServer>
-                        <Path>WinRT.Host.dll</Path>
-                        <ActivatableClass ActivatableClassId="MyAuthoredComponent.Class1" ThreadingModel="both" />
-                        <ActivatableClass ActivatableClassId="MyAuthoredComponent.Class2" ThreadingModel="both" />
-                  </InProcessServer>
-            </Extension>
-      </Extensions>
-      ```
-
-      See the [Simple C#/WinRT component sample](../src/Samples/AuthoringDemo) (specifically the WinUI3CppApp) for an example.
-
-  - For **unpackaged C++ apps**: The app consumer needs to create an [application manifest file](https://docs.microsoft.com/windows/win32/sbscs/application-manifests) (also known as a "fusion manifest") that follows the naming: `<MyNativeAppName>.exe.manifest`. See this [sample manifest file](https://github.com/microsoft/CsWinRT/tree/master/src/Samples/AuthoringDemo/CppConsoleApp/CppConsoleApp.exe.manifest) for an example.
-
-      Follow these steps to add an application manifest file to your project:
-
-      1. In Visual Studio, right click on the project node under **Solution Explorer** and click **Add -> New Item**. Search for the **Text File** template and name your file `<MyNativeAppName>.exe.manifest`.
-
-      2. Add your activatable class registrations to the manifest file. Below is an example with a C#/WinRT component called `MyAuthoredComponent` and activatable classes `WinRTComponent.Class*`. Note that `WinRT.Host.dll` must be specified as the file name, without a relative path.
-
-            ```xml
-            <?xml version="1.0" encoding="utf-8"?>
-            <assembly manifestVersion="1.0" xmlns="urn:schemas-microsoft-com:asm.v1">
-            <assemblyIdentity version="1.0.0.0" name="CppConsoleApp"/>
-            <file name="WinRT.Host.dll">
-            <activatableClass
-                  name="MyAuthoredComponent.Class1"
-                  threadingModel="both"
-                  xmlns="urn:schemas-microsoft-com:winrt.v1" />
-            <activatableClass
-                  name="MyAuthoredComponent.Class2"
-                  threadingModel="both"
-                  xmlns="urn:schemas-microsoft-com:winrt.v1" />
-            </file>
-            </assembly>
-            ```
-
-      3. Modify the project to include the manifest file in the output when deploying the project. Right-click on the file in **Solution Explorer**, select **Properties**, and set the **Content** property to **True** using the drop-down arrow on the right.
-
-### Windows App SDK Applications
-
-Authoring and consuming WinUI types in Windows App SDK applications is in development and is supported with some exceptions.
-Component authors can implement WinUI types using the Windows App SDK C# class library project template. 
-Components can be consumed by application projects that reference the Windows App SDK.
-
-#### Support Matrix
-
-The following table outlines the Windows App SDK application types that are supported when consuming C#/WinRT authored components implementing WinUI types:
-
-- ✅ means the scenario works
-- 🟨 means the scenario partially works (i.e. with specific limitations)
-- 🟥 means the scenario does not work
-- Note: "WAP" refers to the usage of a separate Windows Application Packaging Project in packaged apps.
-
-|Application Type|Project or Package Reference|Supported?|
-|:--|:-:|:-:|
-|C++ Packaged|Project Reference| ✅ |
-|C++ Packaged with WAP |Project Reference| 🟥 |
-|C++ Unpackaged|Project Reference| 🟥 |
-|C# Packaged|Project Reference| ✅ |
-|C# Packaged with WAP|Project Reference| ✅ |
-|C# Unpackaged|Project Reference|🟥|
-|C++ Packaged|Package Reference|🟨 |
-|C++ Packaged with WAP |Package Reference| 🟥 |
-|C++ Unpackaged|Package Reference|🟨 |
-|C# Packaged|Package Reference| 🟨 |
-|C# Packaged with WAP |Package Reference| 🟨 |
-|C# Unpackaged|Package Reference|🟥 |
-
-**Note for partially supported scenarios**: For components with custom user controls, any type of application consuming these components by NuGet package reference is not currently supported.
-
-#### Consumption of WinUI controls from C++ apps
-
-If a C++ app is consuming a component that provides a custom user control, there are a few extra configuration steps:
-
-1. In the app's `pch.h` header file, add the following line:
-
-      ```cpp
-      #include <winrt/MyAuthoredComponent.MyAuthoredComponent_XamlTypeInfo.h>
-      ```
-
-2.  In the manifest file, add an additional `ActivatableClass` entry for `MyAuthoredComponent.MyAuthoredComponent_XamlTypeInfo.XamlMetaDataProvider`, in addition to the manifest entries for the classes being consumed.
-
-      i. For **unpackaged** apps: add an entry similar to the following to `AppName.exe.manifest`:
-
-      ```xml
-      <activatableClass
-            name="MyAuthoredComponent.MyAuthoredComponent_XamlTypeInfo.XamlMetaDataProvider"
-            threadingModel="both"
-            xmlns="urn:schemas-microsoft-com:winrt.v1" />
-      ```
-      ii. For **packaged** apps, add an entry similar to the following to `Package.appxmanifest`:
-
-<<<<<<< HEAD
-=======
-For the `pch.h` file, add `#include <winrt/MyAuthoredComponent.MyAuthoredComponent_XamlTypeInfo.h>`.
-For the manifest, add an additional `ActivatableClass` entry for `MyAuthoredComponent.MyAuthoredComponent_XamlTypeInfo.XamlMetaDataProvider`.
-To update the manifest for unpackaged apps, you'll edit the `AppName.exe.manifest` to this entry:
-      ```xml
-      <activatableClass
-            name="MyAuthoredComponent.MyAuthoredComponent_XamlTypeInfo.XamlMetaDataProvider"
-            threadingModel="both"
-            xmlns="urn:schemas-microsoft-com:winrt.v1" />
-      ```
-For packaged and Windows Application Packaging (WAP) projects, update the `Package.appxmanifest` like so:
->>>>>>> 8d3b02d6
-      ```xml
-      <ActivatableClass ActivatableClassId="MyAuthoredComponent.MyAuthoredComponent_XamlTypeInfo.XamlMetaDataProvider" ThreadingModel="both" />
-      ```
-
-      You will need to right-click on the file and select **Open With** -> **XML (Text Editor)** in order to edit the file.
-      You may need to add the appxmanifest to the solution view; to do this right-click the project and select **Add exisiting item** to select `Package.appxmanifest`.
-
-### Consuming an out of process component
-
-C#/WinRT supports authoring out-of-process components that can be consumed by Windows Runtime compatible languages. Currently, consuming an out-of-process component is supported for managed C# apps with the use of a packaging project. This scenario requires creating a `WinRT.Host.runtimeconfig.json` file, as demonstrated in the [background task component sample](https://github.com/microsoft/CsWinRT/tree/master/src/Samples/BgTaskComponent). Native C++ consumption of out-of-process C# components is not fully supported yet.
-
-## Known Issues and Troubleshooting
-
-- Project reference support (from C++ and C# apps) for C#/WinRT authored components is available with .NET 6. Referencing a C#/WinRT authored component by project reference in a C# app is **not supported with .NET 5**.
-
-- Authoring issues are [tagged under the *authoring* label](https://github.com/microsoft/CsWinRT/issues?q=is%3Aopen+is%3Aissue+label%3Aauthoring). Feel free to [file an issue](https://github.com/microsoft/CsWinRT/issues/new/choose) tagged with the *authoring* label if you encounter any new issues!
-
-- The docs [here](https://docs.microsoft.com/en-us/windows/uwp/cpp-and-winrt-apis/troubleshooting#symptoms-and-remedies) have useful troubleshooting tips for working with C++/WinRT.
-
-- When adding an `exe.manifest`, if you get an error in the linker (LNK) typically this is due to multiple manifests being found, 
-  and `app.manifest` can be removed to resolve the issue.
-
-
-## Resources
-
-Here are some resources that demonstrate authoring C#/WinRT components and the details discussed in this document.
-
-1. [Simple C#/WinRT component sample](https://github.com/microsoft/CsWinRT/tree/master/src/Samples/AuthoringDemo) and associated [walkthrough on creating a C#/WinRT component and consuming it from C++/WinRT](https://docs.microsoft.com/windows/uwp/csharp-winrt/create-windows-runtime-component-cswinrt) 
-
-2. [Background Task component sample](https://github.com/microsoft/CsWinRT/tree/master/src/Samples/BgTaskComponent) demonstrating consuming an out-of-process C#/WinRT component from a packaged .NET WPF app
-
-3. Testing projects used for authoring:
-      - [Test Component](https://github.com/microsoft/CsWinRT/tree/master/src/Tests/AuthoringTest)
-      - [Test Application](https://github.com/microsoft/CsWinRT/tree/master/src/Tests/AuthoringConsumptionTest)
-
-4. [Managed component hosting](https://github.com/microsoft/CsWinRT/blob/master/docs/hosting.md) 
-
-5. [Diagnose component errors](https://docs.microsoft.com/windows/uwp/csharp-winrt/authoring-diagnostics)
+# Authoring C#/WinRT Components
+
+**Note**: C#/WinRT authoring support is in preview. See [Known Issues and Troubleshooting](#known-issues-and-troubleshooting) below for more details on what is supported.
+
+## Overview
+
+C#/WinRT provides support for authoring Windows Runtime components. You can write a library in C#, and specify that it is a `CsWinRTComponent` for C#/WinRT to produce a WinMD that any WinRT compatible language can use. For example, a Windows Runtime component written in C# can be used by a C++ program, via C#/WinRT and C++/WinRT.
+
+## Authoring a C#/WinRT Component
+
+It is recommended to use .NET 6 and Visual Studio 2022 for C#/WinRT authoring scenarios. To author a new component, first create a C# **Class Library** project in Visual Studio. You will need to make the following modifications to the project.
+
+1. In the library project file, update the `TargetFramework` property in order to access Windows Runtime APIs.
+
+      ```xml
+      <PropertyGroup>
+            <!-- Choose your TargetFramework for the desired Windows SDK version -->
+            <TargetFramework>net6.0-windows10.0.19041.0</TargetFramework>
+      </PropertyGroup>
+      ```
+
+      To access Windows Runtime types, you need to set a specific Windows SDK version in the TFM. See [.NET 5 and later: Use the TFM option](https://docs.microsoft.com/windows/apps/desktop/modernize/desktop-to-uwp-enhance#net-5-and-later-use-the-target-framework-moniker-option) for more details on the supported versions.
+
+2. Install the [Microsoft.Windows.CsWinRT](https://www.nuget.org/packages/Microsoft.Windows.CsWinRT) NuGet package in your project.
+
+3. Add the following C#/WinRT-specific property to the project file. The `CsWinRTComponent` property specifies that your project is a Windows Runtime component, so that a WinMD file is generated when you build the project.
+
+      ```xml
+      <PropertyGroup>
+            <CsWinRTComponent>true</CsWinRTComponent>
+      </PropertyGroup>
+      ```
+
+      See [C#/WinRT NuGet properties](../nuget/README.md) for more details on the available C#/WinRT properties.
+
+4. Implement your runtime classes in the class files in your library project, following the necessary [WinRT guidelines and type restrictions](https://docs.microsoft.com/windows/uwp/winrt-components/creating-windows-runtime-components-in-csharp-and-visual-basic#declaring-types-in-windows-runtime-components).
+
+## Packaging your WinRT component
+
+You may want to distribute and share your component as a NuGet package. To generate a NuGet package for the component, you can choose one of the options below. Your component can then be used in consuming apps by a `PackageReference`.
+
+To make your component available as a NuGet package, it is important to include the DLLs necessary for C#/WinRT hosting. When you pack your C#/WinRT component, the hosting DLLs and WinMD are automatically added to your NuGet package, based on a `.nuspec` file.
+
+- Option 1: [Create a package using the dotnet CLI](https://docs.microsoft.com/nuget/create-packages/creating-a-package-dotnet-cli). You can set the package properties in Visual Studio: right-click the project in Solution Explorer, choose **Properties**, and select the **Package** tab. You can also set these properties directly in `.csproj` file.
+![Packaging properties in VS](images/AuthorPackage_VS.png)
+
+- Option 2: [Create a package using the nuget.exe CLI](https://docs.microsoft.com/nuget/create-packages/creating-a-package). This involves creating a `.nuspec` file.
+
+  - If authoring your own `.nuspec`, you must include the following `file` entries for your component, `"MyAuthoredComponent"`. Note that the `TargetFramework` may vary. The required files include C#/WinRT targets files which supply the hosting DLLs for app consumers. Any dependencies of your component will need to be specified as well.
+
+      ``` xml
+      <files>
+      <file src="$(TargetDir)MyAuthoredComponent.dll" 
+            target="lib\$(TargetFramework)\MyAuthoredComponent.dll" />
+      <file src="$(TargetDir)MyAuthoredComponent.winmd" 
+            target="lib\$(TargetFramework)\winmd\MyAuthoredComponent.winmd" /> 
+      <file src="$(TargetDir)Microsoft.Windows.SDK.NET.dll"  
+            target="lib\$(TargetFramework)\Microsoft.Windows.SDK.NET.dll" />
+      
+      <!-- Note: you must rename the CsWinRT.Authoring.Targets as follows -->
+      <file src="C:\Path\To\CsWinRT\NugetDir\build\Microsoft.Windows.CsWinRT.Authoring.targets"   
+            target="buildTransitive\MyAuthoredComponent.targets" />
+            
+      <!-- buildTransitive is for consumers using PackageReference, build is for consumers using packages.config --> 
+      <file src="C:\Path\To\CsWinRT\NugetDir\build\Microsoft.Windows.CsWinRT.Authoring.targets"       
+            target="build\MyAuthoredComponent.targets" />
+      
+      <!-- Include the managed DLLs -->
+      <file src="C:\Path\To\CsWinRT\NugetDir\lib\net5.0\WinRT.Host.Shim.dll"                                  
+            target="lib\$(TargetFramework)\WinRT.Host.Shim.dll" />  
+      <file src="C:\Path\To\CsWinRT\NugetDir\lib\net5.0\WinRT.Runtime.dll"                                  
+            target="lib\$(TargetFramework)\WinRT.Runtime.dll" />
+      
+      <!-- Include the native DLLs -->
+      <file src="C:\Path\To\CsWinRT\NugetDir\runtimes\win-x64\native\WinRT.Host.dll"                                  
+            target="runtimes\win-x64\native\WinRT.Host.dll" />
+      <file src="C:\Path\To\CsWinRT\NugetDir\runtimes\win-x86\native\WinRT.Host.dll"                                  
+            target="runtimes\win-x86\native\WinRT.Host.dll" />
+      <file src="C:\Path\To\CsWinRT\NugetDir\runtimes\win-arm64\native\WinRT.Host.dll"                                  
+            target="runtimes\win-arm64\native\WinRT.Host.dll" />
+      
+      </files>
+      ```
+
+## Consuming C#/WinRT Components
+
+This section describes the steps needed to consume a C#/WinRT component for the following scenarios:
+
+- [C# desktop applications](#consuming-from-c-applications) 
+- [C++ desktop applications](#consuming-from-c-applications)
+- [Windows App SDK applications](#Windows-App-SDK-applications)
+- [Out of process components](#Consuming-an-out-of-process-component)
+
+### Consuming from C# applications
+
+Consuming a C#/WinRT component from C#/.NET apps is supported by both package reference or project reference. This scenario is equivalent to consuming any ordinary C# class library and does not involve WinRT activation in most cases. This scenario is fully supported on .NET 6 and later.
+
+**Note:** With C#/WinRT 1.3.5 or later, project references to a C#/WinRT component require .NET 6.
+
+### Consuming from C++ applications
+
+Consuming a C#/WinRT component from a C++/WinRT desktop application is supported by either NuGet package reference or project reference.
+
+- **Package Reference**: In Visual Studio, right-click on the project in Solution Explorer and click **Manage NuGet packages** to search for and install the component package.
+
+- **Project Reference**: In Visual Studio, right-click on the project in Solution Explorer and click **Add** -> **Reference**. Select the C#/WinRT component project under the **Projects** node. 
+  - Note: If your authored component is built with C#/WinRT version 1.3.3 or earlier, you also need a file reference to the `*.winmd` generated in the authored component's output directory. To add a file reference, right-click on the project in Solution Explorer and click **Add** -> **Reference**. Select the file from the **Browse** node. 
+
+#### Manifest Class Registration
+
+Consuming a C#/WinRT component from a C++/WinRT desktop application requires manifest class registrations. The specified activatable Windows Runtime class registrations will direct activation of the component’s classes at runtime. There are two different ways to do this depending on if the application is a packaged (with MSIX) or unpackaged C++ app:
+
+  - For **packaged** C++ apps: The app consumer needs to add `ActivatableClass` registration entries to the `Package.appxmanifest` package manifest file like below:
+
+      ``` xml
+      <Extensions>
+            <Extension Category="windows.activatableClass.inProcessServer">
+                  <InProcessServer>
+                        <Path>WinRT.Host.dll</Path>
+                        <ActivatableClass ActivatableClassId="MyAuthoredComponent.Class1" ThreadingModel="both" />
+                        <ActivatableClass ActivatableClassId="MyAuthoredComponent.Class2" ThreadingModel="both" />
+                  </InProcessServer>
+            </Extension>
+      </Extensions>
+      ```
+
+      See the [Simple C#/WinRT component sample](../src/Samples/AuthoringDemo) (specifically the WinUI3CppApp) for an example.
+
+  - For **unpackaged C++ apps**: The app consumer needs to create an [application manifest file](https://docs.microsoft.com/windows/win32/sbscs/application-manifests) (also known as a "fusion manifest") that follows the naming: `<MyNativeAppName>.exe.manifest`. See this [sample manifest file](https://github.com/microsoft/CsWinRT/tree/master/src/Samples/AuthoringDemo/CppConsoleApp/CppConsoleApp.exe.manifest) for an example.
+
+      Follow these steps to add an application manifest file to your project:
+
+      1. In Visual Studio, right click on the project node under **Solution Explorer** and click **Add -> New Item**. Search for the **Text File** template and name your file `<MyNativeAppName>.exe.manifest`.
+
+      2. Add your activatable class registrations to the manifest file. Below is an example with a C#/WinRT component called `MyAuthoredComponent` and activatable classes `WinRTComponent.Class*`. Note that `WinRT.Host.dll` must be specified as the file name, without a relative path.
+
+            ```xml
+            <?xml version="1.0" encoding="utf-8"?>
+            <assembly manifestVersion="1.0" xmlns="urn:schemas-microsoft-com:asm.v1">
+            <assemblyIdentity version="1.0.0.0" name="CppConsoleApp"/>
+            <file name="WinRT.Host.dll">
+            <activatableClass
+                  name="MyAuthoredComponent.Class1"
+                  threadingModel="both"
+                  xmlns="urn:schemas-microsoft-com:winrt.v1" />
+            <activatableClass
+                  name="MyAuthoredComponent.Class2"
+                  threadingModel="both"
+                  xmlns="urn:schemas-microsoft-com:winrt.v1" />
+            </file>
+            </assembly>
+            ```
+
+      3. Modify the project to include the manifest file in the output when deploying the project. Right-click on the file in **Solution Explorer**, select **Properties**, and set the **Content** property to **True** using the drop-down arrow on the right.
+
+### Windows App SDK Applications
+
+Authoring and consuming WinUI types in Windows App SDK applications is in development and is supported with some exceptions.
+Component authors can implement WinUI types using the Windows App SDK C# class library project template. 
+Components can be consumed by application projects that reference the Windows App SDK.
+
+#### Support Matrix
+
+The following table outlines the Windows App SDK application types that are supported when consuming C#/WinRT authored components implementing WinUI types:
+
+- ✅ means the scenario works
+- 🟨 means the scenario partially works (i.e. with specific limitations)
+- 🟥 means the scenario does not work
+- Note: "WAP" refers to the usage of a separate Windows Application Packaging Project in packaged apps.
+
+|Application Type|Project or Package Reference|Supported?|
+|:--|:-:|:-:|
+|C++ Packaged|Project Reference| ✅ |
+|C++ Packaged with WAP |Project Reference| 🟥 |
+|C++ Unpackaged|Project Reference| 🟥 |
+|C# Packaged|Project Reference| ✅ |
+|C# Packaged with WAP|Project Reference| ✅ |
+|C# Unpackaged|Project Reference|🟥|
+|C++ Packaged|Package Reference|🟨 |
+|C++ Packaged with WAP |Package Reference| 🟥 |
+|C++ Unpackaged|Package Reference|🟨 |
+|C# Packaged|Package Reference| 🟨 |
+|C# Packaged with WAP |Package Reference| 🟨 |
+|C# Unpackaged|Package Reference|🟥 |
+
+**Note for partially supported scenarios**: For components with custom user controls, any type of application consuming these components by NuGet package reference is not currently supported.
+
+#### Consumption of WinUI controls from C++ apps
+
+If a C++ app is consuming a component that provides a custom user control, there are a few extra configuration steps:
+
+1. In the app's `pch.h` header file, add the following line:
+
+      ```cpp
+      #include <winrt/MyAuthoredComponent.MyAuthoredComponent_XamlTypeInfo.h>
+      ```
+
+2.  In the manifest file, add an additional `ActivatableClass` entry for `MyAuthoredComponent.MyAuthoredComponent_XamlTypeInfo.XamlMetaDataProvider`, in addition to the manifest entries for the classes being consumed.
+
+      i. For **unpackaged** apps: add an entry similar to the following to `AppName.exe.manifest`:
+
+      ```xml
+      <activatableClass
+            name="MyAuthoredComponent.MyAuthoredComponent_XamlTypeInfo.XamlMetaDataProvider"
+            threadingModel="both"
+            xmlns="urn:schemas-microsoft-com:winrt.v1" />
+      ```
+      ii. For **packaged** apps, add an entry similar to the following to `Package.appxmanifest`:
+
+      ```xml
+      <ActivatableClass ActivatableClassId="MyAuthoredComponent.MyAuthoredComponent_XamlTypeInfo.XamlMetaDataProvider" ThreadingModel="both" />
+      ```
+
+      You will need to right-click on the file and select **Open With** -> **XML (Text Editor)** in order to edit the file.
+      You may need to add the appxmanifest to the solution view; to do this right-click the project and select **Add exisiting item** to select `Package.appxmanifest`.
+
+### Consuming an out of process component
+
+C#/WinRT supports authoring out-of-process components that can be consumed by Windows Runtime compatible languages. Currently, consuming an out-of-process component is supported for managed C# apps with the use of a packaging project. This scenario requires creating a `WinRT.Host.runtimeconfig.json` file, as demonstrated in the [background task component sample](https://github.com/microsoft/CsWinRT/tree/master/src/Samples/BgTaskComponent). Native C++ consumption of out-of-process C# components is not fully supported yet.
+
+## Known Issues and Troubleshooting
+
+- Project reference support (from C++ and C# apps) for C#/WinRT authored components is available with .NET 6. Referencing a C#/WinRT authored component by project reference in a C# app is **not supported with .NET 5**.
+
+- Authoring issues are [tagged under the *authoring* label](https://github.com/microsoft/CsWinRT/issues?q=is%3Aopen+is%3Aissue+label%3Aauthoring). Feel free to [file an issue](https://github.com/microsoft/CsWinRT/issues/new/choose) tagged with the *authoring* label if you encounter any new issues!
+
+- The docs [here](https://docs.microsoft.com/en-us/windows/uwp/cpp-and-winrt-apis/troubleshooting#symptoms-and-remedies) have useful troubleshooting tips for working with C++/WinRT.
+
+- When adding an `exe.manifest`, if you get an error in the linker (LNK) typically this is due to multiple manifests being found, 
+  and `app.manifest` can be removed to resolve the issue.
+
+
+## Resources
+
+Here are some resources that demonstrate authoring C#/WinRT components and the details discussed in this document.
+
+1. [Simple C#/WinRT component sample](https://github.com/microsoft/CsWinRT/tree/master/src/Samples/AuthoringDemo) and associated [walkthrough on creating a C#/WinRT component and consuming it from C++/WinRT](https://docs.microsoft.com/windows/uwp/csharp-winrt/create-windows-runtime-component-cswinrt) 
+
+2. [Background Task component sample](https://github.com/microsoft/CsWinRT/tree/master/src/Samples/BgTaskComponent) demonstrating consuming an out-of-process C#/WinRT component from a packaged .NET WPF app
+
+3. Testing projects used for authoring:
+      - [Test Component](https://github.com/microsoft/CsWinRT/tree/master/src/Tests/AuthoringTest)
+      - [Test Application](https://github.com/microsoft/CsWinRT/tree/master/src/Tests/AuthoringConsumptionTest)
+
+4. [Managed component hosting](https://github.com/microsoft/CsWinRT/blob/master/docs/hosting.md) 
+
+5. [Diagnose component errors](https://docs.microsoft.com/windows/uwp/csharp-winrt/authoring-diagnostics)