using System;
using System.Diagnostics;
using System.Linq;
using System.Runtime.InteropServices;
using System.Security.Cryptography;
using System.Text;
using System.Threading;
using System.Threading.Tasks;
using Xunit;
using WinRT;

using WF = Windows.Foundation;
using WFC = Windows.Foundation.Collections;
using Windows.Foundation;
using Windows.Foundation.Collections;

using TestComponentCSharp;
using System.Collections.Generic;

namespace UnitTest
{
    public class TestComp : UnitTestBase
    {
        public Class TestObject { get; private set; }

        public TestComp()
        {
            TestObject = new Class();
        }

        [Fact]
        public void TestUri()
        {
            var base_uri = "https://github.com";
            var relative_uri = "microsoft/CsWinRT";
            var full_uri = base_uri + "/" + relative_uri;
            var managedUri = new Uri(full_uri);

            var uri1 = ABI.System.Uri.FromAbi(ABI.System.Uri.FromManaged(managedUri));
            var str1 = uri1.ToString();
            Assert.Equal(full_uri, str1);
        }

        [Fact]
        public void TestFactories()
        {
            var cls1 = new Class();

            var cls2 = new Class(42);
            Assert.Equal(42, cls2.IntProperty);

            var cls3 = new Class(42, "foo");
            Assert.Equal(42, cls3.IntProperty);
            Assert.Equal("foo", cls3.StringProperty);
        }

        [Fact]
        public void TestStaticMembers()
        {
            Class.StaticIntProperty = 42;
            Assert.Equal(42, Class.StaticIntProperty);

            Class.StaticStringProperty = "foo";
            Assert.Equal("foo", Class.StaticStringProperty);
        }

        [Fact]
        public void TestStaticClass()
        {
            Assert.Equal(0, StaticClass.NumClasses);
            var obj = StaticClass.MakeClass();
            Assert.Equal(1, StaticClass.NumClasses);
        }

        [Fact]
        public void TestInterfaces()
        {
            var expected = "hello";
            TestObject.StringProperty = expected;

            // projected wrapper
            Assert.Equal(expected, TestObject.ToString());

            // implicit cast
            var str = (IStringable)TestObject;
            Assert.Equal(expected, str.ToString());

            var str2 = TestObject as IStringable;
            Assert.Equal(expected, str2.ToString());

            Assert.IsAssignableFrom<IStringable>(TestObject);
        }

        // TODO: project asyncs as awaitable tasks
        // TODO: enable TestWinRT coverage
        [Fact]
        public void TestAsync()
        {
            TestObject.IntProperty = 42;
            var async_get_int = TestObject.GetIntAsync();
            int async_int = 0;
            async_get_int.Completed = (info, status) => async_int = info.GetResults();
            async_get_int.GetResults();
            Assert.Equal(42, async_int);

            TestObject.StringProperty = "foo";
            var async_get_string = TestObject.GetStringAsync();
            string async_string = "";
            async_get_string.Completed = (info, status) => async_string = info.GetResults();
            int async_progress;
            async_get_string.Progress = (info, progress) => async_progress = progress;
            async_get_string.GetResults();
            Assert.Equal("foo", async_string);
        }

        [Fact]
        public void TestPrimitives()
        {
            var test_int = 21;
            TestObject.IntPropertyChanged += (object sender, Int32 value) =>
            {
                Assert.IsAssignableFrom<Class>(sender);
                var c = (Class)sender;
                Assert.Equal(value, test_int);
            };
            TestObject.IntProperty = test_int;

            var expectedVal = true;
            var hits = 0;
            TestObject.BoolPropertyChanged += (object sender, bool value) =>
            {
                Assert.Equal(expectedVal, value);
                ++hits;
            };

            TestObject.BoolProperty = true;
            Assert.Equal(1, hits);

            expectedVal = false;
            TestObject.CallForBool(() => false);
            Assert.Equal(2, hits);

            TestObject.RaiseBoolChanged();
            Assert.Equal(3, hits);
        }

        [Fact]
        public void TestStrings()
        {
            string test_string = "x";
            string test_string2 = "y";

            // In hstring from managed->native implicitly creates hstring reference
            TestObject.StringProperty = test_string;

            // Out hstring from native->managed only creates System.String on demand
            var sp = TestObject.StringProperty;
            Assert.Equal(sp, test_string);

            // Out hstring from managed->native always creates HString from System.String
            TestObject.CallForString(() => test_string2);
            Assert.Equal(TestObject.StringProperty, test_string2);

            // In hstring from native->managed only creates System.String on demand
            TestObject.StringPropertyChanged += (Class sender, string value) => sender.StringProperty2 = value;
            TestObject.RaiseStringChanged();
            Assert.Equal(TestObject.StringProperty2, test_string2);
        }

        [Fact]
        public void TestBlittableStruct()
        {
            // Property setter/getter
            var val = new BlittableStruct(){ i32 = 42 };
            TestObject.BlittableStructProperty = val;
            Assert.Equal(42, TestObject.BlittableStructProperty.i32);

            // Manual getter
            Assert.Equal(42, TestObject.GetBlittableStruct().i32);

            // Manual setter
            val.i32 = 8;
            TestObject.SetBlittableStruct(val);
            Assert.Equal(8, TestObject.BlittableStructProperty.i32);

            // Output argument
            val = default;
            TestObject.OutBlittableStruct(out val);
            Assert.Equal(8, val.i32);
        }

        [Fact]
        public void TestComposedBlittableStruct()
        {
            // Property setter/getter
            var val = new ComposedBlittableStruct(){ blittable = new BlittableStruct(){ i32 = 42 } };
            TestObject.ComposedBlittableStructProperty = val;
            Assert.Equal(42, TestObject.ComposedBlittableStructProperty.blittable.i32);

            // Manual getter
            Assert.Equal(42, TestObject.GetComposedBlittableStruct().blittable.i32);

            // Manual setter
            val.blittable.i32 = 8;
            TestObject.SetComposedBlittableStruct(val);
            Assert.Equal(8, TestObject.ComposedBlittableStructProperty.blittable.i32);

            // Output argument
            val = default;
            TestObject.OutComposedBlittableStruct(out val);
            Assert.Equal(8, val.blittable.i32);
        }

        [Fact]
        public void TestNonBlittableStringStruct()
        {
            // Property getter/setter
            var val = new NonBlittableStringStruct(){ str = "I like tacos" };
            TestObject.NonBlittableStringStructProperty = val;
            Assert.Equal("I like tacos", TestObject.NonBlittableStringStructProperty.str.ToString());

            // Manual getter
            Assert.Equal("I like tacos", TestObject.GetNonBlittableStringStruct().str.ToString());

            // Manual setter
            val.str = "Hello, world";
            TestObject.SetNonBlittableStringStruct(val);
            Assert.Equal("Hello, world", TestObject.NonBlittableStringStructProperty.str.ToString());

            // Output argument
            val = default;
            TestObject.OutNonBlittableStringStruct(out val);
            Assert.Equal("Hello, world", val.str.ToString());
        }

        [Fact]
        public void TestNonBlittableBoolStruct()
        {
            // Property getter/setter
            var val = new NonBlittableBoolStruct() { w = true, x = false, y = true, z = false };
            TestObject.NonBlittableBoolStructProperty = val;
            Assert.True(TestObject.NonBlittableBoolStructProperty.w);
            Assert.False(TestObject.NonBlittableBoolStructProperty.x);
            Assert.True(TestObject.NonBlittableBoolStructProperty.y);
            Assert.False(TestObject.NonBlittableBoolStructProperty.z);

            // Manual getter
            Assert.True(TestObject.GetNonBlittableBoolStruct().w);
            Assert.False(TestObject.GetNonBlittableBoolStruct().x);
            Assert.True(TestObject.GetNonBlittableBoolStruct().y);
            Assert.False(TestObject.GetNonBlittableBoolStruct().z);

            // Manual setter
            val.w = false;
            val.x = true;
            val.y = false;
            val.z = true;
            TestObject.SetNonBlittableBoolStruct(val);
            Assert.False(TestObject.NonBlittableBoolStructProperty.w);
            Assert.True(TestObject.NonBlittableBoolStructProperty.x);
            Assert.False(TestObject.NonBlittableBoolStructProperty.y);
            Assert.True(TestObject.NonBlittableBoolStructProperty.z);

            // Output argument
            val = default;
            TestObject.OutNonBlittableBoolStruct(out val);
            Assert.False(val.w);
            Assert.True(val.x);
            Assert.False(val.y);
            Assert.True(val.z);
        }

        [Fact]
        public void TestNonBlittableRefStruct()
        {
            // Property getter/setter
            // TODO: Need to either support interface inheritance or project IReference/INullable for setter
            Assert.Equal(42, TestObject.NonBlittableRefStructProperty.ref32.Value);

            // Manual getter
            Assert.Equal(42, TestObject.GetNonBlittableRefStruct().ref32.Value);

            // TODO: Manual setter

            // Output argument
            NonBlittableRefStruct val;
            TestObject.OutNonBlittableRefStruct(out val);
            Assert.Equal(42, val.ref32.Value);
        }

        [Fact]
        public void TestComposedNonBlittableStruct()
        {
            // Property getter/setter
            var val = new ComposedNonBlittableStruct()
            {
                blittable = new BlittableStruct(){ i32 = 42 },
                strings = new NonBlittableStringStruct(){ str = "I like tacos" },
                bools = new NonBlittableBoolStruct(){ w = true, x = false, y = true, z = false },
                refs = TestObject.NonBlittableRefStructProperty // TODO: Need to either support interface inheritance or project IReference/INullable for setter
            };
            TestObject.ComposedNonBlittableStructProperty = val;
            Assert.Equal(42, TestObject.ComposedNonBlittableStructProperty.blittable.i32);
            Assert.Equal("I like tacos", TestObject.ComposedNonBlittableStructProperty.strings.str);
            Assert.True(TestObject.ComposedNonBlittableStructProperty.bools.w);
            Assert.False(TestObject.ComposedNonBlittableStructProperty.bools.x);
            Assert.True(TestObject.ComposedNonBlittableStructProperty.bools.y);
            Assert.False(TestObject.ComposedNonBlittableStructProperty.bools.z);

            // Manual getter
            Assert.Equal(42, TestObject.GetComposedNonBlittableStruct().blittable.i32);
            Assert.Equal("I like tacos", TestObject.GetComposedNonBlittableStruct().strings.str);
            Assert.True(TestObject.GetComposedNonBlittableStruct().bools.w);
            Assert.False(TestObject.GetComposedNonBlittableStruct().bools.x);
            Assert.True(TestObject.GetComposedNonBlittableStruct().bools.y);
            Assert.False(TestObject.GetComposedNonBlittableStruct().bools.z);

            // Manual setter
            val.blittable.i32 = 8;
            val.strings.str = "Hello, world";
            val.bools.w = false;
            val.bools.x = true;
            val.bools.y = false;
            val.bools.z = true;
            TestObject.SetComposedNonBlittableStruct(val);
            Assert.Equal(8, TestObject.ComposedNonBlittableStructProperty.blittable.i32);
            Assert.Equal("Hello, world", TestObject.ComposedNonBlittableStructProperty.strings.str);
            Assert.False(TestObject.ComposedNonBlittableStructProperty.bools.w);
            Assert.True(TestObject.ComposedNonBlittableStructProperty.bools.x);
            Assert.False(TestObject.ComposedNonBlittableStructProperty.bools.y);
            Assert.True(TestObject.ComposedNonBlittableStructProperty.bools.z);

            // Output argument
            val = default;
            TestObject.OutComposedNonBlittableStruct(out val);
            Assert.Equal(8, val.blittable.i32);
            Assert.Equal("Hello, world", val.strings.str);
            Assert.False(val.bools.w);
            Assert.True(val.bools.x);
            Assert.False(val.bools.y);
            Assert.True(val.bools.z);
        }

        [Fact]
        public void TestGenericCast()
        {
            var ints = TestObject.GetIntVector();
            var abiView = (ABI.Windows.Foundation.Collections.IVectorView<int>)ints;
            Assert.Equal(abiView.ThisPtr, abiView.As<WinRT.IInspectable>().As<ABI.Windows.Foundation.Collections.IVectorView<int>.Vftbl>().ThisPtr);
        }

        [Fact]
        public void TestFundamentalGeneric()
        {
            var ints = TestObject.GetIntVector();
            Assert.Equal(10u, ints.Size);
            for (int i = 0; i < 10; ++i)
            {
                Assert.Equal(i, ints.GetAt((uint)i));
            }

            var bools = TestObject.GetBoolVector();
            Assert.Equal(4u, bools.Size);
            for (uint i = 0; i < 4u; ++i)
            {
                Assert.Equal(i % 2 == 0, bools.GetAt(i));
            }
        }

        [Fact]
        public void TestStringGeneric()
        {
            var strings = TestObject.GetStringVector();
            Assert.Equal(5u, strings.Size);
            for (uint i = 0; i < 5u; ++i)
            {
                Assert.Equal("String" + i, strings.GetAt(i));
            }
        }

        [Fact]
        public void TestStructGeneric()
        {
            var blittable = TestObject.GetBlittableStructVector();
            Assert.Equal(5u, blittable.Size);
            for (int i = 0; i < 5; ++i)
            {
                Assert.Equal(i, blittable.GetAt((uint)i).blittable.i32);
            }

            var nonblittable = TestObject.GetNonBlittableStructVector();
            Assert.Equal(3u, nonblittable.Size);
            for (int i = 0; i < 3; ++i)
            {
                var val = nonblittable.GetAt((uint)i);
                Assert.Equal(i, val.blittable.i32);
                Assert.Equal("String" + i, val.strings.str);
                Assert.Equal(i % 2 == 0, val.bools.w);
                Assert.Equal(i % 2 == 1, val.bools.x);
                Assert.Equal(i % 2 == 0, val.bools.y);
                Assert.Equal(i % 2 == 1, val.bools.z);
                Assert.Equal(i, val.refs.ref32.Value);
            }
        }

        [Fact]
        public void TestValueUnboxing()
        {
            var objs = TestObject.GetObjectVector();
            Assert.Equal(3u, objs.Size);
            for (int i = 0; i < 3; ++i)
            {
                Assert.Equal(i, (int)objs.GetAt((uint)i));
            }
        }

        [Fact]
        public void TestInterfaceGeneric()
        {
            var objs = TestObject.GetInterfaceVector();
            Assert.Equal(3u, objs.Size);
            TestObject.ReadWriteProperty = 42;
            for (uint i = 0; i < 3; ++i)
            {
                var obj = objs.GetAt(i);
                Assert.Same(obj, TestObject);
                Assert.Equal(42, obj.ReadWriteProperty);
            }
        }

        [Fact]
        public void TestClassGeneric()
        {
            var objs = TestObject.GetClassVector();
            Assert.Equal(3u, objs.Size);
            for (uint i = 0; i < 3; ++i)
            {
                var obj = objs.GetAt(i);
                Assert.Same(obj, TestObject);
                Assert.Equal(TestObject.ThisPtr, objs.GetAt(i).ThisPtr);
            }
        }

        [Fact]
        public void TestSimpleCCWs()
        {
            var managedProperties = new ManagedProperties(42);
            TestObject.CopyProperties(managedProperties);
            Assert.Equal(managedProperties.ReadWriteProperty, TestObject.ReadWriteProperty);
        }

        [Fact]
        public void TestWeakReference()
        {
            var managedProperties = new ManagedProperties(42);
            TestObject.CopyPropertiesViaWeakReference(managedProperties);
            Assert.Equal(managedProperties.ReadWriteProperty, TestObject.ReadWriteProperty);
        }

        [Fact]
        public void TestCCWIdentity()
        {
            var managedProperties = new ManagedProperties(42);
            IObjectReference ccw1 = MarshalInterface<IProperties1>.CreateMarshaler(managedProperties);
            IObjectReference ccw2 = MarshalInterface<IProperties1>.CreateMarshaler(managedProperties);
            Assert.Equal(ccw1.ThisPtr, ccw2.ThisPtr);
        }

        [Fact]
        public void TestInterfaceCCWLifetime()
        {
            static (WeakReference, IObjectReference) CreateCCW()
            {
                var managedProperties = new ManagedProperties(42);
                IObjectReference ccw1 = MarshalInterface<IProperties1>.CreateMarshaler(managedProperties);
                return (new WeakReference(managedProperties), ccw1);
            }

            static (WeakReference obj, WeakReference ccw) GetWeakReferenceToObjectAndCCW()
            {
                var (reference, ccw) = CreateCCW();

                GC.Collect();
                GC.WaitForPendingFinalizers();

                Assert.True(reference.IsAlive);
                return (reference, new WeakReference(ccw));
            }

            var (obj, ccw) = GetWeakReferenceToObjectAndCCW();

            while (ccw.IsAlive)
            {
                GC.Collect();
                GC.WaitForPendingFinalizers();
            }

            // Now that the CCW is dead, we should have no references to the managed object.
            // Run GC one more time to collect the managed object.
            GC.Collect();
            GC.WaitForPendingFinalizers();
            Assert.False(obj.IsAlive);
        }

        [Fact]
        public void TestDelegateCCWLifetime()
        {
            static (WeakReference, IObjectReference) CreateCCW(Action<object, int> action)
            {
                TypedEventHandler<object, int> eventHandler = (o, i) => action(o, i);
                IObjectReference ccw1 = ABI.Windows.Foundation.TypedEventHandler<object, int>.CreateMarshaler(eventHandler);
                return (new WeakReference(eventHandler), ccw1);
            }

            static (WeakReference obj, WeakReference ccw) GetWeakReferenceToObjectAndCCW(Action<object, int> action)
            {
                var (reference, ccw) = CreateCCW(action);

                GC.Collect();
                GC.WaitForPendingFinalizers();

                Assert.True(reference.IsAlive);
                return (reference, new WeakReference(ccw));
            }

            var (obj, ccw) = GetWeakReferenceToObjectAndCCW((o, i) => { });

            while (ccw.IsAlive)
            {
                GC.Collect();
                GC.WaitForPendingFinalizers();
            }

            // Now that the CCW is dead, we should have no references to the managed object.
            // Run GC one more time to collect the managed object.
            GC.Collect();
            GC.WaitForPendingFinalizers();
            Assert.False(obj.IsAlive);
        }

        [Fact]
        public void TestCCWIdentityThroughRefCountZero()
        {
            static (WeakReference, IntPtr) CreateCCWReference(IProperties1 properties)
            {
                IObjectReference ccw = MarshalInterface<IProperties1>.CreateMarshaler(properties);
                return (new WeakReference(ccw), ccw.ThisPtr);
            }

            var obj = new ManagedProperties(42);

            var (ccwWeakReference, ptr) = CreateCCWReference(obj);

            GC.Collect();
            GC.WaitForPendingFinalizers();

            Assert.False(ccwWeakReference.IsAlive);

            var (_, ptr2) = CreateCCWReference(obj);

            Assert.Equal(ptr, ptr2);
        }

        [Fact()]
        public void TestExceptionPropagation_Managed()
        {
            var exceptionToThrow = new ArgumentNullException("foo");
            var properties = new ThrowingManagedProperties(exceptionToThrow);
            Assert.Throws<ArgumentNullException>("foo", () => TestObject.CopyProperties(properties));
        }

        class ManagedProperties : IProperties1
        {
            private readonly int _value;

            public ManagedProperties(int value)
            {
                _value = value;
            }
            public int ReadWriteProperty => _value;
        }

        class ThrowingManagedProperties : IProperties1
        {
            public ThrowingManagedProperties(Exception exceptionToThrow)
            {
                ExceptionToThrow = exceptionToThrow;
            }

            public Exception ExceptionToThrow { get; }

            public int ReadWriteProperty => throw ExceptionToThrow;
        }

        readonly int E_FAIL = -2147467259;

        async Task InvokeDoitAsync()
        {
            await TestObject.DoitAsync();
        }

        [Fact]
        public void TestAsyncAction()
        {
            var task = InvokeDoitAsync();
            Assert.False(task.Wait(25));
            TestObject.CompleteAsync();
            Assert.True(task.Wait(1000));
            Assert.Equal(TaskStatus.RanToCompletion, task.Status);

            task = InvokeDoitAsync();
            Assert.False(task.Wait(25));
            TestObject.CompleteAsync(E_FAIL);
            var e = Assert.Throws<AggregateException>(() => task.Wait(1000));
            Assert.Equal(E_FAIL, e.InnerException.HResult);
            Assert.Equal(TaskStatus.Faulted, task.Status);

            var src = new CancellationTokenSource();
            task = TestObject.DoitAsync().AsTask(src.Token);
            Assert.False(task.Wait(25));
            src.Cancel();
            e = Assert.Throws<AggregateException>(() => task.Wait(1000));
            Assert.True(e.InnerException is TaskCanceledException);
            Assert.Equal(TaskStatus.Canceled, task.Status);
        }

        async Task InvokeDoitAsyncWithProgress()
        {
            await TestObject.DoitAsyncWithProgress();
        }

        [Fact]
        public void TestAsyncActionWithProgress()
        {
            int progress = 0;
            var evt = new AutoResetEvent(false);
            var task = TestObject.DoitAsyncWithProgress().AsTask(new Progress<int>((v) =>
            {
                progress = v;
                evt.Set();
            }));

            for (int i = 1; i <= 10; ++i)
            {
                TestObject.AdvanceAsync(10);
                Assert.True(evt.WaitOne(1000));
                Assert.Equal(10 * i, progress);
            }

            TestObject.CompleteAsync();
            Assert.True(task.Wait(1000));
            Assert.Equal(TaskStatus.RanToCompletion, task.Status);

            task = InvokeDoitAsyncWithProgress();
            TestObject.CompleteAsync(E_FAIL);
            var e = Assert.Throws<AggregateException>(() => task.Wait(1000));
            Assert.Equal(E_FAIL, e.InnerException.HResult);
            Assert.Equal(TaskStatus.Faulted, task.Status);

            var src = new CancellationTokenSource();
            task = TestObject.DoitAsyncWithProgress().AsTask(src.Token);
            Assert.False(task.Wait(25));
            src.Cancel();
            e = Assert.Throws<AggregateException>(() => task.Wait(1000));
            Assert.True(e.InnerException is TaskCanceledException);
            Assert.Equal(TaskStatus.Canceled, task.Status);
        }

        async Task<int> InvokeAddAsync(int lhs, int rhs)
        {
            return await TestObject.AddAsync(lhs, rhs);
        }

        [Fact]
        public void TestAsyncOperation()
        {
            var task = InvokeAddAsync(42, 8);
            Assert.False(task.Wait(25));
            TestObject.CompleteAsync();
            Assert.True(task.Wait(1000));
            Assert.Equal(TaskStatus.RanToCompletion, task.Status);
            Assert.Equal(50, task.Result);

            task = InvokeAddAsync(0, 0);
            Assert.False(task.Wait(25));
            TestObject.CompleteAsync(E_FAIL);
            var e = Assert.Throws<AggregateException>(() => task.Wait(1000));
            Assert.Equal(E_FAIL, e.InnerException.HResult);
            Assert.Equal(TaskStatus.Faulted, task.Status);

            var src = new CancellationTokenSource();
            task = TestObject.AddAsync(0, 0).AsTask(src.Token);
            Assert.False(task.Wait(25));
            src.Cancel();
            e = Assert.Throws<AggregateException>(() => task.Wait(1000));
            Assert.True(e.InnerException is TaskCanceledException);
            Assert.Equal(TaskStatus.Canceled, task.Status);
        }

        async Task<int> InvokeAddAsyncWithProgress(int lhs, int rhs)
        {
            return await TestObject.AddAsyncWithProgress(lhs, rhs);
        }

        [Fact]
        public void TestAsyncOperationWithProgress()
        {
            int progress = 0;
            var evt = new AutoResetEvent(false);
            var task = TestObject.AddAsyncWithProgress(42, 8).AsTask(new Progress<int>((v) =>
            {
                progress = v;
                evt.Set();
            }));

            for (int i = 1; i <= 10; ++i)
            {
                TestObject.AdvanceAsync(10);
                Assert.True(evt.WaitOne(1000));
                Assert.Equal(10 * i, progress);
            }

            TestObject.CompleteAsync();
            Assert.True(task.Wait(1000));
            Assert.Equal(TaskStatus.RanToCompletion, task.Status);
            Assert.Equal(50, task.Result);

            task = InvokeAddAsyncWithProgress(0, 0);
            TestObject.CompleteAsync(E_FAIL);
            var e = Assert.Throws<AggregateException>(() => task.Wait(1000));
            Assert.Equal(E_FAIL, e.InnerException.HResult);
            Assert.Equal(TaskStatus.Faulted, task.Status);

            var src = new CancellationTokenSource();
            task = TestObject.AddAsyncWithProgress(0, 0).AsTask(src.Token);
            Assert.False(task.Wait(25));
            src.Cancel();
            e = Assert.Throws<AggregateException>(() => task.Wait(1000));
            Assert.True(e.InnerException is TaskCanceledException);
            Assert.Equal(TaskStatus.Canceled, task.Status);
        }

        [Fact]
        public void TestPointTypeMapping()
        {
            var pt = new Point{ X = 3.14, Y = 42 };
            TestObject.PointProperty = pt;
            Assert.Equal(pt.X, TestObject.PointProperty.X);
            Assert.Equal(pt.Y, TestObject.PointProperty.Y);
            Assert.True(TestObject.PointProperty == pt);
            Assert.Equal(pt, TestObject.GetPointReference().Value);
        }

        [Fact]
        public void TestTimeSpanMapping()
        {
            var ts = TimeSpan.FromSeconds(42);
            TestObject.TimeSpanProperty = ts;
            Assert.Equal(ts, TestObject.TimeSpanProperty);
            Assert.Equal(ts, TestObject.GetTimeSpanReference().Value);
            Assert.Equal(ts, Class.FromSeconds(42));
        }

        [Fact]
        public void TestDateTimeMapping()
        {
            var now = DateTimeOffset.Now;
            Assert.InRange((Class.Now() - now).Ticks, -TimeSpan.TicksPerSecond, TimeSpan.TicksPerSecond); // Unlikely to be the same, but should be within a second
            TestObject.DateTimeProperty = now;
            Assert.Equal(now, TestObject.DateTimeProperty);
            Assert.Equal(now, TestObject.GetDateTimeProperty().Value);
        }

        [Fact]
        public void TestExceptionMapping()
        {
            var ex = new ArgumentOutOfRangeException();

            TestObject.HResultProperty = ex;

            Assert.IsType<ArgumentOutOfRangeException>(TestObject.HResultProperty);

            TestObject.HResultProperty = null;

            Assert.Null(TestObject.HResultProperty);
        }

        [Fact]
<<<<<<< HEAD
        public void TestGeneratedRuntimeClassName()
        {
            IInspectable inspectable = new IInspectable(ComWrappersSupport.CreateCCWForObject(new ManagedProperties(2)));
            Assert.Equal(typeof(IProperties1).FullName, inspectable.GetRuntimeClassName());
        }

        [Fact]
        public void TestGeneratedRuntimeClassName_Primitive()
        {
            IInspectable inspectable = new IInspectable(ComWrappersSupport.CreateCCWForObject(2));
            Assert.Equal("Windows.Foundation.IReference`1<Int32>", inspectable.GetRuntimeClassName());
        }

        [Fact]
        public void TestGeneratedRuntimeClassName_Array()
        {
            IInspectable inspectable = new IInspectable(ComWrappersSupport.CreateCCWForObject(new int[0]));
            Assert.Equal("Windows.Foundation.IReferenceArray`1<Int32>", inspectable.GetRuntimeClassName());
=======
        public void TestValueBoxing()
        {
            int i = 42;
            Assert.Equal(i, Class.UnboxInt32(i));

            bool b = true;
            Assert.Equal(b, Class.UnboxBoolean(b));

            string s = "Hello World!";
            Assert.Equal(s, Class.UnboxString(s));
        }

        [Fact]
        public void TestArrayBoxing()
        {
            int[] i = new[] { 42, 1, 4, 50, 0, -23 };
            Assert.Equal((IEnumerable<int>)i, Class.UnboxInt32Array(i));

            bool[] b = new[] { true, false, true, true, false };
            Assert.Equal((IEnumerable<bool>)b, Class.UnboxBooleanArray(b));

            string[] s = new[] { "Hello World!", "WinRT", "C#", "Boxing" };
            Assert.Equal((IEnumerable<string>)s, Class.UnboxStringArray(s));
        }

        [Fact]
        public void TestArrayUnboxing()
        {
            int[] i = new[] { 42, 1, 4, 50, 0, -23 };

            var obj = PropertyValue.CreateInt32Array(i);
            Assert.IsType<int[]>(obj);
            Assert.Equal(i, (IEnumerable<int>)obj);
>>>>>>> b1b34d57
        }
    }
}<|MERGE_RESOLUTION|>--- conflicted
+++ resolved
@@ -786,7 +786,6 @@
         }
 
         [Fact]
-<<<<<<< HEAD
         public void TestGeneratedRuntimeClassName()
         {
             IInspectable inspectable = new IInspectable(ComWrappersSupport.CreateCCWForObject(new ManagedProperties(2)));
@@ -805,7 +804,9 @@
         {
             IInspectable inspectable = new IInspectable(ComWrappersSupport.CreateCCWForObject(new int[0]));
             Assert.Equal("Windows.Foundation.IReferenceArray`1<Int32>", inspectable.GetRuntimeClassName());
-=======
+        }
+
+        [Fact]
         public void TestValueBoxing()
         {
             int i = 42;
@@ -839,7 +840,6 @@
             var obj = PropertyValue.CreateInt32Array(i);
             Assert.IsType<int[]>(obj);
             Assert.Equal(i, (IEnumerable<int>)obj);
->>>>>>> b1b34d57
         }
     }
 }