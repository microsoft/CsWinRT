using System;
using System.Linq;
using System.Numerics;
using System.Threading;
using System.Threading.Tasks;
using Xunit;
using WinRT;

using Windows.Foundation;
using Windows.UI;
using Windows.Storage.Streams;
using Microsoft.UI.Xaml;
using Microsoft.UI.Xaml.Controls.Primitives;
using Microsoft.UI.Xaml.Interop;
using Microsoft.UI.Xaml.Media;
using Microsoft.UI.Xaml.Media.Animation;
using Microsoft.UI.Xaml.Media.Media3D;

using TestComponentCSharp;
using System.Collections.Generic;
using System.Collections;
using WinRT.Interop;
using System.Runtime.InteropServices;
using System.Runtime.InteropServices.WindowsRuntime;

namespace UnitTest
{
    public class TestCSharp
    {
        public Class TestObject { get; private set; }

        public TestCSharp()
        {
            TestObject = new Class();
        }

<<<<<<< HEAD
        async Task InvokeWriteBufferAsync()
=======
        [Fact]
        public void TestWriteBuffer()
>>>>>>> cecfaadb
        {
            var random = new Random(42);
            byte[] data = new byte[256];
            random.NextBytes(data);

            using var stream = new InMemoryRandomAccessStream();
            IBuffer buffer = data.AsBuffer();
            var writeTask = stream.WriteAsync(buffer).AsTask();
            Assert.True(writeTask.Wait(1000));
        }

        [Fact]
        public void TestWriteBuffer()
        {
            Assert.True(InvokeWriteBufferAsync().Wait(1000)); 
        }

        [Fact]
        public void TestUri()
        {
            var base_uri = "https://github.com";
            var relative_uri = "microsoft/CsWinRT";
            var full_uri = base_uri + "/" + relative_uri;
            var managedUri = new Uri(full_uri);

            var uri1 = ABI.System.Uri.FromAbi(ABI.System.Uri.FromManaged(managedUri));
            var str1 = uri1.ToString();
            Assert.Equal(full_uri, str1);

            var expected = new Uri("http://expected");
            TestObject.UriProperty = expected;
            Assert.Equal(expected, TestObject.UriProperty);

            TestObject.CallForUri(() => managedUri);
            TestObject.UriPropertyChanged +=
                (object sender, Uri value) => Assert.Equal(managedUri, value);
            TestObject.RaiseUriChanged();

            var uri2 = MarshalInspectable.FromAbi(ABI.System.Uri.FromManaged(managedUri));
            var str2 = uri2.ToString();
            Assert.Equal(full_uri, str2);
        }

        [Fact]
        public void TestNulls()
        {
            TestObject.StringProperty = null;
            Assert.Equal("", TestObject.StringProperty);
            TestObject.CallForString(() => null);
            TestObject.StringPropertyChanged +=
                (Class sender, string value) => Assert.Equal("", value);
            TestObject.RaiseStringChanged();

            TestObject.UriProperty = null;
            Assert.Null(TestObject.UriProperty);
            TestObject.CallForUri(() => null);
            TestObject.UriPropertyChanged +=
                (object sender, Uri value) => Assert.Null(value);
            TestObject.RaiseUriChanged();

            TestObject.ObjectProperty = null;
            Assert.Null(TestObject.ObjectProperty);
            TestObject.CallForObject(() => null);
            TestObject.ObjectPropertyChanged +=
                (object sender, Object value) => Assert.Null(value);
            TestObject.RaiseObjectChanged();

            // todo: arrays, delegates, event args, mapped types...
        }

        [Fact]
        public void TestEvents()
        {
            int events_expected = 0;
            int events_received = 0;

            TestObject.Event0 += () => events_received++;
            TestObject.InvokeEvent0();
            events_expected++;

            TestObject.Event1 += (Class sender) =>
            {
                events_received++;
                Assert.IsAssignableFrom<Class>(sender);
            };
            TestObject.InvokeEvent1(TestObject);
            events_expected++;

            int int0 = 42;
            TestObject.Event2 += (Class sender, int arg0) =>
            {
                events_received++;
                Assert.Equal(arg0, int0);
            };
            TestObject.InvokeEvent2(TestObject, int0);
            events_expected++;

            string string1 = "foo";
            TestObject.Event3 += (Class sender, int arg0, string arg1) =>
            {
                events_received++;
                Assert.Equal(arg1, string1);
            };
            TestObject.InvokeEvent3(TestObject, int0, string1);
            events_expected++;

            int[] ints = { 1, 2, 3 };
            TestObject.NestedEvent += (object sender, IList<int> arg0) =>
            {
                events_received++;
                Assert.True(arg0.SequenceEqual(ints));
            };
            TestObject.InvokeNestedEvent(TestObject, ints);
            events_expected++;

            TestObject.ReturnEvent += (int arg0) =>
            {
                events_received++;
                return arg0;
            };
            Assert.Equal(42, TestObject.InvokeReturnEvent(42));
            events_expected++;

            var collection0 = new int[] { 42, 1729 };
            var collection1 = new Dictionary<int, string> { [1] = "foo", [2] = "bar" };
            TestObject.CollectionEvent += (Class sender, IList<int> arg0, IDictionary<int, string> arg1) =>
            {
                events_received++;
                Assert.True(arg0.SequenceEqual(collection0));
                Assert.True(arg1.SequenceEqual(collection1));
            };
            TestObject.InvokeCollectionEvent(TestObject, collection0, collection1);
            events_expected++;

            Assert.Equal(events_received, events_expected);
        }

        // TODO: when the public WinUI nuget supports IXamlServiceProvider, just use the projection
        [ComImport]
        [InterfaceType(ComInterfaceType.InterfaceIsIUnknown)]
        [Guid("68B3A2DF-8173-539F-B524-C8A2348F5AFB")]
        internal unsafe interface IServiceProviderInterop
        {
            // Note: Invoking methods on ComInterfaceType.InterfaceIsIInspectable interfaces
            // no longer appears supported in the runtime (probably with removal of WinRT support),
            // so simulate with IUnknown.
            void GetIids(out int iidCount, out IntPtr iids);
            void GetRuntimeClassName(out IntPtr className);
            void GetTrustLevel(out TrustLevel trustLevel);

            void GetService(IntPtr type, out IntPtr service);
        }

        [Fact]
        public void TestCustomProjections()
        {
            // INotifyDataErrorsInfo
            string propertyName = "";
            TestObject.ErrorsChanged += (object sender, System.ComponentModel.DataErrorsChangedEventArgs e) =>
            {
                propertyName = e.PropertyName;
            };
            TestObject.RaiseDataErrorChanged();
            Assert.Equal("name", propertyName);

            // IXamlServiceProvider <-> IServiceProvider
            var serviceProvider = Class.ServiceProvider.As<IServiceProviderInterop>();
            IntPtr service;
            serviceProvider.GetService(IntPtr.Zero, out service);
            Assert.Equal(new IntPtr(42), service);
        }


        [Fact]
        public void TestKeyValuePair()
        {
            var expected = new KeyValuePair<string, string>("key", "value");
            TestObject.StringPairProperty = expected;
            Assert.Equal(expected, TestObject.StringPairProperty);

            expected = new KeyValuePair<string, string>("foo", "bar");
            TestObject.CallForStringPair(() => expected);
            TestObject.StringPairPropertyChanged +=
                (object sender, KeyValuePair<string, string> value) => Assert.Equal(expected, value);
            TestObject.RaiseStringPairChanged();
        }

        [Fact]
        public void TestObjectCasting()
        {
            var expected = new KeyValuePair<string, string>("key", "value");
            TestObject.ObjectProperty = expected;
            var out_pair = (KeyValuePair<string, string>)TestObject.ObjectProperty;
            Assert.Equal(expected, out_pair);

            var nested = new KeyValuePair<KeyValuePair<int, int>, KeyValuePair<string, string>>(
                new KeyValuePair<int, int>(42, 1729),
                new KeyValuePair<string, string>("key", "value")
            );
            TestObject.ObjectProperty = nested;
            var out_nested = (KeyValuePair<KeyValuePair<int, int>, KeyValuePair<string, string>>)TestObject.ObjectProperty;
            Assert.Equal(nested, out_nested);

            var strings_in = new[] { "hello", "world" };
            TestObject.StringsProperty = strings_in;
            var strings_out = TestObject.StringsProperty;
            Assert.True(strings_out.SequenceEqual(strings_in));

            TestObject.ObjectProperty = strings_in;
            strings_out = (string[])TestObject.ObjectProperty;
            Assert.True(strings_out.SequenceEqual(strings_in));

            var objects = new List<ManagedType>() { new ManagedType(), new ManagedType() };
            var query = from item in objects select item;
            TestObject.ObjectIterableProperty = query;
        }

        [Fact]
        public void TestStringMap()
        {
            var map = new Dictionary<string, string> { ["foo"] = "bar", ["hello"] = "world" };
            var stringMap = new Windows.Foundation.Collections.StringMap();
            foreach (var item in map)
            {
                stringMap[item.Key] = item.Value;
            }
            Assert.Equal(map.Count, stringMap.Count);
            foreach (var item in map)
            {
                Assert.Equal(stringMap[item.Key], item.Value);
            }
        }

        [Fact]
        public void TestPropertySet()
        {
            var map = new Dictionary<string, string> { ["foo"] = "bar", ["hello"] = "world" };
            var propertySet = new Windows.Foundation.Collections.PropertySet();
            foreach (var item in map)
            {
                propertySet[item.Key] = item.Value;
            }
            Assert.Equal(map.Count, propertySet.Count);
            foreach (var item in map)
            {
                Assert.Equal(propertySet[item.Key], item.Value);
            }
        }

        [Fact]
        public void TestValueSet()
        {
            var map = new Dictionary<string, string> { ["foo"] = "bar", ["hello"] = "world" };
            var valueSet = new Windows.Foundation.Collections.ValueSet();
            foreach (var item in map)
            {
                valueSet[item.Key] = item.Value;
            }
            Assert.Equal(map.Count, valueSet.Count);
            foreach (var item in map)
            {
                Assert.Equal(valueSet[item.Key], item.Value);
            }
        }

        [Fact]
        public void TestFactories()
        {
            var cls1 = new Class();

            var cls2 = new Class(42);
            Assert.Equal(42, cls2.IntProperty);

            var cls3 = new Class(42, "foo");
            Assert.Equal(42, cls3.IntProperty);
            Assert.Equal("foo", cls3.StringProperty);
        }

        [Fact]
        public void TestStaticMembers()
        {
            Class.StaticIntProperty = 42;
            Assert.Equal(42, Class.StaticIntProperty);

            Class.StaticStringProperty = "foo";
            Assert.Equal("foo", Class.StaticStringProperty);
        }

        [Fact]
        public void TestInterfaces()
        {
            var expected = "hello";
            TestObject.StringProperty = expected;

            // projected wrapper
            Assert.Equal(expected, TestObject.ToString());

            // implicit cast
            var str = (IStringable)TestObject;
            Assert.Equal(expected, str.ToString());

            var str2 = TestObject as IStringable;
            Assert.Equal(expected, str2.ToString());

            Assert.IsAssignableFrom<IStringable>(TestObject);
        }

        // TODO: enable TestWinRT coverage
        [Fact]
        public void TestAsync()
        {
            TestObject.IntProperty = 42;
            var async_get_int = TestObject.GetIntAsync();
            int async_int = 0;
            async_get_int.Completed = (info, status) => async_int = info.GetResults();
            async_get_int.GetResults();
            Assert.Equal(42, async_int);

            TestObject.StringProperty = "foo";
            var async_get_string = TestObject.GetStringAsync();
            string async_string = "";
            async_get_string.Completed = (info, status) => async_string = info.GetResults();
            int async_progress;
            async_get_string.Progress = (info, progress) => async_progress = progress;
            async_get_string.GetResults();
            Assert.Equal("foo", async_string);
        }

        [Fact]
        public void TestPrimitives()
        {
            var test_int = 21;
            TestObject.IntPropertyChanged += (object sender, Int32 value) =>
            {
                Assert.IsAssignableFrom<Class>(sender);
                var c = (Class)sender;
                Assert.Equal(value, test_int);
            };
            TestObject.IntProperty = test_int;

            var expectedVal = true;
            var hits = 0;
            TestObject.BoolPropertyChanged += (object sender, bool value) =>
            {
                Assert.Equal(expectedVal, value);
                ++hits;
            };

            TestObject.BoolProperty = true;
            Assert.Equal(1, hits);

            expectedVal = false;
            TestObject.CallForBool(() => false);
            Assert.Equal(2, hits);

            TestObject.RaiseBoolChanged();
            Assert.Equal(3, hits);
        }

        [Fact]
        public void TestStrings()
        {
            string test_string = "x";
            string test_string2 = "y";

            // In hstring from managed->native implicitly creates hstring reference
            TestObject.StringProperty = test_string;

            // Out hstring from native->managed only creates System.String on demand
            var sp = TestObject.StringProperty;
            Assert.Equal(sp, test_string);

            // Out hstring from managed->native always creates HString from System.String
            TestObject.CallForString(() => test_string2);
            Assert.Equal(TestObject.StringProperty, test_string2);

            // In hstring from native->managed only creates System.String on demand
            TestObject.StringPropertyChanged += (Class sender, string value) => sender.StringProperty2 = value;
            TestObject.RaiseStringChanged();
            Assert.Equal(TestObject.StringProperty2, test_string2);
        }

        [Fact]
        public void TestBlittableStruct()
        {
            // Property setter/getter
            var val = new BlittableStruct() { i32 = 42 };
            TestObject.BlittableStructProperty = val;
            Assert.Equal(42, TestObject.BlittableStructProperty.i32);

            // Manual getter
            Assert.Equal(42, TestObject.GetBlittableStruct().i32);

            // Manual setter
            val.i32 = 8;
            TestObject.SetBlittableStruct(val);
            Assert.Equal(8, TestObject.BlittableStructProperty.i32);

            // Output argument
            val = default;
            TestObject.OutBlittableStruct(out val);
            Assert.Equal(8, val.i32);
        }

        [Fact]
        public void TestComposedBlittableStruct()
        {
            // Property setter/getter
            var val = new ComposedBlittableStruct() { blittable = new BlittableStruct() { i32 = 42 } };
            TestObject.ComposedBlittableStructProperty = val;
            Assert.Equal(42, TestObject.ComposedBlittableStructProperty.blittable.i32);

            // Manual getter
            Assert.Equal(42, TestObject.GetComposedBlittableStruct().blittable.i32);

            // Manual setter
            val.blittable.i32 = 8;
            TestObject.SetComposedBlittableStruct(val);
            Assert.Equal(8, TestObject.ComposedBlittableStructProperty.blittable.i32);

            // Output argument
            val = default;
            TestObject.OutComposedBlittableStruct(out val);
            Assert.Equal(8, val.blittable.i32);
        }

        [Fact]
        public void TestNonBlittableStringStruct()
        {
            // Property getter/setter
            var val = new NonBlittableStringStruct() { str = "I like tacos" };
            TestObject.NonBlittableStringStructProperty = val;
            Assert.Equal("I like tacos", TestObject.NonBlittableStringStructProperty.str.ToString());

            // Manual getter
            Assert.Equal("I like tacos", TestObject.GetNonBlittableStringStruct().str.ToString());

            // Manual setter
            val.str = "Hello, world";
            TestObject.SetNonBlittableStringStruct(val);
            Assert.Equal("Hello, world", TestObject.NonBlittableStringStructProperty.str.ToString());

            // Output argument
            val = default;
            TestObject.OutNonBlittableStringStruct(out val);
            Assert.Equal("Hello, world", val.str.ToString());
        }

        [Fact]
        public void TestNonBlittableBoolStruct()
        {
            // Property getter/setter
            var val = new NonBlittableBoolStruct() { w = true, x = false, y = true, z = false };
            TestObject.NonBlittableBoolStructProperty = val;
            Assert.True(TestObject.NonBlittableBoolStructProperty.w);
            Assert.False(TestObject.NonBlittableBoolStructProperty.x);
            Assert.True(TestObject.NonBlittableBoolStructProperty.y);
            Assert.False(TestObject.NonBlittableBoolStructProperty.z);

            // Manual getter
            Assert.True(TestObject.GetNonBlittableBoolStruct().w);
            Assert.False(TestObject.GetNonBlittableBoolStruct().x);
            Assert.True(TestObject.GetNonBlittableBoolStruct().y);
            Assert.False(TestObject.GetNonBlittableBoolStruct().z);

            // Manual setter
            val.w = false;
            val.x = true;
            val.y = false;
            val.z = true;
            TestObject.SetNonBlittableBoolStruct(val);
            Assert.False(TestObject.NonBlittableBoolStructProperty.w);
            Assert.True(TestObject.NonBlittableBoolStructProperty.x);
            Assert.False(TestObject.NonBlittableBoolStructProperty.y);
            Assert.True(TestObject.NonBlittableBoolStructProperty.z);

            // Output argument
            val = default;
            TestObject.OutNonBlittableBoolStruct(out val);
            Assert.False(val.w);
            Assert.True(val.x);
            Assert.False(val.y);
            Assert.True(val.z);
        }

        [Fact]
        public void TestNonBlittableRefStruct()
        {
            // Property getter/setter
            // TODO: Need to either support interface inheritance or project IReference/INullable for setter
            Assert.Equal(42, TestObject.NonBlittableRefStructProperty.ref32.Value);

            // Manual getter
            Assert.Equal(42, TestObject.GetNonBlittableRefStruct().ref32.Value);

            // TODO: Manual setter

            // Output argument
            NonBlittableRefStruct val;
            TestObject.OutNonBlittableRefStruct(out val);
            Assert.Equal(42, val.ref32.Value);
        }

        [Fact]
        public void TestComposedNonBlittableStruct()
        {
            // Property getter/setter
            var val = new ComposedNonBlittableStruct()
            {
                blittable = new BlittableStruct() { i32 = 42 },
                strings = new NonBlittableStringStruct() { str = "I like tacos" },
                bools = new NonBlittableBoolStruct() { w = true, x = false, y = true, z = false },
                refs = TestObject.NonBlittableRefStructProperty // TODO: Need to either support interface inheritance or project IReference/INullable for setter
            };
            TestObject.ComposedNonBlittableStructProperty = val;
            Assert.Equal(42, TestObject.ComposedNonBlittableStructProperty.blittable.i32);
            Assert.Equal("I like tacos", TestObject.ComposedNonBlittableStructProperty.strings.str);
            Assert.True(TestObject.ComposedNonBlittableStructProperty.bools.w);
            Assert.False(TestObject.ComposedNonBlittableStructProperty.bools.x);
            Assert.True(TestObject.ComposedNonBlittableStructProperty.bools.y);
            Assert.False(TestObject.ComposedNonBlittableStructProperty.bools.z);

            // Manual getter
            Assert.Equal(42, TestObject.GetComposedNonBlittableStruct().blittable.i32);
            Assert.Equal("I like tacos", TestObject.GetComposedNonBlittableStruct().strings.str);
            Assert.True(TestObject.GetComposedNonBlittableStruct().bools.w);
            Assert.False(TestObject.GetComposedNonBlittableStruct().bools.x);
            Assert.True(TestObject.GetComposedNonBlittableStruct().bools.y);
            Assert.False(TestObject.GetComposedNonBlittableStruct().bools.z);

            // Manual setter
            val.blittable.i32 = 8;
            val.strings.str = "Hello, world";
            val.bools.w = false;
            val.bools.x = true;
            val.bools.y = false;
            val.bools.z = true;
            TestObject.SetComposedNonBlittableStruct(val);
            Assert.Equal(8, TestObject.ComposedNonBlittableStructProperty.blittable.i32);
            Assert.Equal("Hello, world", TestObject.ComposedNonBlittableStructProperty.strings.str);
            Assert.False(TestObject.ComposedNonBlittableStructProperty.bools.w);
            Assert.True(TestObject.ComposedNonBlittableStructProperty.bools.x);
            Assert.False(TestObject.ComposedNonBlittableStructProperty.bools.y);
            Assert.True(TestObject.ComposedNonBlittableStructProperty.bools.z);

            // Output argument
            val = default;
            TestObject.OutComposedNonBlittableStruct(out val);
            Assert.Equal(8, val.blittable.i32);
            Assert.Equal("Hello, world", val.strings.str);
            Assert.False(val.bools.w);
            Assert.True(val.bools.x);
            Assert.False(val.bools.y);
            Assert.True(val.bools.z);
        }

        [Fact]
        public void TestGenericCast()
        {
            var ints = TestObject.GetIntVector();
            var abiView = (ABI.System.Collections.Generic.IReadOnlyList<int>)ints;
            Assert.Equal(abiView.ThisPtr, abiView.As<WinRT.IInspectable>().As<ABI.System.Collections.Generic.IReadOnlyList<int>.Vftbl>().ThisPtr);
        }

        [ComImport]
        [InterfaceType(ComInterfaceType.InterfaceIsIUnknown)]
        [Guid("96369F54-8EB6-48F0-ABCE-C1B211E627C3")]
        internal unsafe interface IStringableInterop
        {
            // Note: Invoking methods on ComInterfaceType.InterfaceIsIInspectable interfaces
            // no longer appears supported in the runtime (probably with removal of WinRT support),
            // so simulate with IUnknown.
            void GetIids(out int iidCount, out IntPtr iids);
            void GetRuntimeClassName(out IntPtr className);
            void GetTrustLevel(out TrustLevel trustLevel);

            void ToString(out IntPtr hstr);
        }

        [Fact]
        public unsafe void TestFactoryCast()
        {
            IntPtr hstr;

            // Access nonstatic class factory 
            var instanceFactory = Class.As<IStringableInterop>();
            instanceFactory.ToString(out hstr);
            Assert.Equal("Class", MarshalString.FromAbi(hstr));

            // Access static class factory
            var staticFactory = ComImports.As<IStringableInterop>();
            staticFactory.ToString(out hstr);
            Assert.Equal("ComImports", MarshalString.FromAbi(hstr));

            // IInspectable-based (projected) interop interface
            var interop = Windows.Security.Credentials.UI.UserConsentVerifier.As<IUserConsentVerifierInterop>();
            var guid = GuidGenerator.CreateIID(typeof(Windows.Foundation.IAsyncOperation<Windows.Security.Credentials.UI.UserConsentVerificationResult>));
            var operation = interop.RequestVerificationForWindowAsync(0, "message", guid);
            Assert.NotNull(operation);
        }

        [Fact]
        public void TestFundamentalGeneric()
        {
            var ints = TestObject.GetIntVector();
            Assert.Equal(10, ints.Count);
            for (int i = 0; i < 10; ++i)
            {
                Assert.Equal(i, ints[i]);
            }

            var bools = TestObject.GetBoolVector();
            Assert.Equal(4, bools.Count);
            for (int i = 0; i < 4; ++i)
            {
                Assert.Equal(i % 2 == 0, bools[i]);
            }
        }

        [Fact]
        public void TestStringGeneric()
        {
            var strings = TestObject.GetStringVector();
            Assert.Equal(5, strings.Count);
            for (int i = 0; i < 5; ++i)
            {
                Assert.Equal("String" + i, strings[i]);
            }
        }

        [Fact]
        public void TestStructGeneric()
        {
            var blittable = TestObject.GetBlittableStructVector();
            Assert.Equal(5, blittable.Count);
            for (int i = 0; i < 5; ++i)
            {
                Assert.Equal(i, blittable[i].blittable.i32);
            }

            var nonblittable = TestObject.GetNonBlittableStructVector();
            Assert.Equal(3, nonblittable.Count);
            for (int i = 0; i < 3; ++i)
            {
                var val = nonblittable[i];
                Assert.Equal(i, val.blittable.i32);
                Assert.Equal("String" + i, val.strings.str);
                Assert.Equal(i % 2 == 0, val.bools.w);
                Assert.Equal(i % 2 == 1, val.bools.x);
                Assert.Equal(i % 2 == 0, val.bools.y);
                Assert.Equal(i % 2 == 1, val.bools.z);
                Assert.Equal(i, val.refs.ref32.Value);
            }
        }

        [Fact]
        public void TestValueUnboxing()
        {
            var objs = TestObject.GetObjectVector();
            Assert.Equal(3, objs.Count);
            for (int i = 0; i < 3; ++i)
            {
                Assert.Equal(i, (int)objs[i]);
            }
        }

        [Fact]
        void TestInterfaceGeneric()
        {
            var objs = TestObject.GetInterfaceVector();
            Assert.Equal(3, objs.Count);
            TestObject.ReadWriteProperty = 42;
            for (int i = 0; i < 3; ++i)
            {
                var obj = objs[i];
                Assert.Same(obj, TestObject);
                Assert.Equal(42, obj.ReadWriteProperty);
            }
        }

        [Fact]
        public void TestIterable()
        {
            var ints_in = new int[] { 0, 1, 2 };
            TestObject.SetIntIterable(ints_in);
            var ints_out = TestObject.GetIntIterable();
            Assert.True(ints_in.SequenceEqual(ints_out));
        }

        class ManagedBindableObservable : IBindableObservableVector
        {
            private IList _list;

            public class TObservation : IProperties2
            {
                private int _value = 0;

                public int ReadWriteProperty { get => _value; set => _value = value; }

                int IProperties1.ReadWriteProperty => ReadWriteProperty;
            }
            TObservation _observation;

            public int Observation { get => _observation.ReadWriteProperty; }

            public ManagedBindableObservable(IList list) => _list = new ArrayList(list);

            private void OnChanged()
            {
                VectorChanged.Invoke(this, _observation = new TObservation());
            }

            public event BindableVectorChangedEventHandler VectorChanged;

            public object this[int index]
            {
                get => _list[index];
                set { _list[index] = value; OnChanged(); }
            }

            public bool IsFixedSize => false;

            public bool IsReadOnly => false;

            public int Count => _list.Count;

            public bool IsSynchronized => _list.IsSynchronized;

            public object SyncRoot => _list;

            public int Add(object value)
            {
                var result = _list.Add(value);
                OnChanged();
                return result;
            }

            public void Clear()
            {
                _list.Clear();
                OnChanged();
            }

            public bool Contains(object value) => _list.Contains(value);

            public void CopyTo(Array array, int index) => _list.CopyTo(array, index);

            public IEnumerator GetEnumerator() => _list.GetEnumerator();

            public int IndexOf(object value) => _list.IndexOf(value);

            public void Insert(int index, object value)
            {
                _list.Insert(index, value);
                OnChanged();
            }

            public void Remove(object value)
            {
                _list.Remove(value);
                OnChanged();
            }

            public void RemoveAt(int index)
            {
                _list.RemoveAt(index);
                OnChanged();
            }
        }

        [Fact]
        public void TestBindable()
        {
            var expected = new int[] { 0, 1, 2 };

            TestObject.BindableIterableProperty = expected;
            Assert.Equal(expected, TestObject.BindableIterableProperty);
            TestObject.CallForBindableIterable(() => expected);
            TestObject.BindableIterablePropertyChanged +=
                (object sender, IEnumerable value) => Assert.Equal(expected, value);
            TestObject.RaiseBindableIterableChanged();

            TestObject.BindableVectorProperty = expected;
            Assert.Equal(expected, TestObject.BindableVectorProperty);
            TestObject.CallForBindableVector(() => expected);
            TestObject.BindableVectorPropertyChanged +=
                (object sender, IList value) => Assert.Equal(expected, value);
            TestObject.RaiseBindableVectorChanged();

            var observable = new ManagedBindableObservable(expected);
            TestObject.BindableObservableVectorProperty = observable;
            observable.Add(3);
            Assert.Equal(6, observable.Observation);
        }

        [Fact]
        public void TestClassGeneric()
        {
            var objs = TestObject.GetClassVector();
            Assert.Equal(3, objs.Count);
            for (int i = 0; i < 3; ++i)
            {
                var obj = objs[i];
                Assert.Same(obj, TestObject);
                Assert.Equal(TestObject.ThisPtr, objs[i].ThisPtr);
            }
        }
        [Fact]
        public void TestSimpleCCWs()
        {
            var managedProperties = new ManagedProperties(42);
            TestObject.CopyProperties(managedProperties);
            Assert.Equal(managedProperties.ReadWriteProperty, TestObject.ReadWriteProperty);
        }

        [Fact]
        public void TestWeakReference()
        {
            var managedProperties = new ManagedProperties(42);
            TestObject.CopyPropertiesViaWeakReference(managedProperties);
            Assert.Equal(managedProperties.ReadWriteProperty, TestObject.ReadWriteProperty);
        }

        [Fact]
        public void TestCCWIdentity()
        {
            var managedProperties = new ManagedProperties(42);
            IObjectReference ccw1 = MarshalInterface<IProperties1>.CreateMarshaler(managedProperties);
            IObjectReference ccw2 = MarshalInterface<IProperties1>.CreateMarshaler(managedProperties);
            Assert.Equal(ccw1.ThisPtr, ccw2.ThisPtr);
        }

        [Fact]
        public void TestInterfaceCCWLifetime()
        {
            static (WeakReference, IObjectReference) CreateCCW()
            {
                var managedProperties = new ManagedProperties(42);
                IObjectReference ccw1 = MarshalInterface<IProperties1>.CreateMarshaler(managedProperties);
                return (new WeakReference(managedProperties), ccw1);
            }

            static (WeakReference obj, WeakReference ccw) GetWeakReferenceToObjectAndCCW()
            {
                var (reference, ccw) = CreateCCW();

                GC.Collect();
                GC.WaitForPendingFinalizers();

                Assert.True(reference.IsAlive);
                return (reference, new WeakReference(ccw));
            }

            var (obj, ccw) = GetWeakReferenceToObjectAndCCW();

            while (ccw.IsAlive)
            {
                GC.Collect();
                GC.WaitForPendingFinalizers();
            }

            // Now that the CCW is dead, we should have no references to the managed object.
            // Run GC one more time to collect the managed object.
            GC.Collect();
            GC.WaitForPendingFinalizers();
            Assert.False(obj.IsAlive);
        }

        [Fact]
        public void TestDelegateCCWLifetime()
        {
            static (WeakReference, IObjectReference) CreateCCW(Action<object, int> action)
            {
                TypedEventHandler<object, int> eventHandler = (o, i) => action(o, i);
                IObjectReference ccw1 = ABI.Windows.Foundation.TypedEventHandler<object, int>.CreateMarshaler(eventHandler);
                return (new WeakReference(eventHandler), ccw1);
            }

            static (WeakReference obj, WeakReference ccw) GetWeakReferenceToObjectAndCCW(Action<object, int> action)
            {
                var (reference, ccw) = CreateCCW(action);

                GC.Collect();
                GC.WaitForPendingFinalizers();

                Assert.True(reference.IsAlive);
                return (reference, new WeakReference(ccw));
            }

            var (obj, ccw) = GetWeakReferenceToObjectAndCCW((o, i) => { });

            while (ccw.IsAlive)
            {
                GC.Collect();
                GC.WaitForPendingFinalizers();
            }

            // Now that the CCW is dead, we should have no references to the managed object.
            // Run GC one more time to collect the managed object.
            GC.Collect();
            GC.WaitForPendingFinalizers();
            Assert.False(obj.IsAlive);
        }

        [Fact]
        public void TestCCWIdentityThroughRefCountZero()
        {
            static (WeakReference, IntPtr) CreateCCWReference(IProperties1 properties)
            {
                IObjectReference ccw = MarshalInterface<IProperties1>.CreateMarshaler(properties);
                return (new WeakReference(ccw), ccw.ThisPtr);
            }

            var obj = new ManagedProperties(42);

            var (ccwWeakReference, ptr) = CreateCCWReference(obj);

            GC.Collect();
            GC.WaitForPendingFinalizers();

            Assert.False(ccwWeakReference.IsAlive);

            var (_, ptr2) = CreateCCWReference(obj);

            Assert.Equal(ptr, ptr2);
        }

        [Fact()]
        public void TestExceptionPropagation_Managed()
        {
            var exceptionToThrow = new ArgumentNullException("foo");
            var properties = new ThrowingManagedProperties(exceptionToThrow);
            Assert.Throws<ArgumentNullException>("foo", () => TestObject.CopyProperties(properties));
        }

        class ManagedProperties : IProperties1
        {
            private readonly int _value;

            public ManagedProperties(int value)
            {
                _value = value;
            }
            public int ReadWriteProperty => _value;
        }

        class ThrowingManagedProperties : IProperties1
        {
            public ThrowingManagedProperties(Exception exceptionToThrow)
            {
                ExceptionToThrow = exceptionToThrow;
            }

            public Exception ExceptionToThrow { get; }

            public int ReadWriteProperty => throw ExceptionToThrow;
        }

        readonly int E_FAIL = -2147467259;

        async Task InvokeDoitAsync()
        {
            await TestObject.DoitAsync();
        }

        [Fact]
        public void TestAsyncAction()
        {
            var task = InvokeDoitAsync();
            Assert.False(task.Wait(25));
            TestObject.CompleteAsync();
            Assert.True(task.Wait(1000));
            Assert.Equal(TaskStatus.RanToCompletion, task.Status);

            task = InvokeDoitAsync();
            Assert.False(task.Wait(25));
            TestObject.CompleteAsync(E_FAIL);
            var e = Assert.Throws<AggregateException>(() => task.Wait(1000));
            Assert.Equal(E_FAIL, e.InnerException.HResult);
            Assert.Equal(TaskStatus.Faulted, task.Status);

            var src = new CancellationTokenSource();
            task = TestObject.DoitAsync().AsTask(src.Token);
            Assert.False(task.Wait(25));
            src.Cancel();
            e = Assert.Throws<AggregateException>(() => task.Wait(1000));
            Assert.True(e.InnerException is TaskCanceledException);
            Assert.Equal(TaskStatus.Canceled, task.Status);
        }

        async Task InvokeDoitAsyncWithProgress()
        {
            await TestObject.DoitAsyncWithProgress();
        }

        [Fact]
        public void TestAsyncActionWithProgress()
        {
            int progress = 0;
            var evt = new AutoResetEvent(false);
            var task = TestObject.DoitAsyncWithProgress().AsTask(new Progress<int>((v) =>
            {
                progress = v;
                evt.Set();
            }));

            for (int i = 1; i <= 10; ++i)
            {
                TestObject.AdvanceAsync(10);
                Assert.True(evt.WaitOne(1000));
                Assert.Equal(10 * i, progress);
            }

            TestObject.CompleteAsync();
            Assert.True(task.Wait(1000));
            Assert.Equal(TaskStatus.RanToCompletion, task.Status);

            task = InvokeDoitAsyncWithProgress();
            TestObject.CompleteAsync(E_FAIL);
            var e = Assert.Throws<AggregateException>(() => task.Wait(1000));
            Assert.Equal(E_FAIL, e.InnerException.HResult);
            Assert.Equal(TaskStatus.Faulted, task.Status);

            var src = new CancellationTokenSource();
            task = TestObject.DoitAsyncWithProgress().AsTask(src.Token);
            Assert.False(task.Wait(25));
            src.Cancel();
            e = Assert.Throws<AggregateException>(() => task.Wait(1000));
            Assert.True(e.InnerException is TaskCanceledException);
            Assert.Equal(TaskStatus.Canceled, task.Status);
        }

        async Task<int> InvokeAddAsync(int lhs, int rhs)
        {
            return await TestObject.AddAsync(lhs, rhs);
        }

        [Fact]
        public void TestAsyncOperation()
        {
            var task = InvokeAddAsync(42, 8);
            Assert.False(task.Wait(25));
            TestObject.CompleteAsync();
            Assert.True(task.Wait(1000));
            Assert.Equal(TaskStatus.RanToCompletion, task.Status);
            Assert.Equal(50, task.Result);

            task = InvokeAddAsync(0, 0);
            Assert.False(task.Wait(25));
            TestObject.CompleteAsync(E_FAIL);
            var e = Assert.Throws<AggregateException>(() => task.Wait(1000));
            Assert.Equal(E_FAIL, e.InnerException.HResult);
            Assert.Equal(TaskStatus.Faulted, task.Status);

            var src = new CancellationTokenSource();
            task = TestObject.AddAsync(0, 0).AsTask(src.Token);
            Assert.False(task.Wait(25));
            src.Cancel();
            e = Assert.Throws<AggregateException>(() => task.Wait(1000));
            Assert.True(e.InnerException is TaskCanceledException);
            Assert.Equal(TaskStatus.Canceled, task.Status);
        }

        async Task<int> InvokeAddAsyncWithProgress(int lhs, int rhs)
        {
            return await TestObject.AddAsyncWithProgress(lhs, rhs);
        }

        [Fact]
        public void TestAsyncOperationWithProgress()
        {
            int progress = 0;
            var evt = new AutoResetEvent(false);
            var task = TestObject.AddAsyncWithProgress(42, 8).AsTask(new Progress<int>((v) =>
            {
                progress = v;
                evt.Set();
            }));

            for (int i = 1; i <= 10; ++i)
            {
                TestObject.AdvanceAsync(10);
                Assert.True(evt.WaitOne(1000));
                Assert.Equal(10 * i, progress);
            }

            TestObject.CompleteAsync();
            Assert.True(task.Wait(1000));
            Assert.Equal(TaskStatus.RanToCompletion, task.Status);
            Assert.Equal(50, task.Result);

            task = InvokeAddAsyncWithProgress(0, 0);
            TestObject.CompleteAsync(E_FAIL);
            var e = Assert.Throws<AggregateException>(() => task.Wait(1000));
            Assert.Equal(E_FAIL, e.InnerException.HResult);
            Assert.Equal(TaskStatus.Faulted, task.Status);

            var src = new CancellationTokenSource();
            task = TestObject.AddAsyncWithProgress(0, 0).AsTask(src.Token);
            Assert.False(task.Wait(25));
            src.Cancel();
            e = Assert.Throws<AggregateException>(() => task.Wait(1000));
            Assert.True(e.InnerException is TaskCanceledException);
            Assert.Equal(TaskStatus.Canceled, task.Status);
        }

        [Fact]
        public void TestPointTypeMapping()
        {
            var pt = new Point { X = 3.14, Y = 42 };
            TestObject.PointProperty = pt;
            Assert.Equal(pt.X, TestObject.PointProperty.X);
            Assert.Equal(pt.Y, TestObject.PointProperty.Y);
            Assert.True(TestObject.PointProperty == pt);
            Assert.Equal(pt, TestObject.GetPointReference().Value);
        }

        [Fact]
        public void TestRectTypeMapping()
        {
            var rect = new Rect { X = 3.14, Y = 42, Height = 3.14, Width = 42 };
            TestObject.RectProperty = rect;
            Assert.Equal(rect.X, TestObject.RectProperty.X);
            Assert.Equal(rect.Y, TestObject.RectProperty.Y);
            Assert.Equal(rect.Height, TestObject.RectProperty.Height);
            Assert.Equal(rect.Width, TestObject.RectProperty.Width);
            Assert.True(TestObject.RectProperty == rect);
        }

        [Fact]
        public void TestSizeTypeMapping()
        {
            var size = new Size { Height = 3.14, Width = 42 };
            TestObject.SizeProperty = size;
            Assert.Equal(size.Height, TestObject.SizeProperty.Height);
            Assert.Equal(size.Width, TestObject.SizeProperty.Width);
            Assert.True(TestObject.SizeProperty == size);
        }

        [Fact]
        public void TestColorTypeMapping()
        {
            var color = new Color { A = 0x20, R = 0x40, G = 0x60, B = 0x80 };
            TestObject.ColorProperty = color;
            Assert.Equal(color.A, TestObject.ColorProperty.A);
            Assert.Equal(color.R, TestObject.ColorProperty.R);
            Assert.Equal(color.G, TestObject.ColorProperty.G);
            Assert.Equal(color.B, TestObject.ColorProperty.B);
            Assert.True(TestObject.ColorProperty == color);
        }

        [Fact]
        public void TestCornerRadiusTypeMapping()
        {
            var cornerRadius = new CornerRadius { TopLeft = 1, TopRight = 2, BottomRight = 3, BottomLeft = 4 };
            TestObject.CornerRadiusProperty = cornerRadius;
            Assert.Equal(cornerRadius.TopLeft, TestObject.CornerRadiusProperty.TopLeft);
            Assert.Equal(cornerRadius.TopRight, TestObject.CornerRadiusProperty.TopRight);
            Assert.Equal(cornerRadius.BottomRight, TestObject.CornerRadiusProperty.BottomRight);
            Assert.Equal(cornerRadius.BottomLeft, TestObject.CornerRadiusProperty.BottomLeft);
            Assert.True(TestObject.CornerRadiusProperty == cornerRadius);
        }

        [Fact]
        public void TestDurationTypeMapping()
        {
            var duration = new Duration(TimeSpan.FromTicks(42));
            TestObject.DurationProperty = duration;
            Assert.Equal(duration.TimeSpan, TestObject.DurationProperty.TimeSpan);
            Assert.True(TestObject.DurationProperty == duration);
        }

        [Fact]
        public void TestGridLengthTypeMapping()
        {
            var gridLength = new GridLength(42, GridUnitType.Pixel);
            TestObject.GridLengthProperty = gridLength;
            Assert.Equal(gridLength.GridUnitType, TestObject.GridLengthProperty.GridUnitType);
            Assert.Equal(gridLength.Value, TestObject.GridLengthProperty.Value);
            Assert.True(TestObject.GridLengthProperty == gridLength);
        }

        [Fact]
        public void TestThicknessTypeMapping()
        {
            var thickness = new Thickness { Left = 1, Top = 2, Right = 3, Bottom = 4 };
            TestObject.ThicknessProperty = thickness;
            Assert.Equal(thickness.Left, TestObject.ThicknessProperty.Left);
            Assert.Equal(thickness.Top, TestObject.ThicknessProperty.Top);
            Assert.Equal(thickness.Right, TestObject.ThicknessProperty.Right);
            Assert.Equal(thickness.Bottom, TestObject.ThicknessProperty.Bottom);
            Assert.True(TestObject.ThicknessProperty == thickness);
        }

        [Fact]
        public void TestGeneratorPositionTypeMapping()
        {
            var generatorPosition = new GeneratorPosition { Index = 1, Offset = 2 };
            TestObject.GeneratorPositionProperty = generatorPosition;
            Assert.Equal(generatorPosition.Index, TestObject.GeneratorPositionProperty.Index);
            Assert.Equal(generatorPosition.Offset, TestObject.GeneratorPositionProperty.Offset);
            Assert.True(TestObject.GeneratorPositionProperty == generatorPosition);
        }

        [Fact]
        public void TestMatrixTypeMapping()
        {
            var matrix = new Matrix { M11 = 11, M12 = 12, M21 = 21, M22 = 22, OffsetX = 3, OffsetY = 4 };
            TestObject.MatrixProperty = matrix;
            Assert.Equal(matrix.M11, TestObject.MatrixProperty.M11);
            Assert.Equal(matrix.M12, TestObject.MatrixProperty.M12);
            Assert.Equal(matrix.M21, TestObject.MatrixProperty.M21);
            Assert.Equal(matrix.M22, TestObject.MatrixProperty.M22);
            Assert.Equal(matrix.OffsetX, TestObject.MatrixProperty.OffsetX);
            Assert.Equal(matrix.OffsetY, TestObject.MatrixProperty.OffsetY);
            Assert.True(TestObject.MatrixProperty == matrix);
        }

        [Fact]
        public void TestKeyTimeTypeMapping()
        {
            var keyTime = KeyTime.FromTimeSpan(TimeSpan.FromTicks(42));
            TestObject.KeyTimeProperty = keyTime;
            Assert.Equal(keyTime.TimeSpan, TestObject.KeyTimeProperty.TimeSpan);
            Assert.True(TestObject.KeyTimeProperty == keyTime);
        }

        [Fact]
        public void TestRepeatBehaviorTypeMapping()
        {
            var repeatBehavior = new RepeatBehavior
            {
                Count = 1,
                Duration = TimeSpan.FromTicks(42),
                Type = RepeatBehaviorType.Forever
            };
            TestObject.RepeatBehaviorProperty = repeatBehavior;
            Assert.Equal(repeatBehavior.Count, TestObject.RepeatBehaviorProperty.Count);
            Assert.Equal(repeatBehavior.Duration, TestObject.RepeatBehaviorProperty.Duration);
            Assert.Equal(repeatBehavior.Type, TestObject.RepeatBehaviorProperty.Type);
            Assert.True(TestObject.RepeatBehaviorProperty == repeatBehavior);
        }

        [Fact]
        public void TestMatrix3DTypeMapping()
        {
            var matrix3D = new Matrix3D {
                M11 = 11, M12 = 12, M13 = 13, M14 = 14,
                M21 = 21, M22 = 22, M23 = 23, M24 = 24,
                M31 = 31, M32 = 32, M33 = 33, M34 = 34,
                OffsetX = 41, OffsetY = 42, OffsetZ = 43,M44 = 44 };

            TestObject.Matrix3DProperty = matrix3D;
            Assert.Equal(matrix3D.M11, TestObject.Matrix3DProperty.M11);
            Assert.Equal(matrix3D.M12, TestObject.Matrix3DProperty.M12);
            Assert.Equal(matrix3D.M13, TestObject.Matrix3DProperty.M13);
            Assert.Equal(matrix3D.M14, TestObject.Matrix3DProperty.M14);
            Assert.Equal(matrix3D.M21, TestObject.Matrix3DProperty.M21);
            Assert.Equal(matrix3D.M22, TestObject.Matrix3DProperty.M22);
            Assert.Equal(matrix3D.M23, TestObject.Matrix3DProperty.M23);
            Assert.Equal(matrix3D.M24, TestObject.Matrix3DProperty.M24);
            Assert.Equal(matrix3D.M31, TestObject.Matrix3DProperty.M31);
            Assert.Equal(matrix3D.M32, TestObject.Matrix3DProperty.M32);
            Assert.Equal(matrix3D.M33, TestObject.Matrix3DProperty.M33);
            Assert.Equal(matrix3D.M34, TestObject.Matrix3DProperty.M34);
            Assert.Equal(matrix3D.OffsetX, TestObject.Matrix3DProperty.OffsetX);
            Assert.Equal(matrix3D.OffsetY, TestObject.Matrix3DProperty.OffsetY);
            Assert.Equal(matrix3D.OffsetZ, TestObject.Matrix3DProperty.OffsetZ);
            Assert.Equal(matrix3D.M44, TestObject.Matrix3DProperty.M44);
            Assert.True(TestObject.Matrix3DProperty == matrix3D);
        }

        [Fact]
        public void TestMatrix3x2TypeMapping()
        {
            var matrix3x2 = new Matrix3x2
            {
                M11 = 11,
                M12 = 12,
                M21 = 21,
                M22 = 22,
                M31 = 31,
                M32 = 32,
            };
            TestObject.Matrix3x2Property = matrix3x2;
            Assert.Equal(matrix3x2.M11, TestObject.Matrix3x2Property.M11);
            Assert.Equal(matrix3x2.M12, TestObject.Matrix3x2Property.M12);
            Assert.Equal(matrix3x2.M21, TestObject.Matrix3x2Property.M21);
            Assert.Equal(matrix3x2.M22, TestObject.Matrix3x2Property.M22);
            Assert.Equal(matrix3x2.M31, TestObject.Matrix3x2Property.M31);
            Assert.Equal(matrix3x2.M32, TestObject.Matrix3x2Property.M32);
            Assert.True(TestObject.Matrix3x2Property == matrix3x2);
        }

        [Fact]
        public void TestMatrix4x4TypeMapping()
        {
            var matrix4x4 = new Matrix4x4
            {
                M11 = 11, M12 = 12, M13 = 13, M14 = 14,
                M21 = 21, M22 = 22, M23 = 23, M24 = 24,
                M31 = 31, M32 = 32, M33 = 33, M34 = 34,
                M41 = 41, M42 = 42, M43 = 43, M44 = 44
            };
            TestObject.Matrix4x4Property = matrix4x4;
            Assert.Equal(matrix4x4.M11, TestObject.Matrix4x4Property.M11);
            Assert.Equal(matrix4x4.M12, TestObject.Matrix4x4Property.M12);
            Assert.Equal(matrix4x4.M13, TestObject.Matrix4x4Property.M13);
            Assert.Equal(matrix4x4.M14, TestObject.Matrix4x4Property.M14);
            Assert.Equal(matrix4x4.M21, TestObject.Matrix4x4Property.M21);
            Assert.Equal(matrix4x4.M22, TestObject.Matrix4x4Property.M22);
            Assert.Equal(matrix4x4.M23, TestObject.Matrix4x4Property.M23);
            Assert.Equal(matrix4x4.M24, TestObject.Matrix4x4Property.M24);
            Assert.Equal(matrix4x4.M31, TestObject.Matrix4x4Property.M31);
            Assert.Equal(matrix4x4.M32, TestObject.Matrix4x4Property.M32);
            Assert.Equal(matrix4x4.M33, TestObject.Matrix4x4Property.M33);
            Assert.Equal(matrix4x4.M34, TestObject.Matrix4x4Property.M34);
            Assert.Equal(matrix4x4.M41, TestObject.Matrix4x4Property.M41);
            Assert.Equal(matrix4x4.M42, TestObject.Matrix4x4Property.M42);
            Assert.Equal(matrix4x4.M43, TestObject.Matrix4x4Property.M43);
            Assert.Equal(matrix4x4.M44, TestObject.Matrix4x4Property.M44);
            Assert.True(TestObject.Matrix4x4Property == matrix4x4);
        }

        [Fact]
        public void TestPlaneTypeMapping()
        {
            var plane = new Plane { D = 3.14F, Normal = new Vector3(1, 2, 3) };
            TestObject.PlaneProperty = plane;
            Assert.Equal(plane.D, TestObject.PlaneProperty.D);
            Assert.Equal(plane.Normal, TestObject.PlaneProperty.Normal);
            Assert.True(TestObject.PlaneProperty == plane);
        }

        [Fact]
        public void TestQuaternionTypeMapping()
        {
            var quaternion = new Quaternion { W = 3.14F, X = 1, Y = 42, Z = 1729 };
            TestObject.QuaternionProperty = quaternion;
            Assert.Equal(quaternion.W, TestObject.QuaternionProperty.W);
            Assert.Equal(quaternion.X, TestObject.QuaternionProperty.X);
            Assert.Equal(quaternion.Y, TestObject.QuaternionProperty.Y);
            Assert.Equal(quaternion.Z, TestObject.QuaternionProperty.Z);
            Assert.True(TestObject.QuaternionProperty == quaternion);
        }

        [Fact]
        public void TestVector2TypeMapping()
        {
            var vector2 = new Vector2 { X = 1, Y = 42 };
            TestObject.Vector2Property = vector2;
            Assert.Equal(vector2.X, TestObject.Vector2Property.X);
            Assert.Equal(vector2.Y, TestObject.Vector2Property.Y);
            Assert.True(TestObject.Vector2Property == vector2);
        }

        [Fact]
        public void TestVector3TypeMapping()
        {
            var vector3 = new Vector3 { X = 1, Y = 42, Z = 1729 };
            TestObject.Vector3Property = vector3;
            Assert.Equal(vector3.X, TestObject.Vector3Property.X);
            Assert.Equal(vector3.Y, TestObject.Vector3Property.Y);
            Assert.Equal(vector3.Z, TestObject.Vector3Property.Z);
            Assert.True(TestObject.Vector3Property == vector3);
        }

        [Fact]
        public void TestVector4TypeMapping()
        {
            var vector4 = new Vector4 { W = 3.14F, X = 1, Y = 42, Z = 1729 };
            TestObject.Vector4Property = vector4;
            Assert.Equal(vector4.W, TestObject.Vector4Property.W);
            Assert.Equal(vector4.X, TestObject.Vector4Property.X);
            Assert.Equal(vector4.Y, TestObject.Vector4Property.Y);
            Assert.Equal(vector4.Z, TestObject.Vector4Property.Z);
            Assert.True(TestObject.Vector4Property == vector4);
        }

        [Fact]
        public void TestTimeSpanMapping()
        {
            var ts = TimeSpan.FromSeconds(42);
            TestObject.TimeSpanProperty = ts;
            Assert.Equal(ts, TestObject.TimeSpanProperty);
            Assert.Equal(ts, TestObject.GetTimeSpanReference().Value);
            Assert.Equal(ts, Class.FromSeconds(42));
        }

        [Fact]
        public void TestDateTimeMapping()
        {
            var now = DateTimeOffset.Now;
            Assert.InRange((Class.Now() - now).Ticks, -TimeSpan.TicksPerSecond, TimeSpan.TicksPerSecond); // Unlikely to be the same, but should be within a second
            TestObject.DateTimeProperty = now;
            Assert.Equal(now, TestObject.DateTimeProperty);
            Assert.Equal(now, TestObject.GetDateTimeProperty().Value);
        }

        [Fact]
        public void TestExceptionMapping()
        {
            var ex = new ArgumentOutOfRangeException();

            TestObject.HResultProperty = ex;

            Assert.IsType<ArgumentOutOfRangeException>(TestObject.HResultProperty);

            TestObject.HResultProperty = null;

            Assert.Null(TestObject.HResultProperty);
        }

        [Fact]
        public void TestGeneratedRuntimeClassName()
        {
            IInspectable inspectable = new IInspectable(ComWrappersSupport.CreateCCWForObject(new ManagedProperties(2)));
            Assert.Equal(typeof(IProperties1).FullName, inspectable.GetRuntimeClassName());
        }

        [Fact]
        public void TestGeneratedRuntimeClassName_Primitive()
        {
            IInspectable inspectable = new IInspectable(ComWrappersSupport.CreateCCWForObject(2));
            Assert.Equal("Windows.Foundation.IReference`1<Int32>", inspectable.GetRuntimeClassName());
        }

        [Fact]
        public void TestGeneratedRuntimeClassName_Array()
        {
            IInspectable inspectable = new IInspectable(ComWrappersSupport.CreateCCWForObject(new int[0]));
            Assert.Equal("Windows.Foundation.IReferenceArray`1<Int32>", inspectable.GetRuntimeClassName());
        }

        [Fact]
        public void TestValueBoxing()
        {
            int i = 42;
            Assert.Equal(i, Class.UnboxInt32(i));

            bool b = true;
            Assert.Equal(b, Class.UnboxBoolean(b));

            string s = "Hello World!";
            Assert.Equal(s, Class.UnboxString(s));
        }

        [Fact]
        public void TestArrayBoxing()
        {
            int[] i = new[] { 42, 1, 4, 50, 0, -23 };
            Assert.Equal((IEnumerable<int>)i, Class.UnboxInt32Array(i));

            bool[] b = new[] { true, false, true, true, false };
            Assert.Equal((IEnumerable<bool>)b, Class.UnboxBooleanArray(b));

            string[] s = new[] { "Hello World!", "WinRT", "C#", "Boxing" };
            Assert.Equal((IEnumerable<string>)s, Class.UnboxStringArray(s));
        }

        [Fact]
        public void TestArrayUnboxing()
        {
            int[] i = new[] { 42, 1, 4, 50, 0, -23 };

            var obj = PropertyValue.CreateInt32Array(i);
            Assert.IsType<int[]>(obj);
            Assert.Equal(i, (IEnumerable<int>)obj);
        }

        [Fact]
        public void PrimitiveTypeInfo()
        {
            Assert.Equal(typeof(int), Class.Int32Type);
            Assert.True(Class.VerifyTypeIsInt32Type(typeof(int)));
        }

        [Fact]
        public void WinRTTypeInfo()
        {
            Assert.Equal(typeof(Class), Class.ThisClassType);
            Assert.True(Class.VerifyTypeIsThisClassType(typeof(Class)));
        }

        [Fact]
        public void ProjectedTypeInfo()
        {
            Assert.Equal(typeof(int?), Class.ReferenceInt32Type);
            Assert.True(Class.VerifyTypeIsReferenceInt32Type(typeof(int?)));
        }

        [Fact]
        public void TypeInfoGenerics()
        {
            var typeName = Class.GetTypeNameForType(typeof(IList<int>));

            Assert.Equal("Windows.Foundation.Collections.IVector`1<Int32>", typeName);
        }

        [Fact]
        public void TestGenericTypeMarshalling()
        {
            Assert.Equal(typeof(ABI.System.Type), Marshaler<Type>.AbiType);
        }

        [Fact]
        public void TestStringUnboxing()
        {
            var str1 = Class.EmptyString;
            var str2 = Class.EmptyString;
            Assert.IsType<string>(str1);
            Assert.IsType<string>(str2);
            Assert.Equal(string.Empty, (string)str1);
            Assert.Equal(string.Empty, (string)str2);
        }

        internal class ManagedType { }

        [Fact]
        public void CCWOfListOfManagedType()
        {
            using var ccw = ComWrappersSupport.CreateCCWForObject(new List<ManagedType>());
            using var qiResult = ccw.As(GuidGenerator.GetIID(typeof(ABI.System.Collections.Generic.IEnumerable<object>)));
        }

        [Fact]
        public void WeakReferenceOfManagedObject()
        {
            var properties = new ManagedProperties(42);
            WinRT.WeakReference<IProperties1> weakReference = new WinRT.WeakReference<IProperties1>(properties);
            weakReference.TryGetTarget(out var propertiesStrong);
            Assert.Same(properties, propertiesStrong);
        }

        [Fact]
        public void WeakReferenceOfNativeObject()
        {
            var weakReference = new WinRT.WeakReference<Class>(TestObject);
            weakReference.TryGetTarget(out var classStrong);
            Assert.Same(TestObject, classStrong);
        }

        [Fact]
        public void WeakReferenceOfNativeObjectRehydratedAfterWrapperIsCollected()
        {
            static (WinRT.WeakReference<Class> winrt, WeakReference net, IObjectReference objRef) GetWeakReferences()
            {
                var obj = new Class();
                ComWrappersSupport.TryUnwrapObject(obj, out var objRef);
                return (new WinRT.WeakReference<Class>(obj), new WeakReference(obj), objRef);
            }

            var (winrt, net, objRef) = GetWeakReferences();

            GC.Collect();
            GC.WaitForPendingFinalizers();
            Assert.False(net.IsAlive);
            Assert.True(winrt.TryGetTarget(out _));
            GC.KeepAlive(objRef);
        }

        [Fact]
        public void TestUnwrapInspectable()
        {
            var inspectable = IInspectable.FromAbi(TestObject.ThisPtr);
            Assert.True(ComWrappersSupport.TryUnwrapObject(inspectable, out _));
        }

        [Fact]
        public void TestManagedAgileObject()
        {
            using var testObjectAgileRef = TestObject.AsAgile();
            var agileTestObject = testObjectAgileRef.Get();
            Assert.Equal(TestObject, agileTestObject);

            IProperties1 properties = new ManagedProperties(42);
            using var propertiesAgileRef = properties.AsAgile();
            var agileProperties = propertiesAgileRef.Get();
            Assert.Equal(properties.ReadWriteProperty, agileProperties.ReadWriteProperty);

            var agileObject = TestObject.As<IAgileObject>();
            Assert.NotNull(agileObject);

            IProperties1 properties2 = null;
            using var properties2AgileRef = properties2.AsAgile();
            var agileProperties2 = properties2AgileRef.Get();
            Assert.Null(agileProperties2);
        }

        class NonAgileClassCaller
        {
            public void AcquireObject()
            {
                Assert.Equal(ApartmentState.STA, Thread.CurrentThread.GetApartmentState());
                nonAgileObject = new Windows.UI.Popups.PopupMenu();
                nonAgileObject.Commands.Add(new Windows.UI.Popups.UICommand("test"));
                nonAgileObject.Commands.Add(new Windows.UI.Popups.UICommand("test2"));
                Assert.ThrowsAny<System.Exception>(() => nonAgileObject.As<IAgileObject>());

                agileReference = nonAgileObject.AsAgile();
                objectAcquired.Set();
                valueAcquired.WaitOne();

                // Call to proxy object acquired from MTA which should throw
                Assert.ThrowsAny<System.Exception>(() => proxyObject.Commands.Count);
                agileReference.Dispose();
            }

            public void CheckValue()
            {
                objectAcquired.WaitOne();

                Assert.Equal(ApartmentState.MTA, Thread.CurrentThread.GetApartmentState());
                proxyObject = agileReference.Get();
                Assert.Equal(2, proxyObject.Commands.Count);
                valueAcquired.Set();
            }

            private Windows.UI.Popups.PopupMenu nonAgileObject;
            private Windows.UI.Popups.PopupMenu proxyObject;
            private AgileReference<Windows.UI.Popups.PopupMenu> agileReference;
            private readonly AutoResetEvent objectAcquired = new AutoResetEvent(false);
            private readonly AutoResetEvent valueAcquired = new AutoResetEvent(false);
        }


        [Fact]
        public void TestNonAgileObjectCall()
        {
            NonAgileClassCaller caller = new NonAgileClassCaller();
            Thread staThread = new Thread(new ThreadStart(caller.AcquireObject));
            staThread.SetApartmentState(ApartmentState.STA);
            staThread.Start();

            Thread mtaThread = new Thread(new ThreadStart(caller.CheckValue));
            mtaThread.SetApartmentState(ApartmentState.MTA);
            mtaThread.Start();
            mtaThread.Join();
            staThread.Join();
        }

        [Fact]
        public void TestNonAgileDelegateCall()
        {
            var expected = new int[] { 0, 1, 2 };
            var observable = new ManagedBindableObservable(expected);
            var nonAgileClass = new NonAgileClass();
            nonAgileClass.Observe(observable);
            observable.Add(3);
            Assert.Equal(6, observable.Observation);
        }

        [ComImport]
        [InterfaceType(ComInterfaceType.InterfaceIsIUnknown)]
        [Guid("EECDBF0E-BAE9-4CB6-A68E-9598E1CB57BB")]
        internal interface IWindowNative
        {
            IntPtr WindowHandle { get; }
        }

        [ComImport]
        [InterfaceType(ComInterfaceType.InterfaceIsIUnknown)]
        [Guid("3E68D4BD-7135-4D10-8018-9FB6D9F33FA1")]
        internal interface IInitializeWithWindow
        {
            void Initialize(IntPtr hwnd);
        }

        [Fact]
        unsafe public void TestComImports()
        {
            static Object MakeObject()
            {
                Assert.Equal(0, ComImports.NumObjects);
                var obj = ComImports.MakeObject();
                Assert.Equal(1, ComImports.NumObjects);
                return obj;
            }

            static void TestObject() => MakeObject();

            static (IInitializeWithWindow, IWindowNative) MakeImports() 
            { 
                var obj = MakeObject();
                var initializeWithWindow = obj.As<IInitializeWithWindow>();
                var windowNative = obj.As<IWindowNative>();
                return (initializeWithWindow, windowNative);
            }

            static void TestImports()
            {
                var (initializeWithWindow, windowNative) = MakeImports();
                
                GC.Collect();
                GC.WaitForPendingFinalizers();

                var hwnd = new IntPtr(0x12345678);
                initializeWithWindow.Initialize(hwnd);
                Assert.Equal(windowNative.WindowHandle, hwnd);
            }

            TestObject();
            GC.Collect();
            GC.WaitForPendingFinalizers();
            Assert.Equal(0, ComImports.NumObjects);

            TestImports();
            GC.Collect();
            GC.WaitForPendingFinalizers();
            Assert.Equal(0, ComImports.NumObjects);
        }

        [Fact]
        public void TestInterfaceObjectMarshalling()
        {
            var nativeProperties = Class.NativeProperties1;

            TestObject.CopyProperties(nativeProperties);

            Assert.Equal(TestObject.ReadWriteProperty, nativeProperties.ReadWriteProperty);
        }
    }
}<|MERGE_RESOLUTION|>--- conflicted
+++ resolved
@@ -21,7 +21,7 @@
 using System.Collections;
 using WinRT.Interop;
 using System.Runtime.InteropServices;
-using System.Runtime.InteropServices.WindowsRuntime;
+using System.Runtime.InteropServices.WindowsRuntime;
 
 namespace UnitTest
 {
@@ -34,29 +34,23 @@
             TestObject = new Class();
         }
 
-<<<<<<< HEAD
-        async Task InvokeWriteBufferAsync()
-=======
-        [Fact]
-        public void TestWriteBuffer()
->>>>>>> cecfaadb
-        {
-            var random = new Random(42);
-            byte[] data = new byte[256];
-            random.NextBytes(data);
-
-            using var stream = new InMemoryRandomAccessStream();
-            IBuffer buffer = data.AsBuffer();
-            var writeTask = stream.WriteAsync(buffer).AsTask();
-            Assert.True(writeTask.Wait(1000));
-        }
-
-        [Fact]
-        public void TestWriteBuffer()
-        {
-            Assert.True(InvokeWriteBufferAsync().Wait(1000)); 
-        }
-
+        async Task InvokeWriteBufferAsync()
+        {
+            var random = new Random(42);
+            byte[] data = new byte[256];
+            random.NextBytes(data);
+
+            using var stream = new InMemoryRandomAccessStream();
+            IBuffer buffer = data.AsBuffer();
+            await stream.WriteAsync(buffer);
+        }
+
+        [Fact]
+        public void TestWriteBuffer()
+        {
+            Assert.True(InvokeWriteBufferAsync().Wait(1000)); 
+        }
+
         [Fact]
         public void TestUri()
         {
@@ -159,7 +153,7 @@
             {
                 events_received++;
                 return arg0;
-            };
+            };
             Assert.Equal(42, TestObject.InvokeReturnEvent(42));
             events_expected++;
 
@@ -174,45 +168,45 @@
             TestObject.InvokeCollectionEvent(TestObject, collection0, collection1);
             events_expected++;
 
-            Assert.Equal(events_received, events_expected);
-        }
-
-        // TODO: when the public WinUI nuget supports IXamlServiceProvider, just use the projection
-        [ComImport]
-        [InterfaceType(ComInterfaceType.InterfaceIsIUnknown)]
-        [Guid("68B3A2DF-8173-539F-B524-C8A2348F5AFB")]
-        internal unsafe interface IServiceProviderInterop
-        {
-            // Note: Invoking methods on ComInterfaceType.InterfaceIsIInspectable interfaces
-            // no longer appears supported in the runtime (probably with removal of WinRT support),
-            // so simulate with IUnknown.
-            void GetIids(out int iidCount, out IntPtr iids);
-            void GetRuntimeClassName(out IntPtr className);
-            void GetTrustLevel(out TrustLevel trustLevel);
-
-            void GetService(IntPtr type, out IntPtr service);
-        }
-
-        [Fact]
-        public void TestCustomProjections()
-        {
-            // INotifyDataErrorsInfo
-            string propertyName = "";
-            TestObject.ErrorsChanged += (object sender, System.ComponentModel.DataErrorsChangedEventArgs e) =>
-            {
-                propertyName = e.PropertyName;
-            };
+            Assert.Equal(events_received, events_expected);
+        }
+
+        // TODO: when the public WinUI nuget supports IXamlServiceProvider, just use the projection
+        [ComImport]
+        [InterfaceType(ComInterfaceType.InterfaceIsIUnknown)]
+        [Guid("68B3A2DF-8173-539F-B524-C8A2348F5AFB")]
+        internal unsafe interface IServiceProviderInterop
+        {
+            // Note: Invoking methods on ComInterfaceType.InterfaceIsIInspectable interfaces
+            // no longer appears supported in the runtime (probably with removal of WinRT support),
+            // so simulate with IUnknown.
+            void GetIids(out int iidCount, out IntPtr iids);
+            void GetRuntimeClassName(out IntPtr className);
+            void GetTrustLevel(out TrustLevel trustLevel);
+
+            void GetService(IntPtr type, out IntPtr service);
+        }
+
+        [Fact]
+        public void TestCustomProjections()
+        {
+            // INotifyDataErrorsInfo
+            string propertyName = "";
+            TestObject.ErrorsChanged += (object sender, System.ComponentModel.DataErrorsChangedEventArgs e) =>
+            {
+                propertyName = e.PropertyName;
+            };
             TestObject.RaiseDataErrorChanged();
-            Assert.Equal("name", propertyName);
-
-            // IXamlServiceProvider <-> IServiceProvider
-            var serviceProvider = Class.ServiceProvider.As<IServiceProviderInterop>();
-            IntPtr service;
-            serviceProvider.GetService(IntPtr.Zero, out service);
-            Assert.Equal(new IntPtr(42), service);
-        }
-
-
+            Assert.Equal("name", propertyName);
+
+            // IXamlServiceProvider <-> IServiceProvider
+            var serviceProvider = Class.ServiceProvider.As<IServiceProviderInterop>();
+            IntPtr service;
+            serviceProvider.GetService(IntPtr.Zero, out service);
+            Assert.Equal(new IntPtr(42), service);
+        }
+
+
         [Fact]
         public void TestKeyValuePair()
         {
@@ -617,14 +611,14 @@
             void GetTrustLevel(out TrustLevel trustLevel);
 
             void ToString(out IntPtr hstr);
-        }
-
+        }
+
         [Fact]
         public unsafe void TestFactoryCast()
-        {
+        {
             IntPtr hstr;
 
-            // Access nonstatic class factory 
+            // Access nonstatic class factory 
             var instanceFactory = Class.As<IStringableInterop>();
             instanceFactory.ToString(out hstr);
             Assert.Equal("Class", MarshalString.FromAbi(hstr));
