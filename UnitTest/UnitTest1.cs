--- conflicted
+++ resolved
@@ -532,7 +532,7 @@
                 Assert.Equal(TestObject.ThisPtr, objs.GetAt(i).ThisPtr);
             }
         }
-<<<<<<< HEAD
+        */
 
         [Fact]
         public void TestSimpleCCWs()
@@ -552,8 +552,5 @@
             }
             public int ReadWriteProperty => _value;
         }
-=======
-        */
->>>>>>> 4d84bdea
     }
 }