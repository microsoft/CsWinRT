--- conflicted
+++ resolved
@@ -540,8 +540,6 @@
                 Assert.Equal(TestObject.ThisPtr, objs.GetAt(i).ThisPtr);
             }
         }
-<<<<<<< HEAD
-        */
 
         [Fact]
         public void TestSimpleCCWs()
@@ -560,7 +558,7 @@
                 _value = value;
             }
             public int ReadWriteProperty => _value;
-=======
+        }
 
         readonly int E_FAIL = -2147467259;
 
@@ -708,7 +706,6 @@
             e = Assert.Throws<AggregateException>(() => task.Wait(1000));
             Assert.True(e.InnerException is TaskCanceledException);
             Assert.Equal(TaskStatus.Canceled, task.Status);
->>>>>>> 7f22c659
         }
     }
 }