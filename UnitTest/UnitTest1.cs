--- conflicted
+++ resolved
@@ -165,7 +165,6 @@
 
             // implicit cast
             var str = (IStringable)TestObject;
-<<<<<<< HEAD
             Assert.Equal(expected, str.ToString());
 
             var str2 = TestObject as IStringable;
@@ -175,18 +174,6 @@
         }
 
         // TODO: project asyncs as awaitable tasks 
-=======
-            Assert.Equal(expected, str.ToString());
-
-            // explicit cast
-            IStringable str2 = TestObject.As<IStringable>();
-            Assert.Equal(expected, str2.ToString());
-
-            // TODO: 'is' and 'as' operators - reconsider interface inheritance
-        }
-
-        // TODO: project asyncs as awaitable tasks
->>>>>>> 2df9b22c
         [Fact]
         public void TestAsync()
         {
