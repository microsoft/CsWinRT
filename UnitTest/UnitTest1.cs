using System;
using System.Diagnostics;
using System.Linq;
using System.Runtime.InteropServices;
using System.Security.Cryptography;
using System.Text;
using System.Threading;
using System.Threading.Tasks;
using Xunit;
using WinRT;

using WF = Windows.Foundation;
using WFC = Windows.Foundation.Collections;
using Windows.Foundation;
using Windows.Foundation.Collections;

using TestComp;

namespace UnitTest
{
    using A = IIterable<IStringable>;
    using B = IKeyValuePair<string, IAsyncOperationWithProgress</*A*/IIterable<IStringable>, float>>;

    public class TestGuids
    {
        private static void AssertGuid<T>(string expected)
        {
            var actual = GuidGenerator.CreateIID(typeof(T));
            Assert.Equal(actual, new Guid(expected));
        }

        [Fact]
        public void TestGenerics()
        {
            // Ensure every generic instance has a unique PIID
            Assert.NotEqual(ABI.Windows.Foundation.Collections.IMap<bool, string>.Vftbl.PIID, ABI.Windows.Foundation.Collections.IMap<string, bool>.Vftbl.PIID);

            AssertGuid<IStringable>("96369f54-8eb6-48f0-abce-c1b211e627c3");

            // Generated Windows.Foundation GUIDs
            AssertGuid<IAsyncActionWithProgress<A>>("dd725452-2da3-5103-9c7d-22ee9bb14ad3");
            AssertGuid<IAsyncOperationWithProgress<A, B>>("94645425-b9e5-5b91-b509-8da4df6a8916");
            AssertGuid<IAsyncOperation<A>>("2bd35ee6-72d9-5c5d-9827-05ebb81487ab");
            AssertGuid<IReferenceArray<A>>("4a33fe03-e8b9-5346-a124-5449913eca57");
            AssertGuid<IReference<A>>("f9e4006c-6e8c-56df-811c-61f9990ebfb0");
            AssertGuid<AsyncActionProgressHandler<A>>("c261d8d0-71ba-5f38-a239-872342253a18");
            AssertGuid<AsyncActionWithProgressCompletedHandler<A>>("9a0d211c-0374-5d23-9e15-eaa3570fae63");
            AssertGuid<AsyncOperationCompletedHandler<A>>("9d534225-231f-55e7-a6d0-6c938e2d9160");
            AssertGuid<AsyncOperationProgressHandler<A, B>>("264f1e0c-abe4-590b-9d37-e1cc118ecc75");
            AssertGuid<AsyncOperationWithProgressCompletedHandler<A, B>>("c2d078d8-ac47-55ab-83e8-123b2be5bc5a");
            AssertGuid<WF.EventHandler<A>>("fa0b7d80-7efa-52df-9b69-0574ce57ada4");
            AssertGuid<TypedEventHandler<A, B>>("edb31843-b4cf-56eb-925a-d4d0ce97a08d");

            // Generated Windows.Foundation.Collections GUIDs
            AssertGuid<IIterable<A>>("96565eb9-a692-59c8-bcb5-647cde4e6c4d");
            AssertGuid<IIterator<A>>("3c9b1e27-8357-590b-8828-6e917f172390");
            AssertGuid<IKeyValuePair<A, B>>("89336cd9-8b66-50a7-9759-eb88ccb2e1fe");
            AssertGuid<IMapChangedEventArgs<A>>("e1aa5138-12bd-51a1-8558-698dfd070abe");
            AssertGuid<IMapView<A, B>>("b78f0653-fa89-59cf-ba95-726938aae666");
            AssertGuid<IMap<A, B>>("9962cd50-09d5-5c46-b1e1-3c679c1c8fae");
            AssertGuid<IObservableMap<A, B>>("75f99e2a-137e-537e-a5b1-0b5a6245fc02");
            AssertGuid<IObservableVector<A>>("d24c289f-2341-5128-aaa1-292dd0dc1950");
            AssertGuid<IVectorView<A>>("5f07498b-8e14-556e-9d2e-2e98d5615da9");
            AssertGuid<IVector<A>>("0e3f106f-a266-50a1-8043-c90fcf3844f6");
            AssertGuid<MapChangedEventHandler<A, B>>("19046f0b-cf81-5dec-bbb2-7cc250da8b8b");
            AssertGuid<VectorChangedEventHandler<A>>("a1e9acd7-e4df-5a79-aefa-de07934ab0fb");

            // Generated primitive GUIDs
            AssertGuid<IReference<bool>>("3c00fd60-2950-5939-a21a-2d12c5a01b8a");
            AssertGuid<IReference<sbyte>>("95500129-fbf6-5afc-89df-70642d741990");
            AssertGuid<IReference<Int16>>("6ec9e41b-6709-5647-9918-a1270110fc4e");
            AssertGuid<IReference<Int32>>("548cefbd-bc8a-5fa0-8df2-957440fc8bf4");
            AssertGuid<IReference<Int64>>("4dda9e24-e69f-5c6a-a0a6-93427365af2a");
            AssertGuid<IReference<byte>>("e5198cc8-2873-55f5-b0a1-84ff9e4aad62");
            AssertGuid<IReference<UInt16>>("5ab7d2c3-6b62-5e71-a4b6-2d49c4f238fd");
            AssertGuid<IReference<UInt32>>("513ef3af-e784-5325-a91e-97c2b8111cf3");
            AssertGuid<IReference<UInt64>>("6755e376-53bb-568b-a11d-17239868309e");
            AssertGuid<IReference<float>>("719cc2ba-3e76-5def-9f1a-38d85a145ea8");
            AssertGuid<IReference<double>>("2f2d6c29-5473-5f3e-92e7-96572bb990e2");
            AssertGuid<IReference<char>>("fb393ef3-bbac-5bd5-9144-84f23576f415");
            AssertGuid<IReference<Guid>>("7d50f649-632c-51f9-849a-ee49428933ea");
            AssertGuid<IReference<HResult>>("6ff27a1e-4b6a-59b7-b2c3-d1f2ee474593");
            AssertGuid<IReference<string>>("fd416dfb-2a07-52eb-aae3-dfce14116c05");
            //AssertGuid<IReference<event_token>>("a9b18291-ce2a-5dae-8a23-b7f7388416db");
            AssertGuid<IReference<WF.TimeSpan>>("604d0c4c-91de-5c2a-935f-362f13eaf800");
            AssertGuid<IReference<WF.DateTime>>("5541d8a7-497c-5aa4-86fc-7713adbf2a2c");
            AssertGuid<IReference<Point>>("84f14c22-a00a-5272-8d3d-82112e66df00");
            AssertGuid<IReference<Rect>>("80423f11-054f-5eac-afd3-63b6ce15e77b");
            AssertGuid<IReference<Size>>("61723086-8e53-5276-9f36-2a4bb93e2b75");

            // Enums, structs, IInspectable, classes, and delegates
            AssertGuid<IReference<PropertyType>>("ecebde54-fac0-5aeb-9ba9-9e1fe17e31d5");
            AssertGuid<IReference<Point>>("84f14c22-a00a-5272-8d3d-82112e66df00");
            AssertGuid<IVector<IInspectable>>("b32bdca4-5e52-5b27-bc5d-d66a1a268c2a");
            AssertGuid<IVector<WF.Uri>>("0d82bd8d-fe62-5d67-a7b9-7886dd75bc4e");
            AssertGuid<IVector<AsyncActionCompletedHandler>>("5dafe591-86dc-59aa-bfda-07f5d59fc708");
            AssertGuid<IVector<ComposedNonBlittableStruct>>("DBD7880D-AC4C-57EA-A1D8-9BDDEA102376");
        }
    }

    public class TestComponent
    {
        public Class TestObject { get; private set; }

        public TestComponent()
        {
            TestObject = new Class();
        }

        [Fact]
        public void TestUri()
        {
            var base_uri = "https://github.com";
            var relative_uri = "microsoft/CsWinRT";
            var full_uri = base_uri + "/" + relative_uri;

            var uri1 = new WF.Uri(full_uri);
            var str1 = uri1.ToString();
            Assert.Equal(full_uri, str1);

            var uri2 = new WF.Uri(base_uri, relative_uri);
            var str2 = uri2.ToString();
            Assert.Equal(full_uri, str2);

            Assert.True(uri1.Equals(uri2));
        }

        [Fact]
        public void TestFactories()
        {
            var cls1 = new Class();

            var cls2 = new Class(42);
            Assert.Equal(42, cls2.IntProperty);

            var cls3 = new Class(42, "foo");
            Assert.Equal(42, cls3.IntProperty);
            Assert.Equal("foo", cls3.StringProperty);
        }

        [Fact]
        public void TestStaticMembers()
        {
            Class.StaticIntProperty = 42;
            Assert.Equal(42, Class.StaticIntProperty);

            Class.StaticStringProperty = "foo";
            Assert.Equal("foo", Class.StaticStringProperty);
        }

        [Fact]
        public void TestStaticClass()
        {
            Assert.Equal(0, StaticClass.NumClasses);
            var obj = StaticClass.MakeClass();
            Assert.Equal(1, StaticClass.NumClasses);
        }

        [Fact]
        public void TestInterfaces()
        {
            var expected = "hello";
            TestObject.StringProperty = expected;

            // projected wrapper
            Assert.Equal(expected, TestObject.ToString());

            // implicit cast
            var str = (IStringable)TestObject;
            Assert.Equal(expected, str.ToString());

            var str2 = TestObject as IStringable;
            Assert.Equal(expected, str2.ToString());

            Assert.IsAssignableFrom<IStringable>(TestObject);
        }

        // TODO: project asyncs as awaitable tasks
        [Fact]
        public void TestAsync()
        {
            TestObject.IntProperty = 42;
            var async_get_int = TestObject.GetIntAsync();
            int async_int = 0;
            async_get_int.Completed = (info, status) => async_int = info.GetResults();
            async_get_int.GetResults();
            Assert.Equal(42, async_int);

            TestObject.StringProperty = "foo";
            var async_get_string = TestObject.GetStringAsync();
            string async_string = "";
            async_get_string.Completed = (info, status) => async_string = info.GetResults();
            int async_progress;
            async_get_string.Progress = (info, progress) => async_progress = progress;
            async_get_string.GetResults();
            Assert.Equal("foo", async_string);
        }

        [Fact]
        public void TestCollections()
        {
            // TODO: need more - currently just a smoke test for generics
            var strings = TestObject.StringsProperty;
            Assert.Equal(2u, strings.Size);
        }

        [Fact]
        public void TestArrays()
        {
            // TODO
        }

        [Fact]
        public void TestPrimitives()
        {
            var test_int = 21;
            TestObject.IntPropertyChanged += (IInspectable sender, Int32 value) =>
            {
                var c = Class.FromAbi(sender.ThisPtr);
                Assert.Equal(value, test_int);
            };
            TestObject.IntProperty = test_int;

            var expectedVal = true;
            var hits = 0;
            TestObject.BoolPropertyChanged += (IInspectable sender, bool value) =>
            {
                Assert.Equal(expectedVal, value);
                ++hits;
            };

            TestObject.BoolProperty = true;
            Assert.Equal(1, hits);

            expectedVal = false;
            TestObject.CallForBool(() => false);
            Assert.Equal(2, hits);

            TestObject.RaiseBoolChanged();
            Assert.Equal(3, hits);
        }

        [Fact]
        public void TestStrings()
        {
            string test_string = "x";
            string test_string2 = "y";

            // In hstring from managed->native implicitly creates hstring reference
            TestObject.StringProperty = test_string;

            // Out hstring from native->managed only creates System.String on demand
            var sp = TestObject.StringProperty;
            Assert.Equal(sp, test_string);

            // Out hstring from managed->native always creates HString from System.String
            TestObject.CallForString(() => test_string2);
            Assert.Equal(TestObject.StringProperty, test_string2);

            // In hstring from native->managed only creates System.String on demand
            TestObject.StringPropertyChanged += (Class sender, string value) => sender.StringProperty2 = value;
            TestObject.RaiseStringChanged();
            Assert.Equal(TestObject.StringProperty2, test_string2);
        }

        [Fact]
        public void TestBlittableStruct()
        {
            // Property setter/getter
            var val = new BlittableStruct(){ i32 = 42 };
            TestObject.BlittableStructProperty = val;
            Assert.Equal(42, TestObject.BlittableStructProperty.i32);

            // Manual getter
            Assert.Equal(42, TestObject.GetBlittableStruct().i32);

            // Manual setter
            val.i32 = 8;
            TestObject.SetBlittableStruct(val);
            Assert.Equal(8, TestObject.BlittableStructProperty.i32);

            // Output argument
            val = default;
            TestObject.OutBlittableStruct(out val);
            Assert.Equal(8, val.i32);
        }

        [Fact]
        public void TestComposedBlittableStruct()
        {
            // Property setter/getter
            var val = new ComposedBlittableStruct(){ blittable = new BlittableStruct(){ i32 = 42 } };
            TestObject.ComposedBlittableStructProperty = val;
            Assert.Equal(42, TestObject.ComposedBlittableStructProperty.blittable.i32);

            // Manual getter
            Assert.Equal(42, TestObject.GetComposedBlittableStruct().blittable.i32);

            // Manual setter
            val.blittable.i32 = 8;
            TestObject.SetComposedBlittableStruct(val);
            Assert.Equal(8, TestObject.ComposedBlittableStructProperty.blittable.i32);

            // Output argument
            val = default;
            TestObject.OutComposedBlittableStruct(out val);
            Assert.Equal(8, val.blittable.i32);
        }

        [Fact]
        public void TestNonBlittableStringStruct()
        {
            // Property getter/setter
            var val = new NonBlittableStringStruct(){ str = "I like tacos" };
            TestObject.NonBlittableStringStructProperty = val;
            Assert.Equal("I like tacos", TestObject.NonBlittableStringStructProperty.str.ToString());

            // Manual getter
            Assert.Equal("I like tacos", TestObject.GetNonBlittableStringStruct().str.ToString());

            // Manual setter
            val.str = "Hello, world";
            TestObject.SetNonBlittableStringStruct(val);
            Assert.Equal("Hello, world", TestObject.NonBlittableStringStructProperty.str.ToString());

            // Output argument
            val = default;
            TestObject.OutNonBlittableStringStruct(out val);
            Assert.Equal("Hello, world", val.str.ToString());
        }

        [Fact]
        public void TestNonBlittableBoolStruct()
        {
            // Property getter/setter
            var val = new NonBlittableBoolStruct() { w = true, x = false, y = true, z = false };
            TestObject.NonBlittableBoolStructProperty = val;
            Assert.True(TestObject.NonBlittableBoolStructProperty.w);
            Assert.False(TestObject.NonBlittableBoolStructProperty.x);
            Assert.True(TestObject.NonBlittableBoolStructProperty.y);
            Assert.False(TestObject.NonBlittableBoolStructProperty.z);

            // Manual getter
            Assert.True(TestObject.GetNonBlittableBoolStruct().w);
            Assert.False(TestObject.GetNonBlittableBoolStruct().x);
            Assert.True(TestObject.GetNonBlittableBoolStruct().y);
            Assert.False(TestObject.GetNonBlittableBoolStruct().z);

            // Manual setter
            val.w = false;
            val.x = true;
            val.y = false;
            val.z = true;
            TestObject.SetNonBlittableBoolStruct(val);
            Assert.False(TestObject.NonBlittableBoolStructProperty.w);
            Assert.True(TestObject.NonBlittableBoolStructProperty.x);
            Assert.False(TestObject.NonBlittableBoolStructProperty.y);
            Assert.True(TestObject.NonBlittableBoolStructProperty.z);

            // Output argument
            val = default;
            TestObject.OutNonBlittableBoolStruct(out val);
            Assert.False(val.w);
            Assert.True(val.x);
            Assert.False(val.y);
            Assert.True(val.z);
        }

        [Fact]
        public void TestNonBlittableRefStruct()
        {
            // Property getter/setter
            // TODO: Need to either support interface inheritance or project IReference/INullable for setter
            Assert.Equal(42, TestObject.NonBlittableRefStructProperty.ref32.Value);

            // Manual getter
            Assert.Equal(42, TestObject.GetNonBlittableRefStruct().ref32.Value);

            // TODO: Manual setter

            // Output argument
            NonBlittableRefStruct val;
            TestObject.OutNonBlittableRefStruct(out val);
            Assert.Equal(42, val.ref32.Value);
        }

        [Fact]
        public void TestComposedNonBlittableStruct()
        {
            // Property getter/setter
            var val = new ComposedNonBlittableStruct()
            {
                blittable = new BlittableStruct(){ i32 = 42 },
                strings = new NonBlittableStringStruct(){ str = "I like tacos" },
                bools = new NonBlittableBoolStruct(){ w = true, x = false, y = true, z = false },
                refs = TestObject.NonBlittableRefStructProperty // TODO: Need to either support interface inheritance or project IReference/INullable for setter
            };
            TestObject.ComposedNonBlittableStructProperty = val;
            Assert.Equal(42, TestObject.ComposedNonBlittableStructProperty.blittable.i32);
            Assert.Equal("I like tacos", TestObject.ComposedNonBlittableStructProperty.strings.str);
            Assert.True(TestObject.ComposedNonBlittableStructProperty.bools.w);
            Assert.False(TestObject.ComposedNonBlittableStructProperty.bools.x);
            Assert.True(TestObject.ComposedNonBlittableStructProperty.bools.y);
            Assert.False(TestObject.ComposedNonBlittableStructProperty.bools.z);

            // Manual getter
            Assert.Equal(42, TestObject.GetComposedNonBlittableStruct().blittable.i32);
            Assert.Equal("I like tacos", TestObject.GetComposedNonBlittableStruct().strings.str);
            Assert.True(TestObject.GetComposedNonBlittableStruct().bools.w);
            Assert.False(TestObject.GetComposedNonBlittableStruct().bools.x);
            Assert.True(TestObject.GetComposedNonBlittableStruct().bools.y);
            Assert.False(TestObject.GetComposedNonBlittableStruct().bools.z);

            // Manual setter
            val.blittable.i32 = 8;
            val.strings.str = "Hello, world";
            val.bools.w = false;
            val.bools.x = true;
            val.bools.y = false;
            val.bools.z = true;
            TestObject.SetComposedNonBlittableStruct(val);
            Assert.Equal(8, TestObject.ComposedNonBlittableStructProperty.blittable.i32);
            Assert.Equal("Hello, world", TestObject.ComposedNonBlittableStructProperty.strings.str);
            Assert.False(TestObject.ComposedNonBlittableStructProperty.bools.w);
            Assert.True(TestObject.ComposedNonBlittableStructProperty.bools.x);
            Assert.False(TestObject.ComposedNonBlittableStructProperty.bools.y);
            Assert.True(TestObject.ComposedNonBlittableStructProperty.bools.z);

            // Output argument
            val = default;
            TestObject.OutComposedNonBlittableStruct(out val);
            Assert.Equal(8, val.blittable.i32);
            Assert.Equal("Hello, world", val.strings.str);
            Assert.False(val.bools.w);
            Assert.True(val.bools.x);
            Assert.False(val.bools.y);
            Assert.True(val.bools.z);
        }

        [Fact]
        public void TestGenericCast()
        {
            var ints = TestObject.GetIntVector();
            var abiView = (ABI.Windows.Foundation.Collections.IVectorView<int>)ints;
            Assert.Equal(abiView.ThisPtr, abiView.As<WinRT.IInspectable>().As<ABI.Windows.Foundation.Collections.IVectorView<int>.Vftbl>().ThisPtr);
        }

        [Fact]
        public void TestFundamentalGeneric()
        {
            var ints = TestObject.GetIntVector();
            Assert.Equal(10u, ints.Size);
            for (int i = 0; i < 10; ++i)
            {
                Assert.Equal(i, ints.GetAt((uint)i));
            }

            var bools = TestObject.GetBoolVector();
            Assert.Equal(4u, bools.Size);
            for (uint i = 0; i < 4u; ++i)
            {
                Assert.Equal(i % 2 == 0, bools.GetAt(i));
            }
        }

        [Fact]
        public void TestStringGeneric()
        {
            var strings = TestObject.GetStringVector();
            Assert.Equal(5u, strings.Size);
            for (uint i = 0; i < 5u; ++i)
            {
                Assert.Equal("String" + i, strings.GetAt(i));
            }
        }

        [Fact]
        public void TestStructGeneric()
        {
            var blittable = TestObject.GetBlittableStructVector();
            Assert.Equal(5u, blittable.Size);
            for (int i = 0; i < 5; ++i)
            {
                Assert.Equal(i, blittable.GetAt((uint)i).blittable.i32);
            }

            var nonblittable = TestObject.GetNonBlittableStructVector();
            Assert.Equal(3u, nonblittable.Size);
            for (int i = 0; i < 3; ++i)
            {
                var val = nonblittable.GetAt((uint)i);
                Assert.Equal(i, val.blittable.i32);
                Assert.Equal("String" + i, val.strings.str);
                Assert.Equal(i % 2 == 0, val.bools.w);
                Assert.Equal(i % 2 == 1, val.bools.x);
                Assert.Equal(i % 2 == 0, val.bools.y);
                Assert.Equal(i % 2 == 1, val.bools.z);
                Assert.Equal(i, val.refs.ref32.Value);
            }
        }

        [Fact]
        public void TestObjectGeneric()
        {
            var objs = TestObject.GetObjectVector();
            Assert.Equal(3u, objs.Size);
            for (int i = 0; i < 3; ++i)
            {
                // TOOD: casting projection needs some work
                IPropertyValue propVal = new ABI.Windows.Foundation.IPropertyValue(objs.GetAt((uint)i).As<ABI.Windows.Foundation.IPropertyValue.Vftbl>());
                Assert.Equal(i, propVal.GetInt32());
            }
        }

        [Fact]
        void TestInterfaceGeneric()
        {
            var objs = TestObject.GetInterfaceVector();
            Assert.Equal(3u, objs.Size);
            TestObject.ReadWriteProperty = 42;
            for (uint i = 0; i < 3; ++i)
            {
                var obj = objs.GetAt(i);
                // TODO: Validate that each item 'is' TestObject (RCW caching)
                //Assert.Same(obj, TestObject);
                Assert.Equal(42, obj.ReadWriteProperty);
            }
        }

        [Fact]
        void TestClassGeneric()
        {
            var objs = TestObject.GetClassVector();
            Assert.Equal(3u, objs.Size);
            for (uint i = 0; i < 3; ++i)
            {
                var obj = objs.GetAt(i);
                // TODO: Validate that each item 'is' TestObject (RCW caching)
                //Assert.Same(obj, TestObject);
                Assert.Equal(TestObject.ThisPtr, objs.GetAt(i).ThisPtr);
            }
        }
<<<<<<< HEAD
=======
        */

        readonly int E_FAIL = -2147467259;

        async Task InvokeDoitAsync()
        {
            await TestObject.DoitAsync();
        }

        [Fact]
        public void TestAsyncAction()
        {
            var task = InvokeDoitAsync();
            Assert.False(task.Wait(25));
            TestObject.CompleteAsync();
            Assert.True(task.Wait(1000));
            Assert.Equal(TaskStatus.RanToCompletion, task.Status);

            task = InvokeDoitAsync();
            Assert.False(task.Wait(25));
            TestObject.CompleteAsync(E_FAIL);
            var e = Assert.Throws<AggregateException>(() => task.Wait(1000));
            Assert.Equal(E_FAIL, e.InnerException.HResult);
            Assert.Equal(TaskStatus.Faulted, task.Status);

            var src = new CancellationTokenSource();
            task = TestObject.DoitAsync().AsTask(src.Token);
            Assert.False(task.Wait(25));
            src.Cancel();
            e = Assert.Throws<AggregateException>(() => task.Wait(1000));
            Assert.True(e.InnerException is TaskCanceledException);
            Assert.Equal(TaskStatus.Canceled, task.Status);
        }

        async Task InvokeDoitAsyncWithProgress()
        {
            await TestObject.DoitAsyncWithProgress();
        }

        [Fact]
        public void TestAsyncActionWithProgress()
        {
            int progress = 0;
            var evt = new AutoResetEvent(false);
            var task = TestObject.DoitAsyncWithProgress().AsTask(new Progress<int>((v) =>
            {
                progress = v;
                evt.Set();
            }));

            for (int i = 1; i <= 10; ++i)
            {
                TestObject.AdvanceAsync(10);
                Assert.True(evt.WaitOne(1000));
                Assert.Equal(10 * i, progress);
            }

            TestObject.CompleteAsync();
            Assert.True(task.Wait(1000));
            Assert.Equal(TaskStatus.RanToCompletion, task.Status);

            task = InvokeDoitAsyncWithProgress();
            TestObject.CompleteAsync(E_FAIL);
            var e = Assert.Throws<AggregateException>(() => task.Wait(1000));
            Assert.Equal(E_FAIL, e.InnerException.HResult);
            Assert.Equal(TaskStatus.Faulted, task.Status);

            var src = new CancellationTokenSource();
            task = TestObject.DoitAsyncWithProgress().AsTask(src.Token);
            Assert.False(task.Wait(25));
            src.Cancel();
            e = Assert.Throws<AggregateException>(() => task.Wait(1000));
            Assert.True(e.InnerException is TaskCanceledException);
            Assert.Equal(TaskStatus.Canceled, task.Status);
        }

        async Task<int> InvokeAddAsync(int lhs, int rhs)
        {
            return await TestObject.AddAsync(lhs, rhs);
        }

        [Fact]
        public void TestAsyncOperation()
        {
            var task = InvokeAddAsync(42, 8);
            Assert.False(task.Wait(25));
            TestObject.CompleteAsync();
            Assert.True(task.Wait(1000));
            Assert.Equal(TaskStatus.RanToCompletion, task.Status);
            Assert.Equal(50, task.Result);

            task = InvokeAddAsync(0, 0);
            Assert.False(task.Wait(25));
            TestObject.CompleteAsync(E_FAIL);
            var e = Assert.Throws<AggregateException>(() => task.Wait(1000));
            Assert.Equal(E_FAIL, e.InnerException.HResult);
            Assert.Equal(TaskStatus.Faulted, task.Status);

            var src = new CancellationTokenSource();
            task = TestObject.AddAsync(0, 0).AsTask(src.Token);
            Assert.False(task.Wait(25));
            src.Cancel();
            e = Assert.Throws<AggregateException>(() => task.Wait(1000));
            Assert.True(e.InnerException is TaskCanceledException);
            Assert.Equal(TaskStatus.Canceled, task.Status);
        }

        async Task<int> InvokeAddAsyncWithProgress(int lhs, int rhs)
        {
            return await TestObject.AddAsyncWithProgress(lhs, rhs);
        }

        [Fact]
        public void TestAsyncOperationWithProgress()
        {
            int progress = 0;
            var evt = new AutoResetEvent(false);
            var task = TestObject.AddAsyncWithProgress(42, 8).AsTask(new Progress<int>((v) =>
            {
                progress = v;
                evt.Set();
            }));

            for (int i = 1; i <= 10; ++i)
            {
                TestObject.AdvanceAsync(10);
                Assert.True(evt.WaitOne(1000));
                Assert.Equal(10 * i, progress);
            }

            TestObject.CompleteAsync();
            Assert.True(task.Wait(1000));
            Assert.Equal(TaskStatus.RanToCompletion, task.Status);
            Assert.Equal(50, task.Result);

            task = InvokeAddAsyncWithProgress(0, 0);
            TestObject.CompleteAsync(E_FAIL);
            var e = Assert.Throws<AggregateException>(() => task.Wait(1000));
            Assert.Equal(E_FAIL, e.InnerException.HResult);
            Assert.Equal(TaskStatus.Faulted, task.Status);

            var src = new CancellationTokenSource();
            task = TestObject.AddAsyncWithProgress(0, 0).AsTask(src.Token);
            Assert.False(task.Wait(25));
            src.Cancel();
            e = Assert.Throws<AggregateException>(() => task.Wait(1000));
            Assert.True(e.InnerException is TaskCanceledException);
            Assert.Equal(TaskStatus.Canceled, task.Status);
        }
>>>>>>> a4eb0949
    }
}<|MERGE_RESOLUTION|>--- conflicted
+++ resolved
@@ -540,8 +540,6 @@
                 Assert.Equal(TestObject.ThisPtr, objs.GetAt(i).ThisPtr);
             }
         }
-<<<<<<< HEAD
-=======
         */
 
         readonly int E_FAIL = -2147467259;
@@ -691,6 +689,5 @@
             Assert.True(e.InnerException is TaskCanceledException);
             Assert.Equal(TaskStatus.Canceled, task.Status);
         }
->>>>>>> a4eb0949
     }
 }